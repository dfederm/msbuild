// Copyright (c) Microsoft. All rights reserved.
// Licensed under the MIT license. See LICENSE file in the project root for full license information.

#if FEATURE_FILE_TRACKER

using System;
using System.Collections.Generic;
using System.Diagnostics;
using System.Globalization;
using System.IO;
using System.Linq;
using System.Runtime.InteropServices;
using System.Threading;
using Microsoft.Build.Framework;
using Microsoft.Build.Shared;
using Microsoft.Build.Utilities;
using Microsoft.CodeAnalysis.BuildTasks;
using Xunit;
using BackEndNativeMethods = Microsoft.Build.BackEnd.NativeMethods;

// PLEASE NOTE: This is a UNICODE file as it contains UNICODE characters!

#nullable disable

namespace Microsoft.Build.UnitTests.FileTracking
{
    public sealed class FileTrackerTests : IDisposable
    {
        private static string s_defaultFileTrackerPathUnquoted;
        private static string s_defaultFileTrackerPath;
        private static string s_defaultTrackerPath;

        private static string s_oldPath;

        private static string s_cmd32Path;
        private static string s_cmd64Path;

        public FileTrackerTests()
        {
            if (NativeMethodsShared.IsUnixLike)
            {
                return; // "FileTracker is not supported under Unix"
            }

            s_defaultFileTrackerPathUnquoted = FileTracker.GetFileTrackerPath(ExecutableType.SameAsCurrentProcess);
            s_defaultFileTrackerPath = "\"" + s_defaultFileTrackerPathUnquoted + "\"";
            s_defaultTrackerPath = FileTracker.GetTrackerPath(ExecutableType.SameAsCurrentProcess);

            s_cmd32Path = (IntPtr.Size == sizeof(int))
                ? Environment.ExpandEnvironmentVariables(@"%windir%\System32\cmd.exe")
                : Environment.ExpandEnvironmentVariables(@"%windir%\syswow64\cmd.exe");

            s_cmd64Path = (IntPtr.Size == sizeof(int))
                ? Environment.ExpandEnvironmentVariables(@"%windir%\sysnative\cmd.exe")
                : Environment.ExpandEnvironmentVariables(@"%windir%\System32\cmd.exe");

            // blank out the path so that we know we're not inadvertently depending on it.
            s_oldPath = Environment.GetEnvironmentVariable("PATH");

            if (Environment.OSVersion.Platform == PlatformID.MacOSX || Environment.OSVersion.Platform == PlatformID.Unix)
            {
                Environment.SetEnvironmentVariable("PATH", "/sbin:/bin");
            }
            else
            {
                Environment.SetEnvironmentVariable(
                    "PATH",
                    Environment.ExpandEnvironmentVariables("%windir%\\system32;%windir%"));
            }

#if ENABLE_TRACKER_TESTS // https://github.com/dotnet/msbuild/issues/649
            // Call StopTrackingAndCleanup here, just in case one of the unit tests failed before it called it
            // In real code StopTrackingAndCleanup(); would always be in a finally {} block.
            FileTracker.StopTrackingAndCleanup();
            FileTrackerTestHelper.CleanTlogs();
            FileTracker.SetThreadCount(1);
#endif
        }

        public void Dispose()
        {
            // Reset PATH to its original value. 
            if (s_oldPath != null)
            {
                Environment.SetEnvironmentVariable("PATH", s_oldPath);
                s_oldPath = null;
            }
            FileTrackerTestHelper.CleanTlogs();
        }

        [Fact(Skip = "FileTracker tests require VS2015 Update 3 or a packaged version of Tracker.exe https://github.com/dotnet/msbuild/issues/649")]
        public void FileTrackerHelp()
        {
            Console.WriteLine("Test: FileTracker");
            int exit = FileTrackerTestHelper.RunCommand(s_defaultTrackerPath, "");

            Assert.Equal(1, exit);
        }

        [Fact(Skip = "FileTracker tests require VS2015 Update 3 or a packaged version of Tracker.exe https://github.com/dotnet/msbuild/issues/649")]
        public void FileTrackerBadArg()
        {
            Console.WriteLine("Test: FileTrackerBadArg");

            int exit = FileTrackerTestHelper.RunCommandWithLog(s_defaultTrackerPath, "/q", out string log);

            Assert.Equal(1, exit);
            Assert.Contains("TRK0000", log); // bad arg
        }

        [Fact(Skip = "FileTracker tests require VS2015 Update 3 or a packaged version of Tracker.exe https://github.com/dotnet/msbuild/issues/649")]
        public void FileTrackerNoUIDll()
        {
            Console.WriteLine("Test: FileTrackerNoUIDll");
            string testDirectory = Path.Combine(Directory.GetCurrentDirectory(), "FileTrackerNoUIDll");
            string testTrackerPath = Path.Combine(testDirectory, Path.GetFileName(s_defaultTrackerPath));

            try
            {
                if (Directory.Exists(testDirectory))
                {
                    ObjectModelHelpers.DeleteDirectory(testDirectory);
                    Directory.Delete(testDirectory, true);
                }

                // create an empty directory and copy Tracker.exe -- BUT NOT TrackerUI.dll -- to 
                // that directory. 
                Directory.CreateDirectory(testDirectory);
                File.Copy(s_defaultTrackerPath, testTrackerPath);

                int exit = FileTrackerTestHelper.RunCommandWithLog(testTrackerPath, "/?", out string log);

                Assert.Equal(9, exit);
                // It's OK to look for the English message since that's all we're capable of printing when we can't find
                // our resource dll. 
                Assert.Contains("FileTracker : ERROR : Could not load UI satellite dll 'TrackerUI.dll'", log);
            }
            finally
            {
                // Doesn't delete the directory itself, but deletes its contents.  If you try to delete the directory, 
                // even after calling this method, it sometimes throws IO exceptions due to not recognizing that the 
                // contents have been deleted yet. 
                ObjectModelHelpers.DeleteDirectory(testDirectory);
            }
        }

        [Fact(Skip = "FileTracker tests require VS2015 Update 3 or a packaged version of Tracker.exe https://github.com/dotnet/msbuild/issues/649")]
        public void FileTrackerNonexistentRspFile()
        {
            Console.WriteLine("Test: FileTrackerNonexistentRspFile");

            File.Delete("findstr.read.1.tlog");
            FileTrackerTestHelper.WriteAll("test.in", "foo");

            int exit = FileTrackerTestHelper.RunCommandWithLog(s_defaultTrackerPath, "/d " + s_defaultFileTrackerPath + " @abc.rsp /c findstr /ip foo test.in", out string log);
            Console.WriteLine("");

            // missing rsp file is a non-fatal error
            Assert.Equal(0, exit);
            FileTrackerTestHelper.AssertFoundStringInTLog(Path.GetFullPath("test.in").ToUpperInvariant(), "findstr.read.1.tlog");

            // but it should still be reported
            Assert.Contains("Tracker.exe:", log);
            Assert.Contains("abc.rsp", log);
        }

        [Fact(Skip = "FileTracker tests require VS2015 Update 3 or a packaged version of Tracker.exe https://github.com/dotnet/msbuild/issues/649")]
        public void FileTrackerWithDll()
        {
            Console.WriteLine("Test: FileTrackerWithDll");

            int exit = FileTrackerTestHelper.RunCommand(s_defaultTrackerPath, "/d " + s_defaultFileTrackerPath);

            Assert.Equal(1, exit);
        }

        [Fact(Skip = "FileTracker tests require VS2015 Update 3 or a packaged version of Tracker.exe https://github.com/dotnet/msbuild/issues/649")]
        public void FileTrackerReadOnlyTlog()
        {
            Console.WriteLine("Test: FileTrackerTlogWriteFailure");
            string tlog = "findstr.read.1.tlog";
            string trackerCommand = "/d " + s_defaultFileTrackerPath + " /c findstr /ip foo test.in";

            File.Delete(tlog);
            FileTrackerTestHelper.WriteAll("test.in", "foo");

            try
            {
                int exit = FileTrackerTestHelper.RunCommand(s_defaultTrackerPath, trackerCommand);
                Console.WriteLine("");
                Assert.Equal(0, exit);
                FileTrackerTestHelper.AssertFoundStringInTLog(Path.GetFullPath("test.in").ToUpperInvariant(), tlog);

                File.SetAttributes(tlog, FileAttributes.ReadOnly);

                exit = FileTrackerTestHelper.RunCommandWithLog(s_defaultTrackerPath, trackerCommand, out string log);
                Console.WriteLine("");
                Assert.Equal(0, exit);
                Assert.Contains("FTK1011", log); // could not create new log:  the file exists.
            }
            finally
            {
                File.SetAttributes(tlog, FileAttributes.Normal);
                File.Delete(tlog);
            }
        }

        [Fact(Skip = "FileTracker tests require VS2015 Update 3 or a packaged version of Tracker.exe https://github.com/dotnet/msbuild/issues/649")]
        public void FileTrackerFindStrIn()
        {
            Console.WriteLine("Test: FileTrackerFindStrIn");

            File.Delete("findstr.read.1.tlog");
            FileTrackerTestHelper.WriteAll("test.in", "foo");

            int exit = FileTrackerTestHelper.RunCommand(s_defaultTrackerPath, "/d " + s_defaultFileTrackerPath + " /c findstr /ip foo test.in");
            Console.WriteLine("");
            Assert.Equal(0, exit);
            FileTrackerTestHelper.AssertFoundStringInTLog(Path.GetFullPath("test.in").ToUpperInvariant(), "findstr.read.1.tlog");
        }

        [Fact(Skip = "FileTracker tests require VS2015 Update 3 or a packaged version of Tracker.exe https://github.com/dotnet/msbuild/issues/649")]
        public void FileTrackerFindStrInOperations()
        {
            Console.WriteLine("Test: FileTrackerFindStrInOperations");

            File.Delete("findstr.read.1.tlog");
            FileTrackerTestHelper.WriteAll("test.in", "foo");

            int exit = FileTrackerTestHelper.RunCommand(s_defaultTrackerPath, "/d " + s_defaultFileTrackerPath + " /o /c findstr /ip foo test.in");
            Console.WriteLine("");
            Assert.Equal(0, exit);

            // On some OS's it calls CreateFileA as well, on Windows7 it doesn't, but it calls CreateFileW on defaultsort.nls..
            bool foundW = FileTrackerTestHelper.FindStringInTlog("CreateFileW, Desired Access=0x80000000, Creation Disposition=0x3:" + Path.GetFullPath("test.in").ToUpperInvariant(), "findstr.read.1.tlog");
            bool foundA = FileTrackerTestHelper.FindStringInTlog("CreateFileA, Desired Access=0x80000000, Creation Disposition=0x3:" + Path.GetFullPath("test.in").ToUpperInvariant(), "findstr.read.1.tlog");
            Assert.True(foundW || foundA);
        }

        [Fact(Skip = "FileTracker tests require VS2015 Update 3 or a packaged version of Tracker.exe https://github.com/dotnet/msbuild/issues/649")]
        public void FileTrackerFindStrInOperationsExtended()
        {
            Console.WriteLine("Test: FileTrackerFindStrInOperationsExtended");

            File.Delete("findstr.read.1.tlog");
            FileTrackerTestHelper.WriteAll("test.in", "foo");

            int exit = FileTrackerTestHelper.RunCommand(s_defaultTrackerPath, "/d " + s_defaultFileTrackerPath + " /o /e /c findstr /ip foo test.in");
            Console.WriteLine("");
            Assert.Equal(0, exit);

            // On some OS's it calls GetFileAttributesW as well, on Windows 2k8 R2 it doesn't
            bool foundGetFileAttributesW = FileTrackerTestHelper.FindStringInTlog("GetFileAttributesW:" + Path.GetFullPath("test.in").ToUpperInvariant(), "findstr.read.1.tlog");
            bool foundGetFileAttributesA = FileTrackerTestHelper.FindStringInTlog("GetFileAttributesA:" + Path.GetFullPath("test.in").ToUpperInvariant(), "findstr.read.1.tlog");
            Assert.True(foundGetFileAttributesW || foundGetFileAttributesA);

            // On some OS's it calls CreateFileA as well, on Windows7 it doesn't, but it calls CreateFileW on defaultsort.nls..
            bool foundCreateFileW = FileTrackerTestHelper.FindStringInTlog("CreateFileW, Desired Access=0x80000000, Creation Disposition=0x3:" + Path.GetFullPath("test.in").ToUpperInvariant(), "findstr.read.1.tlog");
            bool foundCreateFileA = FileTrackerTestHelper.FindStringInTlog("CreateFileA, Desired Access=0x80000000, Creation Disposition=0x3:" + Path.GetFullPath("test.in").ToUpperInvariant(), "findstr.read.1.tlog");
            Assert.True(foundCreateFileW || foundCreateFileA);
        }

        [Fact(Skip = "FileTracker tests require VS2015 Update 3 or a packaged version of Tracker.exe https://github.com/dotnet/msbuild/issues/649")]
        public void FileTrackerFindStrInOperationsExtended_AttributesOnly()
        {
            Console.WriteLine("Test: FileTrackerFindStrInOperationsExtended_AttributesOnly");

            File.Delete("findstr.read.1.tlog");
            FileTrackerTestHelper.WriteAll("test.in", "foo");

            int exit = FileTrackerTestHelper.RunCommand(s_defaultTrackerPath, "/d " + s_defaultFileTrackerPath + " /o /a /c findstr /ip foo test.in");
            Console.WriteLine("");
            Assert.Equal(0, exit);
            // On some OS's it calls GetFileAttributesW as well, on Windows 2k8 R2 it doesn't
            bool foundGetFileAttributesW = FileTrackerTestHelper.FindStringInTlog("GetFileAttributesW:" + Path.GetFullPath("test.in").ToUpperInvariant(), "findstr.read.1.tlog");
            bool foundGetFileAttributesA = FileTrackerTestHelper.FindStringInTlog("GetFileAttributesA:" + Path.GetFullPath("test.in").ToUpperInvariant(), "findstr.read.1.tlog");
            Assert.True(foundGetFileAttributesW || foundGetFileAttributesA);

            // On some OS's it calls CreateFileA as well, on Windows7 it doesn't, but it calls CreateFileW on defaultsort.nls..
            bool foundCreateFileW = FileTrackerTestHelper.FindStringInTlog("CreateFileW, Desired Access=0x80000000, Creation Disposition=0x3:" + Path.GetFullPath("test.in").ToUpperInvariant(), "findstr.read.1.tlog");
            bool foundCreateFileA = FileTrackerTestHelper.FindStringInTlog("CreateFileA, Desired Access=0x80000000, Creation Disposition=0x3:" + Path.GetFullPath("test.in").ToUpperInvariant(), "findstr.read.1.tlog");
            Assert.True(foundCreateFileW || foundCreateFileA);
        }

        [Fact(Skip = "FileTracker tests require VS2015 Update 3 or a packaged version of Tracker.exe https://github.com/dotnet/msbuild/issues/649")]
        public void FileTrackerExtendedDirectoryTracking()
        {
            Console.WriteLine("Test: FileTrackerExtendedDirectoryTracking");

            File.Delete("directoryattributes.read.1.tlog");
            File.Delete("directoryattributes.write.1.tlog");

            string codeFile = null;
            string outputFile = Path.Combine(Path.GetTempPath(), "directoryattributes.exe");
            string codeContent = @"
using System.IO;
using System.Runtime.InteropServices;

namespace ConsoleApplication4
{
    class Program
    {
        static void Main(string[] args)
        {
            File.GetAttributes(Directory.GetCurrentDirectory());
            GetFileAttributes(Directory.GetCurrentDirectory()); 
        }

        [DllImport(""Kernel32.dll"", SetLastError = true, CharSet = CharSet.Unicode)]
        private extern static uint GetFileAttributes(string FileName); 
    }
}";

            File.Delete(outputFile);

            try
            {
                codeFile = FileUtilities.GetTemporaryFile();
                File.WriteAllText(codeFile, codeContent);
                Csc csc = new Csc();
                csc.BuildEngine = new MockEngine();
                csc.Sources = new ITaskItem[] { new TaskItem(codeFile) };
                csc.OutputAssembly = new TaskItem(outputFile);
                csc.Execute();

                string trackerPath = FileTracker.GetTrackerPath(ExecutableType.ManagedIL);
                string fileTrackerPath = FileTracker.GetFileTrackerPath(ExecutableType.ManagedIL);
                string commandArgs = "/d \"" + fileTrackerPath + "\" /o /u /e /c \"" + outputFile + "\"";

                int exit = FileTrackerTestHelper.RunCommand(trackerPath, commandArgs);
                Console.WriteLine("");
                Assert.Equal(0, exit);

                // Should track directories when '/e' is passed
                FileTrackerTestHelper.AssertFoundStringInTLog("GetFileAttributesExW:" + FileUtilities.EnsureTrailingSlash(Directory.GetCurrentDirectory()).ToUpperInvariant(), "directoryattributes.read.1.tlog");
                FileTrackerTestHelper.AssertFoundStringInTLog("GetFileAttributesW:" + FileUtilities.EnsureTrailingSlash(Directory.GetCurrentDirectory()).ToUpperInvariant(), "directoryattributes.read.1.tlog");

                File.Delete("directoryattributes.read.1.tlog");
                File.Delete("directoryattributes.write.1.tlog");

                commandArgs = "/d \"" + fileTrackerPath + "\" /o /u /a /c \"" + outputFile + "\"";

                exit = FileTrackerTestHelper.RunCommand(trackerPath, commandArgs);
                Console.WriteLine("");
                Assert.Equal(0, exit);

                // With '/a', should *not* track GetFileAttributes on directories, even though we do so on files. 
                FileTrackerTestHelper.AssertDidntFindStringInTLog("GetFileAttributesExW:" + FileUtilities.EnsureTrailingSlash(Directory.GetCurrentDirectory()).ToUpperInvariant(), "directoryattributes.read.1.tlog");
                FileTrackerTestHelper.AssertDidntFindStringInTLog("GetFileAttributesW:" + FileUtilities.EnsureTrailingSlash(Directory.GetCurrentDirectory()).ToUpperInvariant(), "directoryattributes.read.1.tlog");

                File.Delete("directoryattributes.read.1.tlog");
                File.Delete("directoryattributes.write.1.tlog");

                commandArgs = "/d \"" + fileTrackerPath + "\" /o /u /c \"" + outputFile + "\"";

                exit = FileTrackerTestHelper.RunCommand(trackerPath, commandArgs);
                Console.WriteLine("");
                Assert.Equal(0, exit);

                // With neither '/a' nor '/e', should not do any directory tracking whatsoever
                FileTrackerTestHelper.AssertDidntFindStringInTLog("GetFileAttributesExW:" + FileUtilities.EnsureTrailingSlash(Directory.GetCurrentDirectory()).ToUpperInvariant(), "directoryattributes.read.1.tlog");
                FileTrackerTestHelper.AssertDidntFindStringInTLog("GetFileAttributesW:" + FileUtilities.EnsureTrailingSlash(Directory.GetCurrentDirectory()).ToUpperInvariant(), "directoryattributes.read.1.tlog");

                File.Delete("directoryattributes.read.1.tlog");
                File.Delete("directoryattributes.write.1.tlog");

                commandArgs = "/d \"" + fileTrackerPath + "\" /u /e /c \"" + outputFile + "\"";

                exit = FileTrackerTestHelper.RunCommand(trackerPath, commandArgs);
                Console.WriteLine("");
                Assert.Equal(0, exit);

                // Should track directories when '/e' is passed
                FileTrackerTestHelper.AssertFoundStringInTLog(FileUtilities.EnsureTrailingSlash(Directory.GetCurrentDirectory()).ToUpperInvariant(), "directoryattributes.read.1.tlog");

                File.Delete("directoryattributes.read.1.tlog");
                File.Delete("directoryattributes.write.1.tlog");

                commandArgs = "/d \"" + fileTrackerPath + "\" /u /a /c \"" + outputFile + "\"";

                exit = FileTrackerTestHelper.RunCommand(trackerPath, commandArgs);
                Console.WriteLine("");
                Assert.Equal(0, exit);

                // With '/a', should *not* track GetFileAttributes on directories, even though we do so on files. 
                FileTrackerTestHelper.AssertDidntFindStringInTLog(FileUtilities.EnsureTrailingSlash(Directory.GetCurrentDirectory()).ToUpperInvariant(), "directoryattributes.read.1.tlog");

                File.Delete("directoryattributes.read.1.tlog");
                File.Delete("directoryattributes.write.1.tlog");

                commandArgs = "/d \"" + fileTrackerPath + "\" /u /c \"" + outputFile + "\"";

                exit = FileTrackerTestHelper.RunCommand(trackerPath, commandArgs);
                Console.WriteLine("");
                Assert.Equal(0, exit);

                // With neither '/a' nor '/e', should not do any directory tracking whatsoever
                FileTrackerTestHelper.AssertDidntFindStringInTLog(FileUtilities.EnsureTrailingSlash(Directory.GetCurrentDirectory()).ToUpperInvariant(), "directoryattributes.read.1.tlog");
            }
            finally
            {
                File.Delete(codeFile);
                File.Delete(outputFile);
            }
        }

        [Fact(Skip = "FileTracker tests require VS2015 Update 3 or a packaged version of Tracker.exe https://github.com/dotnet/msbuild/issues/649")]
        public void FileTrackerFindStrInIncludeDuplicates()
        {
            Console.WriteLine("Test: FileTrackerFindStrInIncludeDuplicates");

            File.Delete("findstr.read.1.tlog");
            FileTrackerTestHelper.WriteAll("test.in", "foo");

            string codeFile = null;
            string outputFile = Path.Combine(Path.GetTempPath(), "readtwice.exe");
            File.Delete(outputFile);

            try
            {
                string inputPath = Path.GetFullPath("test.in");
                codeFile = FileUtilities.GetTemporaryFile();
                string codeContent = @"using System.IO; class X { static void Main() { File.ReadAllText(@""" + inputPath + @"""); File.ReadAllText(@""" + inputPath + @"""); }}";
                File.WriteAllText(codeFile, codeContent);
                Csc csc = new Csc();
                csc.BuildEngine = new MockEngine();
                csc.Sources = new[] { new TaskItem(codeFile) };
                csc.OutputAssembly = new TaskItem(outputFile);
                csc.Execute();

                string trackerPath = FileTracker.GetTrackerPath(ExecutableType.ManagedIL);
                string fileTrackerPath = FileTracker.GetFileTrackerPath(ExecutableType.ManagedIL);
                string commandArgs = "/d \"" + fileTrackerPath + "\" /u /c \"" + outputFile + "\"";

                int exit = FileTrackerTestHelper.RunCommand(trackerPath, commandArgs);
                Console.WriteLine("");
                Assert.Equal(0, exit);
            }
            finally
            {
                File.Delete(codeFile);
                File.Delete(outputFile);
            }

            FileTrackerTestHelper.AssertFoundStringInTLog(Path.GetFullPath("test.in").ToUpperInvariant(), "readtwice.read.1.tlog", 2);
        }

        [Fact(Skip = "FileTracker tests require VS2015 Update 3 or a packaged version of Tracker.exe https://github.com/dotnet/msbuild/issues/649")]
        public void FileTrackerDoNotRecordWriteAsRead()
        {
            Console.WriteLine("Test: FileTrackerDoNotRecordWriteAsRead");

            File.Delete("writenoread.read.1.tlog");
            File.Delete("writenoread.write.1.tlog");

            string testDirectory = Path.Combine(Directory.GetCurrentDirectory(), "FileTrackerDoNotRecordWriteAsRead");

            if (Directory.Exists(testDirectory))
            {
                ObjectModelHelpers.DeleteDirectory(testDirectory);
                Directory.Delete(testDirectory, true /* recursive delete */);
            }

            Directory.CreateDirectory(testDirectory);
            string writeFile;
            string outputFile = Path.Combine(testDirectory, "writenoread.exe");

            try
            {
                writeFile = Path.Combine(testDirectory, "test.out");
                string codeFile = Path.Combine(testDirectory, "code.cs");
                string codeContent = @"
using System.IO; 
using System.Runtime.InteropServices;
class X 
{ 
    static void Main() 
    { 
        FileStream f = File.Open(@""" + writeFile + @""", FileMode.CreateNew, FileAccess.ReadWrite, FileShare.ReadWrite);
        f.WriteByte(8);
        f.Close();
    }
}";

                File.WriteAllText(codeFile, codeContent);
                Csc csc = new Csc();
                csc.BuildEngine = new MockEngine();
                csc.Sources = new[] { new TaskItem(codeFile) };
                csc.OutputAssembly = new TaskItem(outputFile);
                bool success = csc.Execute();

                Assert.True(success);

                string trackerPath = FileTracker.GetTrackerPath(ExecutableType.ManagedIL);
                string fileTrackerPath = FileTracker.GetFileTrackerPath(ExecutableType.ManagedIL);
                string commandArgs = "/d \"" + fileTrackerPath + "\" /o /c \"" + outputFile + "\"";

                int exit = FileTrackerTestHelper.RunCommand(trackerPath, commandArgs);
                Console.WriteLine("");
                Assert.Equal(0, exit);
            }
            finally
            {
                // Doesn't delete the directory itself, but deletes its contents.  If you try to delete the directory, 
                // even after calling this method, it sometimes throws IO exceptions due to not recognizing that the 
                // contents have been deleted yet. 
                ObjectModelHelpers.DeleteDirectory(testDirectory);
            }

            FileTrackerTestHelper.AssertDidntFindStringInTLog("CreateFileW, Desired Access=0xc0000000, Creation Disposition=0x1:" + writeFile.ToUpperInvariant(), "writenoread.read.1.tlog");
            FileTrackerTestHelper.AssertFoundStringInTLog("CreateFileW, Desired Access=0xc0000000, Creation Disposition=0x1:" + writeFile.ToUpperInvariant(), "writenoread.write.1.tlog");
        }

        [Fact(Skip = "FileTracker tests require VS2015 Update 3 or a packaged version of Tracker.exe https://github.com/dotnet/msbuild/issues/649")]
        public void FileTrackerFindStrInCommandLine()
        {
            Console.WriteLine("Test: FileTrackerFindStrInCommandLine");

            File.Delete("findstr.read.1.tlog");
            FileTrackerTestHelper.WriteAll("test.in", "foo");

            int exit = FileTrackerTestHelper.RunCommand(s_defaultTrackerPath, "/d " + s_defaultFileTrackerPath + " /t /c findstr /ip foo test.in");
            string line = FileTrackerTestHelper.ReadLineFromFile("findstr.command.1.tlog", 1);
            Console.WriteLine("");
            Assert.Equal(0, exit);
            Assert.Equal("findstr /ip foo test.in", line);
        }

        [Fact(Skip = "FileTracker tests require VS2015 Update 3 or a packaged version of Tracker.exe https://github.com/dotnet/msbuild/issues/649")]
        public void FileTrackerFindStrInArgumentSpaces()
        {
            Console.WriteLine("Test: FileTrackerFindStrIn");

            File.Delete("findstr.read.1.tlog");
            FileTrackerTestHelper.WriteAll("test file.in", "foo");

            int exit = FileTrackerTestHelper.RunCommand(s_defaultTrackerPath, "/d " + s_defaultFileTrackerPath + " /c findstr /ip foo \"test file.in\"");
            Console.WriteLine("");
            Assert.Equal(0, exit);
            FileTrackerTestHelper.AssertFoundStringInTLog(Path.GetFullPath("test file.in").ToUpperInvariant(), "findstr.read.1.tlog");
        }

        [Fact(Skip = "FileTracker tests require VS2015 Update 3 or a packaged version of Tracker.exe https://github.com/dotnet/msbuild/issues/649")]
        public void FileTrackerFindUnicode()
        {
            Console.WriteLine("Test: FileTrackerFindUnicode");

            File.Delete("find.read.1.tlog");
            FileTrackerTestHelper.WriteAll("t\u1EBCst.in", "foo");

            // FINDSTR.EXE doesn't support unicode, so we'll use FIND.EXE which does
            int exit = FileTrackerTestHelper.RunCommandNoStdOut(s_defaultTrackerPath, "/d " + s_defaultFileTrackerPath + " /i . /c find /I \"\\\"foo\"\\\" t\u1EBCst.in");
            Console.WriteLine("");
            Assert.Equal(0, exit);
            FileTrackerTestHelper.AssertFoundStringInTLog(Path.GetFullPath("t\u1EBCst.in").ToUpperInvariant(), "find.read.1.tlog");
        }

        [Fact(Skip = "FileTracker tests require VS2015 Update 3 or a packaged version of Tracker.exe https://github.com/dotnet/msbuild/issues/649")]
        public void FileTrackerStartProcessFindStrIn()
        {
            Console.WriteLine("Test: FileTrackerStartProcessFindStrIn");

            File.Delete("findstr.read.1.tlog");
            FileTrackerTestHelper.WriteAll("test.in", "foo");

            Process p = FileTracker.StartProcess("findstr", "/ip foo test.in", ExecutableType.Native32Bit);
            p.WaitForExit();
            int exit = p.ExitCode;
            Console.WriteLine("");
            Assert.Equal(0, exit);
            FileTrackerTestHelper.AssertFoundStringInTLog(Path.GetFullPath("test.in").ToUpperInvariant(), "findstr.read.1.tlog");
        }

        [Fact(Skip = "FileTracker tests require VS2015 Update 3 or a packaged version of Tracker.exe https://github.com/dotnet/msbuild/issues/649")]
        public void FileTrackerResponseFile()
        {
            Console.WriteLine("Test: FileTrackerResponseFile");

            File.Delete("tracker.rsp");
            FileTrackerTestHelper.WriteAll("tracker.rsp", "/d " + s_defaultFileTrackerPath + " /r jibbit");

            File.Delete("findstr.read.1.tlog");
            FileTrackerTestHelper.WriteAll("test.in", "foo");

            int exit = FileTrackerTestHelper.RunCommand(s_defaultTrackerPath, "@tracker.rsp /c findstr /ip foo test.in");

            Console.WriteLine("");
            Assert.Equal(0, exit);
            Assert.Equal("^JIBBIT",
                                   FileTrackerTestHelper.ReadLineFromFile("findstr.read.1.tlog", 1).ToUpperInvariant());
            FileTrackerTestHelper.AssertFoundStringInTLog(Path.GetFullPath("test.in").ToUpperInvariant(), "findstr.read.1.tlog");
        }

        [Fact(Skip = "FileTracker tests require VS2015 Update 3 or a packaged version of Tracker.exe https://github.com/dotnet/msbuild/issues/649")]
        public void FileTrackerFindStrInRootFiles()
        {
            Console.WriteLine("Test: FileTrackerFindStrInRootFiles");

            File.Delete("findstr.read.1.tlog");
            FileTrackerTestHelper.WriteAll("test.in", "foo");

            int exit = FileTrackerTestHelper.RunCommand(s_defaultTrackerPath, "/d " + s_defaultFileTrackerPath + " /r jibbit /c findstr /ip foo test.in");

            Console.WriteLine("");
            Assert.Equal(0, exit);
            Assert.Equal("^JIBBIT",
                                   FileTrackerTestHelper.ReadLineFromFile("findstr.read.1.tlog", 1).ToUpperInvariant());
            FileTrackerTestHelper.AssertFoundStringInTLog(Path.GetFullPath("test.in").ToUpperInvariant(), "findstr.read.1.tlog");
        }

        [Fact(Skip = "FileTracker tests require VS2015 Update 3 or a packaged version of Tracker.exe https://github.com/dotnet/msbuild/issues/649")]
        public void FileTrackerFindStrInRootFilesCommand()
        {
            Console.WriteLine("Test: FileTrackerFindStrInRootFilesCommand");

            File.Delete("findstr.read.1.tlog");
            File.Delete("findstr.command.1.tlog");
            FileTrackerTestHelper.WriteAll("test.in", "foo");

            int exit = FileTrackerTestHelper.RunCommand(s_defaultTrackerPath, "/t /d " + s_defaultFileTrackerPath + " /r jibbit /c findstr /ip foo test.in");

            Console.WriteLine("");
            Assert.Equal(0, exit);
            Assert.Equal("^JIBBIT",
                                   FileTrackerTestHelper.ReadLineFromFile("findstr.read.1.tlog", 1).ToUpperInvariant());
            FileTrackerTestHelper.AssertFoundStringInTLog(Path.GetFullPath("test.in").ToUpperInvariant(), "findstr.read.1.tlog");
            Assert.Equal("findstr /ip foo test.in",
                                   FileTrackerTestHelper.ReadLineFromFile("findstr.command.1.tlog", 2));
        }

        [Fact(Skip = "FileTracker tests require VS2015 Update 3 or a packaged version of Tracker.exe https://github.com/dotnet/msbuild/issues/649")]
        public void FileTrackerFindStrInRootFilesSpaces()
        {
            Console.WriteLine("Test: FileTrackerFindStrInRootFilesSpaces");

            File.Delete("findstr.read.1.tlog");
            FileTrackerTestHelper.WriteAll("test.in", "foo");

            int exit = FileTrackerTestHelper.RunCommand(s_defaultTrackerPath, "/d " + s_defaultFileTrackerPath + " /r \"jibbit goo\" /c findstr /ip foo test.in");

            Console.WriteLine("");
            Assert.Equal(0, exit);
            Assert.Equal("^JIBBIT GOO",
                                   FileTrackerTestHelper.ReadLineFromFile("findstr.read.1.tlog", 1).ToUpperInvariant());
            FileTrackerTestHelper.AssertFoundStringInTLog(Path.GetFullPath("test.in").ToUpperInvariant(), "findstr.read.1.tlog");
        }

        [Fact(Skip = "FileTracker tests require VS2015 Update 3 or a packaged version of Tracker.exe https://github.com/dotnet/msbuild/issues/649")]
        public void FileTrackerHelperCommandLine()
        {
            Console.WriteLine("Test: FileTrackerHelperCommandLine");

            File.Delete("findstr.read.1.tlog");
            FileTrackerTestHelper.WriteAll("test.in", "foo");

            int exit = FileTrackerTestHelper.RunCommand(
                s_defaultTrackerPath,
                FileTracker.TrackerArguments(
                    "findstr",
                    "/ip foo test.in",
                    "" + s_defaultFileTrackerPathUnquoted,
                    ".",
                    "jibbit goo"));

            Console.WriteLine("");
            Assert.Equal(0, exit);
            Assert.Equal("^JIBBIT GOO",
                                   FileTrackerTestHelper.ReadLineFromFile("findstr.read.1.tlog", 1).ToUpperInvariant());
            FileTrackerTestHelper.AssertFoundStringInTLog(Path.GetFullPath("test.in").ToUpperInvariant(), "findstr.read.1.tlog");
        }

        [Fact(Skip = "FileTracker tests require VS2015 Update 3 or a packaged version of Tracker.exe https://github.com/dotnet/msbuild/issues/649")]
        public void FileTrackerSortOut()
        {
            Console.WriteLine("Test: FileTrackerSortOut");

            File.Delete("sort.read.1.tlog");
            File.Delete("sort.write.1.tlog");
            File.WriteAllLines("test.in", new[] {
                                                            "bfoo",
                                                            "afoo"
                                                       });

            int exit = FileTrackerTestHelper.RunCommand(s_defaultTrackerPath, "/d " + s_defaultFileTrackerPath + " /c sort test.in /O test.out");

            Assert.Equal(0, exit);

            FileTrackerTestHelper.AssertFoundStringInTLog(Path.GetFullPath("test.in").ToUpperInvariant(), "sort.read.1.tlog");
            FileTrackerTestHelper.AssertFoundStringInTLog(Path.GetFullPath("test.out").ToUpperInvariant(), "sort.write.1.tlog");

            Assert.Equal("AFOO",
                                   FileTrackerTestHelper.ReadLineFromFile("test.out", 0).ToUpperInvariant());

            Assert.Equal("BFOO",
                                   FileTrackerTestHelper.ReadLineFromFile("test.out", 1).ToUpperInvariant());
        }

        [Fact(Skip = "FileTracker tests require VS2015 Update 3 or a packaged version of Tracker.exe https://github.com/dotnet/msbuild/issues/649")]
        public void FileTrackerSortOutIntermediate()
        {
            Console.WriteLine("Test: FileTrackerSortOutIntermediate");

            Directory.CreateDirectory("outdir");
            File.Delete("outdir\\sort.read.1.tlog");
            File.Delete("outdir\\sort.write.1.tlog");
            File.WriteAllLines("test.in", new[] {
                                                            "bfoo",
                                                            "afoo"
                                                       });

            int exit = FileTrackerTestHelper.RunCommand(s_defaultTrackerPath, "/d " + s_defaultFileTrackerPath + " /i outdir /c sort test.in /O test.out");

            Assert.Equal(0, exit);

            FileTrackerTestHelper.AssertFoundStringInTLog(Path.GetFullPath("test.in").ToUpperInvariant(), "outdir\\sort.read.1.tlog");
            FileTrackerTestHelper.AssertFoundStringInTLog(Path.GetFullPath("test.out").ToUpperInvariant(), "outdir\\sort.write.1.tlog");

            Assert.Equal("AFOO",
                                   FileTrackerTestHelper.ReadLineFromFile("test.out", 0).ToUpperInvariant());

            Assert.Equal("BFOO",
                                   FileTrackerTestHelper.ReadLineFromFile("test.out", 1).ToUpperInvariant());
        }


        [Fact(Skip = "FileTracker tests require VS2015 Update 3 or a packaged version of Tracker.exe https://github.com/dotnet/msbuild/issues/649")]
        public void FileTrackerIntermediateDirMissing()
        {
            Console.WriteLine("Test: FileTrackerIntermediateDirMissing");

            // Make sure it really is missing
            if (Directory.Exists("outdir"))
            {
                Directory.Delete("outdir", true);
            }

            File.WriteAllLines("test.in", new[] {
                                                            "bfoo",
                                                            "afoo"
                                                       });

            int exit = FileTrackerTestHelper.RunCommand(s_defaultTrackerPath, "/d " + s_defaultFileTrackerPath + " /i outdir /c sort test.in /O test.out");

            Assert.Equal(0, exit);

            FileTrackerTestHelper.AssertFoundStringInTLog(Path.GetFullPath("test.in").ToUpperInvariant(), "outdir\\sort.read.1.tlog");
            FileTrackerTestHelper.AssertFoundStringInTLog(Path.GetFullPath("test.out").ToUpperInvariant(), "outdir\\sort.write.1.tlog");

            Assert.Equal("AFOO",
                                   FileTrackerTestHelper.ReadLineFromFile("test.out", 0).ToUpperInvariant());

            Assert.Equal("BFOO",
                                   FileTrackerTestHelper.ReadLineFromFile("test.out", 1).ToUpperInvariant());
        }

        [Fact(Skip = "FileTracker tests require VS2015 Update 3 or a packaged version of Tracker.exe https://github.com/dotnet/msbuild/issues/649")]
        public void FileTrackerFindStrInChain()
        {
            Console.WriteLine("Test: FileTrackerFindStrInChain");

            File.Delete("cmd-findstr.read.1.tlog");
            FileTrackerTestHelper.WriteAll("test.in", "foo");

            int exit = FileTrackerTestHelper.RunCommand(s_defaultTrackerPath, "/d " + s_defaultFileTrackerPath + " /c cmd /c findstr /ip foo test.in");
            Console.WriteLine("");
            Assert.Equal(0, exit);
            FileTrackerTestHelper.AssertFoundStringInTLog(Path.GetFullPath("test.in").ToUpperInvariant(), "cmd-findstr.read.1.tlog");
        }

        [Fact(Skip = "FileTracker tests require VS2015 Update 3 or a packaged version of Tracker.exe https://github.com/dotnet/msbuild/issues/649")]
        public void FileTrackerFindStrInChainRepeatCommand()
        {
            Console.WriteLine("Test: FileTrackerFindStrInChainRepeatCommand");

            string[] tlogFiles = Directory.GetFiles(Directory.GetCurrentDirectory(), "cmd*-findstr.*.1.tlog", SearchOption.TopDirectoryOnly);
            foreach (string tlogFile in tlogFiles)
            {
                File.Delete(tlogFile);
            }
            FileTrackerTestHelper.WriteAll("test.in", "foo");

            int exit = FileTrackerTestHelper.RunCommand(s_defaultTrackerPath, "/d " + s_defaultFileTrackerPath + " /c cmd /c cmd /c findstr /ip foo test.in");
            tlogFiles = Directory.GetFiles(Directory.GetCurrentDirectory(), "cmd*-findstr.read.1.tlog", SearchOption.TopDirectoryOnly);
            Console.WriteLine("");
            Assert.Equal(0, exit);
            FileTrackerTestHelper.AssertFoundStringInTLog(Path.GetFullPath("test.in").ToUpperInvariant(), tlogFiles[0]);
        }

        [Fact(Skip = "FileTracker tests require VS2015 Update 3 or a packaged version of Tracker.exe https://github.com/dotnet/msbuild/issues/649")]
        public void FileTrackerFindStrInX64X86ChainRepeatCommand()
        {
            Console.WriteLine("Test: FileTrackerFindStrInX64X86ChainRepeatCommand");

            if (!Environment.Is64BitOperatingSystem)
            {
                Console.WriteLine("FileTrackerFindStrInX64X86ChainRepeatCommand runs both 32-and 64-bit programs so it requires 64-bit Windows.");
                Assert.True(true);
                return;
            }

            string[] tlogFiles = Directory.GetFiles(Environment.CurrentDirectory, "cmd*-findstr.*.1.tlog", SearchOption.TopDirectoryOnly);
            foreach (string tlogFile in tlogFiles)
            {
                File.Delete(tlogFile);
            }
            FileTrackerTestHelper.WriteAll("test.in", "foo");

            int exit = FileTrackerTestHelper.RunCommand(s_defaultTrackerPath, "/d " + s_defaultFileTrackerPath + " /c " + s_cmd64Path + " /c " + s_cmd32Path + " /c findstr /ip foo test.in");
            tlogFiles = Directory.GetFiles(Environment.CurrentDirectory, "cmd*-findstr.read.1.tlog", SearchOption.TopDirectoryOnly);
            Console.WriteLine("");
            Assert.Equal(0, exit);
            FileTrackerTestHelper.AssertFoundStringInTLog(Path.GetFullPath("test.in").ToUpperInvariant(), tlogFiles[0]);
        }

        [Fact(Skip = "FileTracker tests require VS2015 Update 3 or a packaged version of Tracker.exe https://github.com/dotnet/msbuild/issues/649")]
        public void FileTrackerFindStrInX86X64ChainRepeatCommand()
        {
            Console.WriteLine("Test: FileTrackerFindStrInX86X64ChainRepeatCommand");

            if (!Environment.Is64BitOperatingSystem)
            {
                Console.WriteLine("FileTrackerFindStrInX86X64ChainRepeatCommand runs both 32-and 64-bit programs so it requires 64-bit Windows.");
                Assert.True(true);
                return;
            }

            string[] tlogFiles = Directory.GetFiles(Environment.CurrentDirectory, "cmd*-findstr.*.1.tlog", SearchOption.TopDirectoryOnly);
            foreach (string tlogFile in tlogFiles)
            {
                File.Delete(tlogFile);
            }
            FileTrackerTestHelper.WriteAll("test.in", "foo");

            int exit = FileTrackerTestHelper.RunCommand(s_defaultTrackerPath, "/d " + s_defaultFileTrackerPath + " /c " + s_cmd32Path + " /c " + s_cmd64Path + " /c findstr /ip foo test.in");
            tlogFiles = Directory.GetFiles(Environment.CurrentDirectory, "cmd*-findstr.read.1.tlog", SearchOption.TopDirectoryOnly);
            Console.WriteLine("");
            Assert.Equal(0, exit);
            FileTrackerTestHelper.AssertFoundStringInTLog(Path.GetFullPath("test.in").ToUpperInvariant(), tlogFiles[0]);
        }

<<<<<<< HEAD
        [Fact(Skip = "FileTracker tests require VS2015 Update 3 or a packaged version of Tracker.exe https://github.com/dotnet/msbuild/issues/649")]
=======
        [Fact]
>>>>>>> 2fdde655
        public void FileTrackerFileIsUnderPath()
        {
            // YES: Both refer to something under baz, so yes this is on the path
            Assert.True(FileTracker.FileIsUnderPath(@"c:\foo\bar\baz\", @"c:\foo\bar\baz\"));

            // NO: Not under the path, since this *is* the path
            Assert.False(FileTracker.FileIsUnderPath(@"c:\foo\bar\baz", @"c:\foo\bar\baz\"));

            // NO: Not under the path, since the path is below
            Assert.False(FileTracker.FileIsUnderPath(@"c:\foo\bar\baz", @"c:\foo\bar\baz\"));

            // YES: Since the first parameter is a filename the extra '\' indicates we are referring to something
            // other than the actual directory - so this would be under the path
            Assert.True(FileTracker.FileIsUnderPath(@"c:\foo\bar\baz\", @"c:\foo\bar\baz"));

            // YES: this is under the path
            Assert.True(FileTracker.FileIsUnderPath(@"c:\foo\bar\baz\hobbits.tmp", @"c:\foo\bar\baz\"));

            // YES: this is under the path
            Assert.True(FileTracker.FileIsUnderPath(@"c:\foo\bar\baz\hobbits.tmp", @"c:\foo\bar\baz"));

            // YES: this is under the path
            Assert.True(FileTracker.FileIsUnderPath(@"c:\foo\bar\baz\hobbits", @"c:\foo\bar\baz\"));

            // YES: this is under the path
            Assert.True(FileTracker.FileIsUnderPath(@"c:\foo\bar\baz\hobbits", @"c:\foo\bar\baz"));

            // YES: this is under the path
            Assert.True(FileTracker.FileIsUnderPath(@"c:\foo\bar\baz\bootle\hobbits.tmp", @"c:\foo\bar\baz\"));

            // NO: this is not under the path
            Assert.False(FileTracker.FileIsUnderPath(@"c:\foo\bar\baz\hobbits.tmp", @"c:\boo1\far\chaz\"));

            // NO: this is not under the path
            Assert.False(FileTracker.FileIsUnderPath(@"c:\foo1.cpp", @"c:\averyveryverylongtemp\path\this\is"));

            // NO: this is not under the path
            Assert.False(FileTracker.FileIsUnderPath(@"c:\foo\rumble.cpp", @"c:\foo\rumble"));

            // NO: this is not under the path
            Assert.False(FileTracker.FileIsUnderPath(@"c:\foo\rumble.cpp", @"c:\foo\rumble\"));
        }

<<<<<<< HEAD
        [Fact(Skip = "FileTracker tests require VS2015 Update 3 or a packaged version of Tracker.exe https://github.com/dotnet/msbuild/issues/649")]
=======
        [Fact]
>>>>>>> 2fdde655
        public void FileTrackerFileIsExcludedFromDependencies()
        {
            string applicationDataPath = Environment.GetFolderPath(Environment.SpecialFolder.ApplicationData);
            string localApplicationDataPath = Environment.GetFolderPath(Environment.SpecialFolder.LocalApplicationData);
            string localLowApplicationDataPath = Path.Combine(Environment.GetFolderPath(Environment.SpecialFolder.UserProfile), "AppData\\LocalLow");
            // The default path to temp, used to create explicitly short and long paths
            string tempPath = Path.GetTempPath();
            // The short path to temp
            string tempShortPath = NativeMethodsShared.IsUnixLike
                                       ? tempPath
                                       : FileUtilities.EnsureTrailingSlash(
                                           NativeMethodsShared.GetShortFilePath(tempPath).ToUpperInvariant());
            // The long path to temp
            string tempLongPath = NativeMethodsShared.IsUnixLike
                                      ? tempPath
                                      : FileUtilities.EnsureTrailingSlash(
                                          NativeMethodsShared.GetLongFilePath(tempPath).ToUpperInvariant());
            
            // We don't want to be including these as dependencies or outputs:
            // 1. Files under %USERPROFILE%\Application Data in XP and %USERPROFILE%\AppData\Roaming in Vista and later.
            // 2. Files under %USERPROFILE%\Local Settings\Application Data in XP and %USERPROFILE%\AppData\Local in Vista and later.
            // 3. Files under %USERPROFILE%\AppData\LocalLow in Vista and later.
            // 4. Files that are in the TEMP directory (Since on XP, temp files are not
            //    located under AppData, they would not be compacted out correctly otherwise).

            // This file's NOT excluded from dependencies
            string testFile = @"c:\foo\bar\baz";
            Assert.False(FileTracker.FileIsExcludedFromDependencies(testFile));

            // This file IS excluded from dependencies
            testFile = Path.Combine(applicationDataPath, "blah.log");
            Assert.True(FileTracker.FileIsExcludedFromDependencies(testFile));

            // This file IS excluded from dependencies
            testFile = Path.Combine(localApplicationDataPath, "blah.log");
            Assert.True(FileTracker.FileIsExcludedFromDependencies(testFile));

            // This file IS excluded from dependencies
            testFile = Path.Combine(localLowApplicationDataPath, "blah.log");
            Assert.True(FileTracker.FileIsExcludedFromDependencies(testFile));

            // This file IS excluded from dependencies
            testFile = Path.Combine(tempShortPath, "blah.log");
            Assert.True(FileTracker.FileIsExcludedFromDependencies(testFile));

            // This file IS excluded from dependencies
            testFile = Path.Combine(tempLongPath, "blah.log");
            Assert.True(FileTracker.FileIsExcludedFromDependencies(testFile));
        }

        [Fact(Skip = "FileTracker tests require VS2015 Update 3 or a packaged version of Tracker.exe https://github.com/dotnet/msbuild/issues/649")]
        public void InProcTrackingTest1()
        {
            string sourceFile = "inlinetrackingtest.txt";
            string tlogRootName = "foo_inline";
            string tlogWriteFile = $"{tlogRootName}.write.1.tlog";

            File.Delete(tlogWriteFile);

            FileTracker.StartTrackingContext(Path.GetFullPath("."), "InProcTrackingTest1");

            File.WriteAllText(sourceFile, "this is a inline tracking test");

            FileTracker.WriteContextTLogs(Path.GetFullPath("."), tlogRootName);

            FileTracker.StopTrackingAndCleanup();
            string[] lines = FileTrackerTestHelper.ReadLinesFromFile(tlogWriteFile);
            Assert.Equal(2, lines.Length);
            Assert.Equal(Path.GetFullPath(sourceFile).ToUpperInvariant(), lines[1]);

            File.Delete(tlogWriteFile);
        }

        [Fact(Skip = "FileTracker tests require VS2015 Update 3 or a packaged version of Tracker.exe https://github.com/dotnet/msbuild/issues/649")]
        public void InProcTrackingTest2()
        {
            // Do test 1 twice in a row to make sure there is no leakage
            InProcTrackingTest1();
            InProcTrackingTest1();
        }

        [Fact(Skip = "FileTracker tests require VS2015 Update 3 or a packaged version of Tracker.exe https://github.com/dotnet/msbuild/issues/649")]
        public void InProcTrackingTestSuspendResume()
        {
            string sourceFile = "inlinetrackingtest.txt";
            string tlogRootName = "foo_inline";
            string tlogWriteFile = $"{tlogRootName}.write.1.tlog";

            File.Delete(tlogWriteFile);

            FileTracker.StartTrackingContext(Path.GetFullPath("."), "InProcTrackingTestSuspendResume");

            File.WriteAllText(sourceFile, "this is a inline tracking test");

            // Nothing should be tracked following this call
            FileTracker.SuspendTracking();

            File.WriteAllText(sourceFile + "_s", "this is a inline tracking test");

            // And tracking should resume
            FileTracker.ResumeTracking();

            File.WriteAllText(sourceFile + "_r", "this is a inline tracking test");

            FileTracker.WriteContextTLogs(Path.GetFullPath("."), tlogRootName);

            FileTracker.StopTrackingAndCleanup();
            string[] lines = FileTrackerTestHelper.ReadLinesFromFile(tlogWriteFile);
            Assert.Equal(3, lines.Length);
            Assert.Equal(Path.GetFullPath(sourceFile).ToUpperInvariant(), lines[1]);
            Assert.Equal(Path.GetFullPath(sourceFile + "_r").ToUpperInvariant(), lines[2]);

            File.Delete(tlogWriteFile);
            File.Delete(sourceFile);
            File.Delete(sourceFile + "_s");
            File.Delete(sourceFile + "_r");
        }

        [Fact(Skip = "FileTracker tests require VS2015 Update 3 or a packaged version of Tracker.exe https://github.com/dotnet/msbuild/issues/649")]
        public void InProcTrackingTestStopBeforeWrite()
        {
            Assert.Throws<COMException>(() =>
            {
                string sourceFile = "inlinetrackingtest.txt";
                string tlogRootName = "foo_inline";
                string tlogWriteFile = $"{tlogRootName}.write.1.tlog";

                File.Delete(tlogWriteFile);
                File.Delete(sourceFile);

                FileTracker.StartTrackingContext(Path.GetFullPath("."), "InProcTrackingTestStopBeforeWrite");

                File.WriteAllText(sourceFile, "this is a inline tracking test");

                FileTracker.StopTrackingAndCleanup();

                // This should throw a COMException, since we have cleaned up
                FileTracker.WriteContextTLogs(Path.GetFullPath("."), tlogRootName);
            }
           );
        }
        [Fact(Skip = "FileTracker tests require VS2015 Update 3 or a packaged version of Tracker.exe https://github.com/dotnet/msbuild/issues/649")]
        public void InProcTrackingTestNotStop()
        {
            InProcTrackingTesterNoStop(1);
            // Since we didn't stop in the test, we should stop now
            // to ensure we don't leak into the other tests
            FileTracker.StopTrackingAndCleanup();
        }

        private static void InProcTrackingTesterNoStop(int iteration)
        {
            string sourceFile = $"inlinetrackingtest{iteration}.txt";
            string tlogRootName = $"foo_nonstopinline{iteration}";
            string tlogWriteFile = $"{tlogRootName}.write.1.tlog";
            string tlogReadFile = $"{tlogRootName}.read.1.tlog";

            File.Delete(tlogWriteFile);
            File.Delete(tlogReadFile);

            FileTracker.StartTrackingContext(Path.GetFullPath("."), "InProcTrackingTesterNoStop");

            File.WriteAllText(sourceFile, "this is a inline tracking test");

            FileTracker.WriteContextTLogs(Path.GetFullPath("."), tlogRootName);

            File.WriteAllText(sourceFile + "_s", "this is a inline tracking test - again");

            FileTracker.WriteContextTLogs(Path.GetFullPath("."), tlogRootName);

            string[] lines = FileTrackerTestHelper.ReadLinesFromFile(tlogWriteFile);
            Assert.Equal(4, lines.Length);
            Assert.Equal(Path.GetFullPath(sourceFile).ToUpperInvariant(), lines[1]);
            Assert.Equal(Path.GetFullPath(sourceFile + "_s").ToUpperInvariant(), lines[3]);

            File.Delete(tlogWriteFile);
            // Since we are non-stop during iteration we actually get read tlogs
            // Because of the "ReadLinesFromFile" above. However it will be empty
            // Since by default the tracker does not write entries for files that
            // do not exist - and we did delete the file being tracked on the previous
            // iteration!
            File.Delete(tlogReadFile);
            File.Delete(sourceFile);
            File.Delete(sourceFile + "_s");
        }

        private static void InProcTrackingTester(int iteration)
        {
            string sourceFile = $"inlinetrackingtest{iteration}.txt";
            string tlogRootName = $"foo_inline{iteration}";
            string tlogWriteFile = $"{tlogRootName}.write.1.tlog";

            File.Delete(tlogWriteFile);

            FileTracker.StartTrackingContext(Path.GetFullPath("."), "InProcTrackingTester");

            File.WriteAllText(sourceFile, "this is a inline tracking test");

            FileTracker.WriteContextTLogs(Path.GetFullPath("."), tlogRootName);

            FileTracker.StopTrackingAndCleanup();
            string[] lines = FileTrackerTestHelper.ReadLinesFromFile(tlogWriteFile);
            Assert.Equal(2, lines.Length);
            Assert.Equal(Path.GetFullPath(sourceFile).ToUpperInvariant(), lines[1]);

            File.Delete(tlogWriteFile);
            File.Delete(sourceFile);
        }

        [Fact(Skip = "FileTracker tests require VS2015 Update 3 or a packaged version of Tracker.exe https://github.com/dotnet/msbuild/issues/649")]
        public void InProcTrackingTestIteration()
        {
            for (int iter = 0; iter < 50; iter++)
            {
                InProcTrackingTester(iter);
            }
        }

        [Fact(Skip = "FileTracker tests require VS2015 Update 3 or a packaged version of Tracker.exe https://github.com/dotnet/msbuild/issues/649")]
        public void InProcTrackingNonStopTestIteration()
        {
            for (int iter = 0; iter < 50; iter++)
            {
                InProcTrackingTesterNoStop(iter);
            }
            FileTracker.StopTrackingAndCleanup();
        }

        [Fact(Skip = "FileTracker tests require VS2015 Update 3 or a packaged version of Tracker.exe https://github.com/dotnet/msbuild/issues/649")]
        public void InProcTrackingTwoContexts()
        {
            string sourceFile = "inlinetrackingtest.txt";
            string sourceFile2 = "inlinetrackingtest2.txt";
            string sourceFile3 = "inlinetrackingtest3.txt";
            string tlogRootName = "foo_inline";
            string tlogWriteFile = $"{tlogRootName}.write.1.tlog";
            string tlogWriteFile2 = $"{tlogRootName}2.write.1.tlog";

            File.Delete(tlogWriteFile);
            File.Delete(tlogWriteFile2);

            // Context 1
            FileTracker.StartTrackingContext(Path.GetFullPath("."), "Context1");
            File.WriteAllText(sourceFile, "this is a inline tracking test");

            // Context 2
            FileTracker.StartTrackingContext(Path.GetFullPath("."), "Context2");
            File.WriteAllText(sourceFile2, "this is a inline tracking test - in a second context");
            FileTracker.WriteContextTLogs(Path.GetFullPath("."), tlogRootName + "2");
            FileTracker.EndTrackingContext();

            // Back to context 1
            File.WriteAllText(sourceFile3, "this is a second inline tracking test in the first context");
            FileTracker.WriteContextTLogs(Path.GetFullPath("."), tlogRootName);
            FileTracker.EndTrackingContext();

            FileTracker.StopTrackingAndCleanup();
            string[] lines = FileTrackerTestHelper.ReadLinesFromFile(tlogWriteFile);
            string[] lines2 = FileTrackerTestHelper.ReadLinesFromFile(tlogWriteFile2);
            Assert.Equal(3, lines.Length);
            Assert.Equal(2, lines2.Length);
            Assert.Equal(Path.GetFullPath(sourceFile).ToUpperInvariant(), lines[1]);
            Assert.Equal(Path.GetFullPath(sourceFile3).ToUpperInvariant(), lines[2]);
            Assert.Equal(Path.GetFullPath(sourceFile2).ToUpperInvariant(), lines2[1]);

            File.Delete(tlogWriteFile);
            File.Delete(tlogWriteFile2);
        }

        [Fact(Skip = "FileTracker tests require VS2015 Update 3 or a packaged version of Tracker.exe https://github.com/dotnet/msbuild/issues/649")]
        public void InProcTrackingTwoContextsWithRoot()
        {
            string sourceFile = "inlinetrackingtest.txt";
            string sourceFile2 = "vi\u00FCes\u00E4tato633833475975527668.txt";
            string sourceFile3 = "inlinetrackingtest3.txt";
            string tlogRootName = "foo_inline";
            string tlogWriteFile = $"{tlogRootName}.write.1.tlog";
            string tlogWriteFile2 = $"{tlogRootName}2.write.1.tlog";

            string rootMarker = FileTracker.FormatRootingMarker(new TaskItem(sourceFile2));
            string responseFile = FileTracker.CreateRootingMarkerResponseFile(rootMarker);

            File.Delete(tlogWriteFile);
            File.Delete(tlogWriteFile2);

            try
            {
                // Context 1
                FileTracker.StartTrackingContext(Path.GetFullPath("."), "Context1");
                File.WriteAllText(sourceFile, "this is a inline tracking test");

                // Context 2
                FileTracker.StartTrackingContextWithRoot(Path.GetFullPath("."), "Context2", responseFile);
                File.WriteAllText(sourceFile2, "this is a inline tracking test - in a second context");
                FileTracker.WriteContextTLogs(Path.GetFullPath("."), tlogRootName + "2");
                FileTracker.EndTrackingContext();

                // Back to context 1
                File.WriteAllText(sourceFile3, "this is a second inline tracking test in the first context");
                FileTracker.WriteContextTLogs(Path.GetFullPath("."), tlogRootName);
                FileTracker.EndTrackingContext();

                FileTracker.StopTrackingAndCleanup();
                string[] lines = FileTrackerTestHelper.ReadLinesFromFile(tlogWriteFile);
                string[] lines2 = FileTrackerTestHelper.ReadLinesFromFile(tlogWriteFile2);
                Assert.Equal(3, lines.Length);
                Assert.Equal(3, lines2.Length);
                Assert.Equal(Path.GetFullPath(sourceFile).ToUpperInvariant(), lines[1]);
                Assert.Equal(Path.GetFullPath(sourceFile3).ToUpperInvariant(), lines[2]);
                Assert.Equal("^" + rootMarker, lines2[1]);
                Assert.Equal(rootMarker, lines2[2]);
            }
            finally
            {
                File.Delete(tlogWriteFile);
                File.Delete(tlogWriteFile2);
                File.Delete(responseFile);
            }
        }

        [Fact(Skip = "FileTracker tests require VS2015 Update 3 or a packaged version of Tracker.exe https://github.com/dotnet/msbuild/issues/649")]
        public void InProcTrackingSpawnsOutOfProcTool()
        {
            string intermediateDir = Path.GetTempPath() + @"InProcTrackingSpawnsOutOfProcTool\";

            string sourceFile = intermediateDir + @"inlinetracking1.txt";
            string commandFile = intermediateDir + @"command.bat";
            string tlogRootName = "inproc_spawn";
            string tlogWriteFile = intermediateDir + $"{tlogRootName}-cmd.write.1.tlog";
            string rootMarker = @"\\THIS\IS\MY\ROOT|\\IT\IS\COMPOUND\TOO";
            string rootMarkerRsp = intermediateDir + @"rootmarker.rsp";

            if (Directory.Exists(intermediateDir))
            {
                Directory.Delete(intermediateDir, true);
            }

            try
            {
                Directory.CreateDirectory(intermediateDir);

                File.WriteAllText(commandFile, "echo this is out of proc tracking writing stuff > \"" + sourceFile + "\"");
                File.WriteAllText(rootMarkerRsp, "/r " + rootMarker);

                FileTracker.StartTrackingContextWithRoot(intermediateDir, tlogRootName, rootMarkerRsp);

                ProcessStartInfo ps = new ProcessStartInfo("cmd.exe", "/C \"" + commandFile + "\"");
                // Clear out all environment variables
                Process cmd = Process.Start(ps);
                cmd.WaitForExit();

                FileTracker.StopTrackingAndCleanup();

                string[] lines = FileTrackerTestHelper.ReadLinesFromFile(tlogWriteFile);

                Assert.Equal(3, lines.Length);
                Assert.Equal("^" + rootMarker, lines[1]);
                Assert.Equal(sourceFile.ToUpperInvariant(), lines[2]);
            }
            finally
            {
                if (Directory.Exists(intermediateDir))
                {
                    Directory.Delete(intermediateDir, true);
                }
            }
        }

        [Fact(Skip = "FileTracker tests require VS2015 Update 3 or a packaged version of Tracker.exe https://github.com/dotnet/msbuild/issues/649")]
        public void InProcTrackingSpawnsOutOfProcTool_OverrideEnvironment()
        {
            string intermediateDir = Path.GetTempPath() + @"InProcTrackingSpawnsOutOfProcTool_OverrideEnvironment\";

            string sourceFile = intermediateDir + @"inlinetracking1.txt";
            string commandFile = intermediateDir + @"command.bat";
            string tlogRootName = "inproc_spawn_env";
            string tlogWriteFile = intermediateDir + $"{tlogRootName}-cmd.write.1.tlog";
            string rootMarker = @"\\THIS\IS\MY\ROOT|\\IT\IS\COMPOUND\TOO";
            string rootMarkerRsp = intermediateDir + @"rootmarker.rsp";

            if (Directory.Exists(intermediateDir))
            {
                Directory.Delete(intermediateDir, true);
            }

            try
            {
                Directory.CreateDirectory(intermediateDir);

                File.WriteAllText(commandFile, "echo this is out of proc tracking writing stuff > \"" + sourceFile + "\"");
                File.WriteAllText(rootMarkerRsp, "/r " + rootMarker);

                FileTracker.StartTrackingContextWithRoot(intermediateDir, tlogRootName, rootMarkerRsp);

                ProcessStartInfo ps = new ProcessStartInfo("cmd.exe", "/C \"" + commandFile + "\"");
                ps.EnvironmentVariables["TRACKER_TOOLCHAIN"] = "MSBuild";
                ps.UseShellExecute = false;

                Process cmd = Process.Start(ps);
                cmd.WaitForExit();

                FileTracker.StopTrackingAndCleanup();

                string[] lines = FileTrackerTestHelper.ReadLinesFromFile(tlogWriteFile);

                Assert.Equal(3, lines.Length);
                Assert.Equal("^" + rootMarker, lines[1]);
                Assert.Equal(sourceFile.ToUpperInvariant(), lines[2]);
            }
            finally
            {
                if (Directory.Exists(intermediateDir))
                {
                    Directory.Delete(intermediateDir, true);
                }
            }
        }

        [Fact(Skip = "FileTracker tests require VS2015 Update 3 or a packaged version of Tracker.exe https://github.com/dotnet/msbuild/issues/649")]
        public void InProcTrackingSpawnsToolWithTrackerResponseFile()
        {
            Console.WriteLine("Test: InProcTrackingSpawnsToolWithTrackerResponseFile");

            InProcTrackingSpawnsToolWithTracker(true);
        }

        [Fact(Skip = "FileTracker tests require VS2015 Update 3 or a packaged version of Tracker.exe https://github.com/dotnet/msbuild/issues/649")]
        public void InProcTrackingSpawnsToolWithTrackerNoResponseFile()
        {
            Console.WriteLine("Test: InProcTrackingSpawnsToolWithTrackerNoResponseFile");

            InProcTrackingSpawnsToolWithTracker(false);
        }

        [Fact(Skip = "FileTracker tests require VS2015 Update 3 or a packaged version of Tracker.exe https://github.com/dotnet/msbuild/issues/649")]
        public void InProcTrackingTwoContextsTwoEnds()
        {
            Assert.Throws<COMException>(() =>
            {
                string sourceFile = "inlinetrackingtest.txt";
                string sourceFile2 = "inlinetrackingtest2.txt";
                string tlogRootName = "foo_inline";
                string tlogWriteFile = $"{tlogRootName}.write.1.tlog";
                string tlogWriteFile2 = $"{tlogRootName}2.write.1.tlog";

                try
                {
                    File.Delete(tlogWriteFile);
                    File.Delete(tlogWriteFile2);

                    // Context 1
                    FileTracker.StartTrackingContext(Path.GetFullPath("."), "Context1");
                    File.WriteAllText(sourceFile, "this is a inline tracking test");

                    // Context 2
                    FileTracker.StartTrackingContext(Path.GetFullPath("."), "Context2");
                    File.WriteAllText(sourceFile2, "this is a inline tracking test - in a second context");
                    FileTracker.WriteContextTLogs(Path.GetFullPath("."), tlogRootName + "2");
                    FileTracker.EndTrackingContext();
                    // This will cause the outer context to end which will mean there is nothing in the context for the write
                    FileTracker.EndTrackingContext();

                    // There is nothing in the context to write from, we should get an exception here:
                    FileTracker.WriteContextTLogs(Path.GetFullPath("."), tlogRootName);
                    FileTracker.EndTrackingContext();
                }
                finally
                {
                    FileTracker.StopTrackingAndCleanup();

                    File.Delete(tlogWriteFile);
                    File.Delete(tlogWriteFile2);
                }
            }
           );
        }

        [Fact(Skip = "Test fails in xunit because tracker includes the PID in the log file.")]
        public void InProcTrackingStartProcessFindStrIn()
        {
            Console.WriteLine("Test: InProcTrackingStartProcessFindStrIn");
            int exit;

            try
            {
                File.Delete("findstr.read.1.tlog");
                File.Delete("InProcTrackingStartProcessFindStrIn-findstr.read.1.tlog");
                FileTrackerTestHelper.WriteAll("test.in", "foo");

                FileTracker.StartTrackingContext(Path.GetFullPath("."), "InProcTrackingStartProcessFindStrIn");
                exit = FileTrackerTestHelper.RunCommand("findstr", "/ip foo test.in");
                FileTracker.WriteContextTLogs(Path.GetFullPath("."), "inlinefind");
                FileTracker.EndTrackingContext();
            }
            finally
            {
                FileTracker.StopTrackingAndCleanup();
            }
            Console.WriteLine("");
            Assert.Equal(0, exit);
            // This line is the problem.  It seems to have been reliable in MSTest 
            // but in xunit when run with other tests (NOT by itself), filetracker
            // puts a PID in the path, so this tries to open the wrong file and throws.
            FileTrackerTestHelper.AssertFoundStringInTLog(Path.GetFullPath("test.in").ToUpperInvariant(), "InProcTrackingStartProcessFindStrIn-findstr.read.1.tlog");
            File.Delete("findstr.read.1.tlog");
            File.Delete("InProcTrackingStartProcessFindStrIn-findstr.read.1.tlog");
        }

        [Fact(Skip = "FileTracker tests require VS2015 Update 3 or a packaged version of Tracker.exe https://github.com/dotnet/msbuild/issues/649")]
        public void InProcTrackingStartProcessFindStrNullCommandLine()
        {
            Console.WriteLine("Test: InProcTrackingStartProcessFindStrNullCommandLine");

            try
            {
                FileTracker.StartTrackingContext(Path.GetFullPath("."), "InProcTrackingStartProcessFindStrIn");
                BackEndNativeMethods.STARTUP_INFO startInfo = new BackEndNativeMethods.STARTUP_INFO();
                startInfo.cb = Marshal.SizeOf<BackEndNativeMethods.STARTUP_INFO>();
                uint dwCreationFlags = BackEndNativeMethods.NORMALPRIORITYCLASS;

                startInfo.hStdError = BackEndNativeMethods.InvalidHandle;
                startInfo.hStdInput = BackEndNativeMethods.InvalidHandle;
                startInfo.hStdOutput = BackEndNativeMethods.InvalidHandle;
                startInfo.dwFlags = BackEndNativeMethods.STARTFUSESTDHANDLES;
                dwCreationFlags |= BackEndNativeMethods.CREATENOWINDOW;

                BackEndNativeMethods.SECURITY_ATTRIBUTES pSec = new BackEndNativeMethods.SECURITY_ATTRIBUTES();
                BackEndNativeMethods.SECURITY_ATTRIBUTES tSec = new BackEndNativeMethods.SECURITY_ATTRIBUTES();
                pSec.nLength = Marshal.SizeOf<BackEndNativeMethods.SECURITY_ATTRIBUTES>();
                tSec.nLength = Marshal.SizeOf<BackEndNativeMethods.SECURITY_ATTRIBUTES>();

                BackEndNativeMethods.PROCESS_INFORMATION pInfo = new BackEndNativeMethods.PROCESS_INFORMATION();

                string appName = Path.Combine(Environment.SystemDirectory, "findstr.exe");

                Assert.True(File.Exists(appName));

                string cmdLine = null;
                bool created = BackEndNativeMethods.CreateProcess(appName, cmdLine,
                                            ref pSec, ref tSec,
                                            false, dwCreationFlags,
                                            BackEndNativeMethods.NullPtr, null, ref startInfo, out pInfo);

                // We should have correctly started the process even though the command-line was null
                Assert.True(created);

                FileTracker.WriteContextTLogs(Path.GetFullPath("."), "inlinefind");
                FileTracker.EndTrackingContext();
            }
            finally
            {
                FileTracker.StopTrackingAndCleanup();
            }
            File.Delete("inlinefind.read.1.tlog");
        }


        [Fact(Skip = "FileTracker tests require VS2015 Update 3 or a packaged version of Tracker.exe https://github.com/dotnet/msbuild/issues/649")]
        public void InProcTrackingStartProcessFindStrInDefaultTaskName()
        {
            Console.WriteLine("Test: InProcTrackingStartProcessFindStrInDefaultTaskName");
            int exit = 0;

            try
            {
                File.Delete("findstr.read.1.tlog");
                File.Delete("InProcTrackingStartProcessFindStrIn-findstr.read.1.tlog");
                FileTrackerTestHelper.WriteAll("test.in", "foo");

                FileTracker.StartTrackingContext(Path.GetFullPath("."), "");
                exit = FileTrackerTestHelper.RunCommand("findstr", "/ip foo test.in");
                FileTracker.EndTrackingContext();
            }
            finally
            {
                FileTracker.StopTrackingAndCleanup();
            }

            Console.WriteLine("");
            Assert.Equal(0, exit);
            FileTrackerTestHelper.AssertFoundStringInTLog(Path.GetFullPath("test.in").ToUpperInvariant(), "findstr.read.1.tlog");

            File.Delete("findstr.read.1.tlog");
            File.Delete("InProcTrackingStartProcessFindStrIn-findstr.read.1.tlog");
        }

        [Fact(Skip = "FileTracker tests require VS2015 Update 3 or a packaged version of Tracker.exe https://github.com/dotnet/msbuild/issues/649")]
        public void InProcTrackingChildThreadTrackedAuto()
        {
            FileTracker.SetThreadCount(1);
            string sourceFile = "inlinetrackingtest.txt";
            string tlogRootName = "foo_inline_parent";
            string tlogChildRootName = "InProcTrackingChildThreadTrackedAuto";
            string tlogWriteFile = $"{tlogRootName}.write.1.tlog";
            string tlogChildWriteFile = $"{tlogChildRootName}.write.2.tlog";

            File.Delete(tlogWriteFile);
            File.Delete(tlogChildWriteFile);
            File.Delete(sourceFile);

            FileTracker.StartTrackingContext(Path.GetFullPath("."), "InProcTrackingChildThreadTrackedAuto");

            File.WriteAllText(sourceFile, "parent thread\r\n");

            Thread t = new Thread(ThreadProcAutoTLog);
            t.Start();
            t.Join(); // wait for our child to complete

            FileTracker.WriteContextTLogs(Path.GetFullPath("."), tlogRootName); // parent will write an explicit tlog

            FileTracker.StopTrackingAndCleanup();
            string[] writtenlines = FileTrackerTestHelper.ReadLinesFromFile(sourceFile);
            string[] lines = FileTrackerTestHelper.ReadLinesFromFile(tlogWriteFile);
            string[] childLines = FileTrackerTestHelper.ReadLinesFromFile(tlogChildWriteFile);
            Assert.Equal(2, lines.Length);
            Assert.Equal(2, childLines.Length);
            Assert.Equal(2, writtenlines.Length);
            Assert.Equal(Path.GetFullPath(sourceFile).ToUpperInvariant(), lines[1]);
            Assert.Equal(Path.GetFullPath(sourceFile).ToUpperInvariant(), childLines[1]);
            Assert.Equal("parent thread", writtenlines[0]);
            Assert.Equal("child thread", writtenlines[1]);

            File.Delete(tlogWriteFile);
            File.Delete(tlogChildWriteFile);
            File.Delete(sourceFile);
        }

        [Fact(Skip = "FileTracker tests require VS2015 Update 3 or a packaged version of Tracker.exe https://github.com/dotnet/msbuild/issues/649")]
        public void InProcTrackingChildThreadTrackedManual()
        {
            FileTracker.SetThreadCount(1);
            string sourceFile = "inlinetrackingtest.txt";
            string tlogRootName = "foo_inline_parent";
            string tlogChildRootName = "foo_inline_child";
            string tlogWriteFile = $"{tlogRootName}.write.1.tlog";
            string tlogChildWriteFile = $"{tlogChildRootName}.write.2.tlog";

            File.Delete(tlogWriteFile);

            FileTracker.StartTrackingContext(Path.GetFullPath("."), "InProcTrackingChildThreadTrackedAuto");

            File.WriteAllText(sourceFile, "parent thread\r\n");

            Thread t = new Thread(ThreadProcManualTLog);
            t.Start();
            t.Join(); // wait for our child to complete

            FileTracker.WriteContextTLogs(Path.GetFullPath("."), tlogRootName); // parent will write an explicit tlog

            FileTracker.StopTrackingAndCleanup();
            string[] writtenlines = FileTrackerTestHelper.ReadLinesFromFile(sourceFile);
            string[] lines = FileTrackerTestHelper.ReadLinesFromFile(tlogWriteFile);
            string[] childLines = FileTrackerTestHelper.ReadLinesFromFile(tlogChildWriteFile);
            Assert.Equal(2, lines.Length);
            Assert.Equal(2, childLines.Length);
            Assert.Equal(2, writtenlines.Length);
            Assert.Equal(Path.GetFullPath(sourceFile).ToUpperInvariant(), lines[1]);
            Assert.Equal(Path.GetFullPath(sourceFile).ToUpperInvariant(), childLines[1]);
            Assert.Equal("parent thread", writtenlines[0]);
            Assert.Equal("child thread", writtenlines[1]);

            File.Delete(tlogWriteFile);
            File.Delete(tlogChildWriteFile);
            File.Delete(sourceFile);
        }

        [Fact(Skip = "FileTracker tests require VS2015 Update 3 or a packaged version of Tracker.exe https://github.com/dotnet/msbuild/issues/649")]
        public void InProcTrackingChildThreadNotTracked()
        {
            FileTracker.SetThreadCount(1);
            string sourceFile = "inlinetrackingtest.txt";
            string tlogRootName = "foo_inline_parent";
            string tlogChildRootName = "ThreadProcTrackedAutoTLog";
            string tlogWriteFile = $"{tlogRootName}.write.1.tlog";
            string tlogChildWriteFile = $"{tlogChildRootName}.write.2.tlog";

            File.Delete(tlogWriteFile);

            FileTracker.StartTrackingContext(Path.GetFullPath("."), "InProcTrackingChildThreadTrackedAuto");
            FileTracker.SuspendTracking();

            File.WriteAllText(sourceFile, "parent thread\r\n");

            Thread t = new Thread(ThreadProcAutoTLog);
            t.Start();
            t.Join(); // wait for our child to complete

            FileTracker.WriteContextTLogs(Path.GetFullPath("."), tlogRootName); // parent will write an explicit tlog

            FileTracker.StopTrackingAndCleanup();
            Assert.False(File.Exists(tlogWriteFile));
            Assert.False(File.Exists(tlogChildRootName));
            string[] writtenlines = FileTrackerTestHelper.ReadLinesFromFile(sourceFile);
            Assert.Equal(2, writtenlines.Length);
            Assert.Equal("parent thread", writtenlines[0]);
            Assert.Equal("child thread", writtenlines[1]);

            File.Delete(tlogWriteFile);
            File.Delete(tlogChildWriteFile);
            File.Delete(sourceFile);
        }

        [Fact(Skip = "FileTracker tests require VS2015 Update 3 or a packaged version of Tracker.exe https://github.com/dotnet/msbuild/issues/649")]
        public void InProcTrackingChildThreadNotTrackedLocallyTracked()
        {
            FileTracker.SetThreadCount(1);
            string sourceFile = "inlinetrackingtest.txt";
            string tlogRootName = "foo_inline_parent";
            string tlogChildRootName = "ThreadProcLocallyTracked";
            string tlogWriteFile = $"{tlogRootName}.write.1.tlog";
            string tlogChildWriteFile = $"{tlogChildRootName}.write.2.tlog";

            File.Delete(tlogWriteFile);

            FileTracker.StartTrackingContext(Path.GetFullPath("."), "InProcTrackingChildThreadNotTrackedLocallyTracked");
            FileTracker.SuspendTracking();

            File.WriteAllText(sourceFile, "parent thread\r\n");

            Thread t = new Thread(ThreadProcLocallyTracked);
            t.Start();
            t.Join(); // wait for our child to complete

            FileTracker.WriteContextTLogs(Path.GetFullPath("."), tlogRootName); // parent will write an explicit tlog

            FileTracker.StopTrackingAndCleanup();
            Assert.False(File.Exists(tlogWriteFile));
            string[] writtenlines = FileTrackerTestHelper.ReadLinesFromFile(sourceFile);
            string[] childLines = FileTrackerTestHelper.ReadLinesFromFile(tlogChildWriteFile);
            Assert.Equal(2, childLines.Length);
            Assert.Equal(2, writtenlines.Length);
            Assert.Equal(Path.GetFullPath(sourceFile).ToUpperInvariant(), childLines[1]);
            Assert.Equal("parent thread", writtenlines[0]);
            Assert.Equal("child thread", writtenlines[1]);

            File.Delete(tlogWriteFile);
            File.Delete(tlogChildWriteFile);
            File.Delete(sourceFile);
        }

        private static void ThreadProcLocallyTracked()
        {
            FileTracker.StartTrackingContext(Path.GetFullPath("."), "ThreadProcLocallyTracked");
            string sourceFile = "inlinetrackingtest.txt";
            File.AppendAllText(sourceFile, "child thread\r\n");
            FileTracker.WriteContextTLogs(Path.GetFullPath("."), "ThreadProcLocallyTracked"); // will write an explicit tlog
            FileTracker.EndTrackingContext();
        }

        private static void ThreadProcAutoTLog()
        {
            string sourceFile = "inlinetrackingtest.txt";
            File.AppendAllText(sourceFile, "child thread\r\n");
        }

        private static void ThreadProcManualTLog()
        {
            string tlogRootName = "foo_inline_child";
            string sourceFile = "inlinetrackingtest.txt";
            File.AppendAllText(sourceFile, "child thread\r\n");
            FileTracker.WriteContextTLogs(Path.GetFullPath("."), tlogRootName);
        }


        [Fact(Skip = "FileTracker tests require VS2015 Update 3 or a packaged version of Tracker.exe https://github.com/dotnet/msbuild/issues/649")]
        public void InProcTrackingChildCustomEnvironment()
        {
            string sourceFile = "allenvironment.txt";
            string commandFile = "inlinetrackingtest.cmd";
            string tlogRootName = "CustomEnvironment";
            string tlogReadFile = $"{tlogRootName}-cmd.read.1.tlog";
            string tlogWriteFile = $"{tlogRootName}-cmd.write.1.tlog";
            File.Delete(tlogWriteFile);

            File.WriteAllText(commandFile, "SET > " + sourceFile);

            FileTracker.StartTrackingContext(Path.GetFullPath("."), tlogRootName);

            ProcessStartInfo ps = new ProcessStartInfo("cmd.exe", "/C " + commandFile);

            ps.EnvironmentVariables.Add("TESTVAR", "THE_RIGHT_VALUE");
            ps.UseShellExecute = false;

            Process cmd = Process.Start(ps);
            cmd.WaitForExit();

            FileTracker.StopTrackingAndCleanup();

            // Read in the environment file and check that the variable that we set is there
            string[] envLines = File.ReadAllLines(sourceFile);
            int trackerEnvValueCount = 0;

            string varValue = null;
            string toolChainValue = null;
            foreach (string envLine in envLines)
            {
                if (envLine.StartsWith("TRACKER_", StringComparison.OrdinalIgnoreCase))
                {
                    trackerEnvValueCount++;
                }

                if (envLine.StartsWith("TESTVAR=", StringComparison.OrdinalIgnoreCase) && varValue == null)
                {
                    string[] varVal = envLine.Split(MSBuildConstants.EqualsChar);
                    varValue = varVal[1];
                }
                else if (envLine.StartsWith("TRACKER_TOOLCHAIN=", StringComparison.OrdinalIgnoreCase) && toolChainValue == null)
                {
                    string[] varVal = envLine.Split(MSBuildConstants.EqualsChar);
                    toolChainValue = varVal[1];
                }
            }

            Assert.True(trackerEnvValueCount >= 7); // "Not enough tracking environment set"
            Assert.Equal("THE_RIGHT_VALUE", varValue);
            Assert.Equal(tlogRootName + "-cmd", toolChainValue);
            string[] writeLines = FileTrackerTestHelper.ReadLinesFromFile(tlogWriteFile);
            string[] readLines = FileTrackerTestHelper.ReadLinesFromFile(tlogReadFile);
            Assert.Equal(2, writeLines.Length);
            Assert.Equal(2, readLines.Length);
            Assert.Equal(Path.GetFullPath(commandFile).ToUpperInvariant(), readLines[1]);
            Assert.Equal(Path.GetFullPath(sourceFile).ToUpperInvariant(), writeLines[1]);

            File.Delete(tlogReadFile);
            File.Delete(tlogWriteFile);
            File.Delete(sourceFile);
            File.Delete(commandFile);
        }

        [Fact(Skip = "FileTracker tests require VS2015 Update 3 or a packaged version of Tracker.exe https://github.com/dotnet/msbuild/issues/649")]
        public void CreateFileDoesntRecordWriteIfNotWrittenTo()
        {
            string testDir = Path.Combine(Path.GetTempPath(), "CreateFileDoesntRecordWriteIfNotWrittenTo");
            string readFile = Path.Combine(testDir, "readfile.txt");
            string tlogRootName = "CreateFileRead";

            if (Directory.Exists(testDir))
            {
                Directory.Delete(testDir, true /* recursive */);
            }

            try
            {
                Directory.CreateDirectory(testDir);
                File.WriteAllText(readFile, "this is some sample text that doesn't really matter");

                // wait a bit to give the timestamps time to settle
                Thread.Sleep(100);

                FileTracker.StartTrackingContext(testDir, tlogRootName);

                var buffer = new byte[10];
                using (FileStream fs = File.Open(readFile, FileMode.Open, FileAccess.ReadWrite, FileShare.None))
                {
                    fs.Read(buffer, 0, 10);
                }

                FileTracker.WriteContextTLogs(testDir, tlogRootName);

                FileTrackerTestHelper.AssertFoundStringInTLog(readFile.ToUpperInvariant(), Path.Combine(testDir, tlogRootName + ".read.1.tlog"));
                FileTrackerTestHelper.AssertDidntFindStringInTLog(readFile.ToUpperInvariant(), Path.Combine(testDir, tlogRootName + ".write.1.tlog"));
            }
            finally
            {
                FileTracker.StopTrackingAndCleanup();
                if (Directory.Exists(testDir))
                {
                    Directory.Delete(testDir, true /* recursive */);
                }
            }
        }

        [Fact(Skip = "FileTracker tests require VS2015 Update 3 or a packaged version of Tracker.exe https://github.com/dotnet/msbuild/issues/649")]
        public void CopyAlwaysRecordsWrites()
        {
            string testDir = Path.Combine(Path.GetTempPath(), "CopyAlwaysRecordsWrites");
            string tlogRootName = "CopyFileTest";
            string copyFromFile = Path.Combine(testDir, "copyFrom.txt");
            string copyToFile = Path.Combine(testDir, "copyTo.txt");
            string tlogReadFile = Path.Combine(testDir, tlogRootName + ".read.1.tlog");
            string tlogWriteFile = Path.Combine(testDir, tlogRootName + ".write.1.tlog");

            if (Directory.Exists(testDir))
            {
                Directory.Delete(testDir, true /* recursive */);
            }

            try
            {
                Directory.CreateDirectory(testDir);

                try
                {
                    File.WriteAllText(copyFromFile, "text in the file!");

                    FileTracker.StartTrackingContext(testDir, tlogRootName);

                    File.Copy(copyFromFile, copyToFile);

                    FileTracker.WriteContextTLogs(testDir, tlogRootName);

                    FileTrackerTestHelper.AssertFoundStringInTLog(copyFromFile.ToUpperInvariant(), tlogReadFile);
                    FileTrackerTestHelper.AssertFoundStringInTLog(copyToFile.ToUpperInvariant(), tlogWriteFile);
                }
                finally
                {
                    File.Delete(tlogReadFile);
                    File.Delete(tlogWriteFile);
                    FileTracker.StopTrackingAndCleanup();
                }

                // wait a bit to give the timestamps time to settle
                Thread.Sleep(100);

                try
                {
                    File.Delete(copyToFile);

                    FileTracker.StartTrackingContext(testDir, tlogRootName);

                    File.Copy(copyFromFile, copyToFile);

                    FileTracker.WriteContextTLogs(testDir, tlogRootName);

                    FileTrackerTestHelper.AssertFoundStringInTLog(copyFromFile.ToUpperInvariant(), tlogReadFile);
                    FileTrackerTestHelper.AssertFoundStringInTLog(copyToFile.ToUpperInvariant(), tlogWriteFile);
                }
                finally
                {
                    FileTracker.StopTrackingAndCleanup();
                }
            }
            finally
            {
                if (Directory.Exists(testDir))
                {
                    Directory.Delete(testDir, true /* recursive */);
                }
            }
        }

        [Fact(Skip = "Needs investigation")]
        public void MoveAlwaysRecordsWrites()
        {
            string testDir = Path.Combine(Path.GetTempPath(), "MoveAlwaysRecordsWrites");
            string tlogRootName = "MoveFileTest";
            string moveFromFile = Path.Combine(testDir, "MoveFrom.txt");
            string moveToFile = Path.Combine(testDir, "MoveTo.txt");
            string moveToFile2 = Path.Combine(testDir, "MoveTo2.txt");
            string tlogDeleteFile = Path.Combine(testDir, tlogRootName + ".delete.1.tlog");
            string tlogWriteFile = Path.Combine(testDir, tlogRootName + ".write.1.tlog");

            if (Directory.Exists(testDir))
            {
                Directory.Delete(testDir, true /* recursive */);
            }

            try
            {
                Directory.CreateDirectory(testDir);

                try
                {
                    File.WriteAllText(moveFromFile, "text in the file!");

                    FileTracker.StartTrackingContext(testDir, tlogRootName);

                    File.Move(moveFromFile, moveToFile);

                    FileTracker.WriteContextTLogs(testDir, tlogRootName);

                    FileTrackerTestHelper.AssertFoundStringInTLog(moveFromFile.ToUpperInvariant(), tlogDeleteFile);
                    FileTrackerTestHelper.AssertFoundStringInTLog(moveToFile.ToUpperInvariant(), tlogWriteFile);
                }
                finally
                {
                    File.Delete(tlogDeleteFile);
                    File.Delete(tlogWriteFile);
                    FileTracker.StopTrackingAndCleanup();
                }

                // wait a bit to give the timestamps time to settle
                Thread.Sleep(100);

                try
                {
                    File.WriteAllText(moveFromFile, "text in the file!");
                    File.Delete(moveToFile);

                    FileTracker.StartTrackingContext(testDir, tlogRootName);

                    File.Move(moveFromFile, moveToFile);
                    File.Move(moveToFile, moveToFile2);

                    FileTracker.WriteContextTLogs(testDir, tlogRootName);

                    FileTrackerTestHelper.AssertFoundStringInTLog(moveFromFile.ToUpperInvariant(), tlogDeleteFile);
                    FileTrackerTestHelper.AssertFoundStringInTLog(moveToFile.ToUpperInvariant(), tlogDeleteFile);
                    FileTrackerTestHelper.AssertFoundStringInTLog(moveToFile2.ToUpperInvariant(), tlogWriteFile);
                }
                finally
                {
                    FileTracker.StopTrackingAndCleanup();
                }
            }
            finally
            {
                if (Directory.Exists(testDir))
                {
                    Directory.Delete(testDir, true /* recursive */);
                }
            }
        }

        [Fact(Skip = "FileTracker tests require VS2015 Update 3 or a packaged version of Tracker.exe https://github.com/dotnet/msbuild/issues/649")]
        public void LaunchMultipleOfSameTool_SameCommand()
        {
            string testDir = Path.Combine(Path.GetTempPath(), "LaunchMultipleOfSameTool_SameCommand");
            FileUtilities.DeleteDirectoryNoThrow(testDir, true);

            try
            {
                Directory.CreateDirectory(testDir);

                string originalFindstrPath = Path.Combine(Environment.GetFolderPath(Environment.SpecialFolder.SystemX86), "findstr.exe");
                string destinationFindstrPath = Path.Combine(testDir, "abc.exe");
                File.Copy(originalFindstrPath, destinationFindstrPath);

                string tempFilePath = Path.Combine(testDir, "bar.txt");
                File.WriteAllText(tempFilePath, "foo baz");

                // Item1: appname
                // Item2: command line
                // Item3: number of times to launch
                IList<Tuple<string, string, int>> toolsToLaunch = new List<Tuple<string, string, int>>();
                toolsToLaunch.Add(new Tuple<string, string, int>(destinationFindstrPath, "/i baz " + tempFilePath, 3));

                // Item1: FileTracker context name
                // Item2: Tuple <string, string, int> as described above
                IList<Tuple<string, IList<Tuple<string, string, int>>>> contextSpecifications = new List<Tuple<string, IList<Tuple<string, string, int>>>>();
                contextSpecifications.Add(new Tuple<string, IList<Tuple<string, string, int>>>("ProcessLaunchTest", toolsToLaunch));

                // Item1: tlog pattern
                // Item2: # times it's expected to appear
                IList<Tuple<string, int>> tlogPatterns = new List<Tuple<string, int>>();
                tlogPatterns.Add(new Tuple<string, int>("ProcessLaunchTest-abc*tlog", 3));

                LaunchDuplicateToolsAndVerifyTlogExistsForEach(testDir, contextSpecifications, tlogPatterns, createTestDirectory: false);
            }
            finally
            {
                FileUtilities.DeleteDirectoryNoThrow(testDir, true);
            }
        }

        [Fact(Skip = "FileTracker tests require VS2015 Update 3 or a packaged version of Tracker.exe https://github.com/dotnet/msbuild/issues/649")]
        public void LaunchMultipleOfSameTool_DifferentCommands1()
        {
            string testDir = Path.Combine(Path.GetTempPath(), "LaunchMultipleOfSameTool_DifferentCommands1");
            FileUtilities.DeleteDirectoryNoThrow(testDir, true);

            try
            {
                Directory.CreateDirectory(testDir);
                string originalFindstrPath = Path.Combine(Environment.GetFolderPath(Environment.SpecialFolder.SystemX86), "findstr.exe");
                string destinationFindstrPath = Path.Combine(testDir, "abc.exe");
                File.Copy(originalFindstrPath, destinationFindstrPath);

                string tempFilePath = Path.Combine(testDir, "bar.txt");
                File.WriteAllText(tempFilePath, "foo baz");

                // Item1: appname
                // Item2: command line
                // Item3: number of times to launch
                IList<Tuple<string, string, int>> toolsToLaunch = new List<Tuple<string, string, int>>();
                toolsToLaunch.Add(new Tuple<string, string, int>(destinationFindstrPath, "/i foo " + tempFilePath, 3));
                toolsToLaunch.Add(new Tuple<string, string, int>(null, "\"" + destinationFindstrPath + "\" /i baz " + tempFilePath, 3));

                // Item1: FileTracker context name
                // Item2: Tuple <string, string, int> as described above
                IList<Tuple<string, IList<Tuple<string, string, int>>>> contextSpecifications = new List<Tuple<string, IList<Tuple<string, string, int>>>>();
                contextSpecifications.Add(new Tuple<string, IList<Tuple<string, string, int>>>("ProcessLaunchTest", toolsToLaunch));

                // Item1: tlog pattern
                // Item2: # times it's expected to appear
                IList<Tuple<string, int>> tlogPatterns = new List<Tuple<string, int>>();
                tlogPatterns.Add(new Tuple<string, int>("ProcessLaunchTest-abc*tlog", 6));

                LaunchDuplicateToolsAndVerifyTlogExistsForEach(testDir, contextSpecifications, tlogPatterns, createTestDirectory: false);
            }
            finally
            {
                FileUtilities.DeleteDirectoryNoThrow(testDir, true);
            }
        }

        [Fact(Skip = "FileTracker tests require VS2015 Update 3 or a packaged version of Tracker.exe https://github.com/dotnet/msbuild/issues/649")]
        public void LaunchMultipleOfSameTool_DifferentCommands2()
        {
            string testDir = Path.Combine(Path.GetTempPath(), "LaunchMultipleOfSameTool_DifferentCommands2");

            try
            {
                if (FileUtilities.DirectoryExistsNoThrow(testDir))
                {
                    FileUtilities.DeleteDirectoryNoThrow(testDir, true);
                }

                Directory.CreateDirectory(testDir);

                string tempFilePath = Path.Combine(testDir, "bar.txt");
                File.WriteAllText(tempFilePath, "");

                string originalFindstrPath = Path.Combine(Environment.GetFolderPath(Environment.SpecialFolder.SystemX86), "findstr.exe");
                string destinationFindstrPath = Path.Combine(testDir, "abc.exe");
                File.Copy(originalFindstrPath, destinationFindstrPath);

                // Item1: appname
                // Item2: command line
                // Item3: number of times to launch
                IList<Tuple<string, string, int>> toolsToLaunch = new List<Tuple<string, string, int>>();
                toolsToLaunch.Add(new Tuple<string, string, int>(destinationFindstrPath, "/i baz " + tempFilePath, 3));
                toolsToLaunch.Add(new Tuple<string, string, int>(null, "\"" + destinationFindstrPath + "\" /i foo " + tempFilePath, 2));
                toolsToLaunch.Add(new Tuple<string, string, int>(null, "\"" + destinationFindstrPath + "\" /i ba " + tempFilePath, 2));

                // Item1: FileTracker context name
                // Item2: Tuple <string, string, int> as described above
                IList<Tuple<string, IList<Tuple<string, string, int>>>> contextSpecifications = new List<Tuple<string, IList<Tuple<string, string, int>>>>();
                contextSpecifications.Add(new Tuple<string, IList<Tuple<string, string, int>>>("ProcessLaunchTest", toolsToLaunch));

                // Item1: tlog pattern
                // Item2: # times it's expected to appear
                IList<Tuple<string, int>> tlogPatterns = new List<Tuple<string, int>>();
                tlogPatterns.Add(new Tuple<string, int>("ProcessLaunchTest-abc*tlog", 7));

                LaunchDuplicateToolsAndVerifyTlogExistsForEach(testDir, contextSpecifications, tlogPatterns, createTestDirectory: false);
            }
            finally
            {
                if (FileUtilities.DirectoryExistsNoThrow(testDir))
                {
                    FileUtilities.DeleteDirectoryNoThrow(testDir, true);
                }
            }
        }

        [Fact(Skip = "FileTracker tests require VS2015 Update 3 or a packaged version of Tracker.exe https://github.com/dotnet/msbuild/issues/649")]
        public void LaunchMultipleOfSameTool_DifferentCommands3()
        {
            string testDir = Path.Combine(Path.GetTempPath(), "LaunchMultipleOfSameTool_DifferentCommands3");
            string oldCurrentDirectory = Directory.GetCurrentDirectory();
            try
            {
                if (FileUtilities.DirectoryExistsNoThrow(testDir))
                {
                    FileUtilities.DeleteDirectoryNoThrow(testDir, true);
                }

                Directory.CreateDirectory(testDir);

                string originalFindstrPath = Path.Combine(Environment.GetFolderPath(Environment.SpecialFolder.SystemX86), "findstr.exe");
                string destinationFindstrPath = Path.Combine(testDir, "findstr.exe");
                File.Copy(originalFindstrPath, destinationFindstrPath);

                string tempFilePath = Path.Combine(testDir, "bar.txt");
                File.WriteAllText(tempFilePath, "foo baz");

                // Item1: appname
                // Item2: command line
                // Item3: number of times to launch
                IList<Tuple<string, string, int>> toolsToLaunch = new List<Tuple<string, string, int>>();
                toolsToLaunch.Add(new Tuple<string, string, int>(originalFindstrPath, "/i foo " + tempFilePath, 3));
                toolsToLaunch.Add(new Tuple<string, string, int>(destinationFindstrPath, "/i baz " + tempFilePath, 3));
                toolsToLaunch.Add(new Tuple<string, string, int>(null, "FIndsTr /i ba " + tempFilePath, 2));

                // Item1: FileTracker context name
                // Item2: Tuple <string, string, int> as described above
                IList<Tuple<string, IList<Tuple<string, string, int>>>> contextSpecifications = new List<Tuple<string, IList<Tuple<string, string, int>>>>();
                contextSpecifications.Add(new Tuple<string, IList<Tuple<string, string, int>>>("ProcessLaunchTest", toolsToLaunch));

                // Item1: tlog pattern
                // Item2: # times it's expected to appear
                IList<Tuple<string, int>> tlogPatterns = new List<Tuple<string, int>>();
                tlogPatterns.Add(new Tuple<string, int>("ProcessLaunchTest-findstr*tlog", 8));

                LaunchDuplicateToolsAndVerifyTlogExistsForEach(testDir, contextSpecifications, tlogPatterns, createTestDirectory: false);
            }
            finally
            {
                Directory.SetCurrentDirectory(oldCurrentDirectory);

                if (FileUtilities.DirectoryExistsNoThrow(testDir))
                {
                    FileUtilities.DeleteDirectoryNoThrow(testDir, true);
                }
            }
        }

        [Fact(Skip = "FileTracker tests require VS2015 Update 3 or a packaged version of Tracker.exe https://github.com/dotnet/msbuild/issues/649")]
        public void LaunchMultipleOfSameTool_DifferentCommands4()
        {
            string testDir = Path.Combine(Path.GetTempPath(), "LaunchMultipleOfSameTool_DifferentCommands4");
            string oldPath = Environment.GetEnvironmentVariable("PATH");

            try
            {
                if (FileUtilities.DirectoryExistsNoThrow(testDir))
                {
                    FileUtilities.DeleteDirectoryNoThrow(testDir, true);
                }

                Directory.CreateDirectory(testDir);

                string tempFilePath = Path.Combine(testDir, "bar.txt");
                File.WriteAllText(tempFilePath, "");

                string originalFindstrPath = Path.Combine(Environment.GetFolderPath(Environment.SpecialFolder.SystemX86), "findstr.exe");
                string destinationFindstrPath = Path.Combine(testDir, "abc.exe");
                File.Copy(originalFindstrPath, destinationFindstrPath);

                Environment.SetEnvironmentVariable("PATH", Path.GetDirectoryName(destinationFindstrPath) + ";" + oldPath);

                // Item1: appname
                // Item2: command line
                // Item3: number of times to launch
                IList<Tuple<string, string, int>> toolsToLaunch = new List<Tuple<string, string, int>>();
                toolsToLaunch.Add(new Tuple<string, string, int>(destinationFindstrPath, "/ip oo " + tempFilePath, 3));
                toolsToLaunch.Add(new Tuple<string, string, int>(null, "abc.exe /i foo " + tempFilePath, 3));

                // Item1: FileTracker context name
                // Item2: Tuple <string, string, int> as described above
                IList<Tuple<string, IList<Tuple<string, string, int>>>> contextSpecifications = new List<Tuple<string, IList<Tuple<string, string, int>>>>();
                contextSpecifications.Add(new Tuple<string, IList<Tuple<string, string, int>>>("ProcessLaunchTest", toolsToLaunch));

                // Item1: tlog pattern
                // Item2: # times it's expected to appear
                IList<Tuple<string, int>> tlogPatterns = new List<Tuple<string, int>>();
                tlogPatterns.Add(new Tuple<string, int>("ProcessLaunchTest-abc*tlog", 6));

                LaunchDuplicateToolsAndVerifyTlogExistsForEach(testDir, contextSpecifications, tlogPatterns, createTestDirectory: false);
            }
            finally
            {
                Environment.SetEnvironmentVariable("PATH", oldPath);

                if (FileUtilities.DirectoryExistsNoThrow(testDir))
                {
                    FileUtilities.DeleteDirectoryNoThrow(testDir, true);
                }
            }
        }

        [Fact(Skip = "FileTracker tests require VS2015 Update 3 or a packaged version of Tracker.exe https://github.com/dotnet/msbuild/issues/649")]
        public void LaunchMultipleDifferentTools()
        {
            string testDir = Path.Combine(Path.GetTempPath(), "LaunchMultipleDifferentTools");

            try
            {
                if (FileUtilities.DirectoryExistsNoThrow(testDir))
                {
                    FileUtilities.DeleteDirectoryNoThrow(testDir, true);
                }

                Directory.CreateDirectory(testDir);
                string tempFilePath = Path.Combine(testDir, "bar.txt");
                File.WriteAllText(tempFilePath, "");

                string originalFindstrPath = Path.Combine(Environment.GetFolderPath(Environment.SpecialFolder.SystemX86), "findstr.exe");
                string destinationFindstrPath = Path.Combine(testDir, "abc.exe");
                File.Copy(originalFindstrPath, destinationFindstrPath);

                // Item1: appname
                // Item2: command line
                // Item3: number of times to launch
                IList<Tuple<string, string, int>> toolsToLaunch = new List<Tuple<string, string, int>>();
                toolsToLaunch.Add(new Tuple<string, string, int>(destinationFindstrPath, "/i foo " + tempFilePath, 3));
                toolsToLaunch.Add(new Tuple<string, string, int>(null, "findstr /i foo " + tempFilePath, 3));

                // Item1: FileTracker context name
                // Item2: Tuple <string, string, int> as described above
                IList<Tuple<string, IList<Tuple<string, string, int>>>> contextSpecifications = new List<Tuple<string, IList<Tuple<string, string, int>>>>();
                contextSpecifications.Add(new Tuple<string, IList<Tuple<string, string, int>>>("ProcessLaunchTest", toolsToLaunch));

                // Item1: tlog pattern
                // Item2: # times it's expected to appear
                IList<Tuple<string, int>> tlogPatterns = new List<Tuple<string, int>>();
                tlogPatterns.Add(new Tuple<string, int>("ProcessLaunchTest-abc*tlog", 3));
                tlogPatterns.Add(new Tuple<string, int>("ProcessLaunchTest-findstr*tlog", 3));

                LaunchDuplicateToolsAndVerifyTlogExistsForEach(testDir, contextSpecifications, tlogPatterns, createTestDirectory: false);
            }
            finally
            {
                if (FileUtilities.DirectoryExistsNoThrow(testDir))
                {
                    FileUtilities.DeleteDirectoryNoThrow(testDir, true);
                }
            }
        }

        [Fact(Skip = "FileTracker tests require VS2015 Update 3 or a packaged version of Tracker.exe https://github.com/dotnet/msbuild/issues/649")]
        public void LaunchMultipleOfSameTool_DifferentContexts()
        {
            string testDir = Path.Combine(Path.GetTempPath(), "LaunchMultipleOfSameTool_DifferentContexts");
            FileUtilities.DeleteDirectoryNoThrow(testDir, true);
            try
            {
                Directory.CreateDirectory(testDir);

                string originalFindstrPath = Path.Combine(Environment.GetFolderPath(Environment.SpecialFolder.SystemX86), "findstr.exe");
                string destinationFindstrPath = Path.Combine(testDir, "abc.exe");
                File.Copy(originalFindstrPath, destinationFindstrPath);

                string tempFilePath = Path.Combine(testDir, "bar.txt");
                File.WriteAllText(tempFilePath, "foo baz");

                // Item1: appname
                // Item2: command line
                // Item3: number of times to launch
                IList<Tuple<string, string, int>> toolsToLaunch = new List<Tuple<string, string, int>>();
                toolsToLaunch.Add(new Tuple<string, string, int>(destinationFindstrPath, "/i baz " + tempFilePath, 3));

                // Item1: FileTracker context name
                // Item2: Tuple <string, string, int> as described above
                IList<Tuple<string, IList<Tuple<string, string, int>>>> contextSpecifications =
                    new List<Tuple<string, IList<Tuple<string, string, int>>>>();
                contextSpecifications.Add(new Tuple<string, IList<Tuple<string, string, int>>>("ProcessLaunchTest", toolsToLaunch));
                contextSpecifications.Add(new Tuple<string, IList<Tuple<string, string, int>>>("ProcessLaunchTest2", toolsToLaunch));

                // Item1: tlog pattern
                // Item2: # times it's expected to appear
                IList<Tuple<string, int>> tlogPatterns = new List<Tuple<string, int>>();
                tlogPatterns.Add(new Tuple<string, int>("ProcessLaunchTest-abc*tlog", 3));
                tlogPatterns.Add(new Tuple<string, int>("ProcessLaunchTest2-abc*tlog", 3));

                LaunchDuplicateToolsAndVerifyTlogExistsForEach(testDir, contextSpecifications, tlogPatterns, false);
            }
            catch (Exception)
            {
                FileUtilities.DeleteDirectoryNoThrow(testDir, true);
            }
        }

        [Fact(Skip = "Needs investigation")]
        public void LaunchMultipleOfSameTool_ToolLaunchesOthers()
        {
            string testDir = Path.Combine(Path.GetTempPath(), "LaunchMultipleOfSameTool_ToolLaunchesOthers");

            try
            {
                if (FileUtilities.DirectoryExistsNoThrow(testDir))
                {
                    FileUtilities.DeleteDirectoryNoThrow(testDir, true);
                }

                Directory.CreateDirectory(testDir);

                // File to run findstr against. 
                string tempFilePath = Path.Combine(testDir, "bar.txt");
                File.WriteAllText(tempFilePath, "");

                // Sample app that runs findstr.
                string outputFile = Path.Combine(testDir, "FindstrLauncher.exe");
                string codeContent = @"
using System;
using System.Diagnostics;

namespace ConsoleApplication4
{
    class Program
    {
        static void Main(string[] args)
        {
            if (args.Length > 1)
            {
                for (int i = 0; i < Int32.Parse(args[0]); i++)
                {
                    Process p = Process.Start(""findstr"", ""/i foo "" + args[1]);
                    p.WaitForExit();
                }
            }
        }
    }
}";

                File.Delete(outputFile);

                string codeFile = Path.Combine(testDir, "Program.cs");
                File.WriteAllText(codeFile, codeContent);
                Csc csc = new Csc();
                csc.BuildEngine = new MockEngine();
                csc.Sources = new ITaskItem[] { new TaskItem(codeFile) };
                csc.OutputAssembly = new TaskItem(outputFile);
                csc.Platform = "x86";
                bool compileSucceeded = csc.Execute();

                Assert.True(compileSucceeded);

                // Item1: appname
                // Item2: command line
                // Item3: number of times to launch
                IList<Tuple<string, string, int>> toolsToLaunch = new List<Tuple<string, string, int>>();
                toolsToLaunch.Add(new Tuple<string, string, int>(outputFile, outputFile + " 3 " + tempFilePath, 3));

                // Item1: FileTracker context name
                // Item2: Tuple <string, string, int> as described above
                IList<Tuple<string, IList<Tuple<string, string, int>>>> contextSpecifications = new List<Tuple<string, IList<Tuple<string, string, int>>>>();
                contextSpecifications.Add(new Tuple<string, IList<Tuple<string, string, int>>>("ProcessLaunchTest", toolsToLaunch));
                contextSpecifications.Add(new Tuple<string, IList<Tuple<string, string, int>>>("ProcessLaunchTest2", toolsToLaunch));

                // Item1: tlog pattern
                // Item2: # times it's expected to appear
                IList<Tuple<string, int>> tlogPatterns = new List<Tuple<string, int>>();
                tlogPatterns.Add(new Tuple<string, int>("ProcessLaunchTest-FindstrLauncher-findstr*tlog", 3));
                tlogPatterns.Add(new Tuple<string, int>("ProcessLaunchTest-FindstrLauncher.*-findstr*tlog", 6));
                tlogPatterns.Add(new Tuple<string, int>("ProcessLaunchTest2-FindstrLauncher-findstr*tlog", 3));
                tlogPatterns.Add(new Tuple<string, int>("ProcessLaunchTest2-FindstrLauncher.*-findstr*tlog", 6));

                LaunchDuplicateToolsAndVerifyTlogExistsForEach(testDir, contextSpecifications, tlogPatterns, createTestDirectory: false);
            }
            finally
            {
                if (FileUtilities.DirectoryExistsNoThrow(testDir))
                {
                    FileUtilities.DeleteDirectoryNoThrow(testDir, true);
                }
            }
        }

        private static void InProcTrackingSpawnsToolWithTracker(bool useTrackerResponseFile)
        {
            const string testInFile = "test.in";
            const string testInFileContent = "foo";
            const string tool = "findstr";
            const string toolReadTlog = tool + ".read.1.tlog";
            const string rootingMarker = "jibbit goo";
            const string inprocTrackingContext = "Context1";
            const string tlogRootName = "foo_inline";
            const string sourceFile = "inlinetrackingtest.txt";
            const string trackerResponseFile = "test-tracker.rsp";
            const string fileTrackerParameters = "/d FileTracker.dll /r \"" + rootingMarker + "\"";

            File.Delete(toolReadTlog);
            File.Delete(sourceFile);
            FileTrackerTestHelper.WriteAll(testInFile, testInFileContent);
            FileTrackerTestHelper.WriteAll(trackerResponseFile, fileTrackerParameters);

            try
            {
                FileTracker.StartTrackingContext(Path.GetFullPath("."), inprocTrackingContext);
                File.WriteAllText(sourceFile, "this is a inline tracking test");

                string firstParameters = useTrackerResponseFile ? "@\"" + trackerResponseFile + "\"" : fileTrackerParameters;
                int exit = FileTrackerTestHelper.RunCommand(
                    s_defaultTrackerPath,
                    string.Format(
                        CultureInfo.CurrentCulture,
                        "{0} /c {1} /ip {2} {3}",
                        firstParameters,
                        tool,
                        testInFileContent,
                        testInFile));

                Assert.Equal(0, exit);
                Assert.Equal("^" + rootingMarker.ToUpperInvariant(),
                                       FileTrackerTestHelper.ReadLineFromFile(toolReadTlog, 1).ToUpperInvariant());
                FileTrackerTestHelper.AssertFoundStringInTLog(Path.GetFullPath(testInFile).ToUpperInvariant(), toolReadTlog);

                FileTracker.WriteContextTLogs(Path.GetFullPath("."), tlogRootName);
                Assert.Equal(Path.GetFullPath(sourceFile).ToUpperInvariant(),
                                       FileTrackerTestHelper.ReadLineFromFile(tlogRootName + ".write.1.tlog", 1).ToUpperInvariant());
            }
            finally
            {
                File.Delete(trackerResponseFile);
                File.Delete(testInFile);
                File.Delete(sourceFile);
                File.Delete(tlogRootName + ".write.1.tlog");
                File.Delete(tlogRootName + ".read.1.tlog");
                File.Delete(tool + ".read.1.tlog");
                File.Delete(inprocTrackingContext + "-Tracker.read.1.tlog");
                FileTracker.StopTrackingAndCleanup();
            }
        }

        private static void LaunchDuplicateToolsAndVerifyTlogExistsForEach(string tlogPath, IList<Tuple<string, IList<Tuple<string, string, int>>>> contextSpecifications, IList<Tuple<string, int>> tlogPatterns, bool createTestDirectory)
        {
            try
            {
                if (createTestDirectory)
                {
                    if (FileUtilities.DirectoryExistsNoThrow(tlogPath))
                    {
                        FileUtilities.DeleteDirectoryNoThrow(tlogPath, true);
                    }

                    Directory.CreateDirectory(tlogPath);
                }

                BackEndNativeMethods.STARTUP_INFO startInfo = new BackEndNativeMethods.STARTUP_INFO();
                startInfo.cb = Marshal.SizeOf<BackEndNativeMethods.STARTUP_INFO>();
                uint dwCreationFlags = BackEndNativeMethods.NORMALPRIORITYCLASS;

                startInfo.hStdError = BackEndNativeMethods.InvalidHandle;
                startInfo.hStdInput = BackEndNativeMethods.InvalidHandle;
                startInfo.hStdOutput = BackEndNativeMethods.InvalidHandle;
                startInfo.dwFlags = BackEndNativeMethods.STARTFUSESTDHANDLES;
                dwCreationFlags |= BackEndNativeMethods.CREATENOWINDOW;

                BackEndNativeMethods.SECURITY_ATTRIBUTES pSec = new BackEndNativeMethods.SECURITY_ATTRIBUTES();
                BackEndNativeMethods.SECURITY_ATTRIBUTES tSec = new BackEndNativeMethods.SECURITY_ATTRIBUTES();
                pSec.nLength = Marshal.SizeOf<BackEndNativeMethods.SECURITY_ATTRIBUTES>();
                tSec.nLength = Marshal.SizeOf<BackEndNativeMethods.SECURITY_ATTRIBUTES>();

                BackEndNativeMethods.PROCESS_INFORMATION pInfo = new BackEndNativeMethods.PROCESS_INFORMATION();

                foreach (var specification in contextSpecifications)
                {
                    // Item1: FileTracker context name
                    // Item2: Tuple <string, string, int> as described below
                    FileTracker.StartTrackingContext(tlogPath, specification.Item1);

                    foreach (var processSpecification in specification.Item2)
                    {
                        // Item1: appname
                        // Item2: command line
                        // Item3: number of times to launch
                        for (int i = 0; i < processSpecification.Item3; i++)
                        {
                            BackEndNativeMethods.CreateProcess(processSpecification.Item1, processSpecification.Item2,
                                                        ref pSec, ref tSec,
                                                        false, dwCreationFlags,
                                                        BackEndNativeMethods.NullPtr, null, ref startInfo, out pInfo);
                        }
                    }

                    FileTracker.WriteContextTLogs(tlogPath, specification.Item1);
                    FileTracker.StopTrackingAndCleanup();
                }

                int tlogCount = 0;
                foreach (Tuple<string, int> pattern in tlogPatterns)
                {
                    tlogCount += pattern.Item2;
                }

                // make sure the disk write gets time for NTFS to recognize its existence.  Estimate time needed to sleep based
                // roughly on the number of tlogs that we're looking for (presumably roughly proportional to the number of tlogs
                // being written. 
                Thread.Sleep(Math.Max(200, 250 * tlogCount));

                // Item1: The pattern the tlog name should follow
                // Item2: The number of tlogs following that pattern that should exist in the output directory
                foreach (Tuple<string, int> pattern in tlogPatterns)
                {
                    string[] tlogNames = Directory.GetFiles(tlogPath, pattern.Item1, SearchOption.TopDirectoryOnly);

                    Assert.Equal(pattern.Item2, tlogNames.Length);
                }
            }
            finally
            {
                if (FileUtilities.DirectoryExistsNoThrow(tlogPath))
                {
                    FileUtilities.DeleteDirectoryNoThrow(tlogPath, true);
                }
            }
        }
    }

    internal static class FileTrackerTestHelper
    {
        public static int RunCommand(string command, string arguments)
            => RunCommandWithOptions(command, arguments, true /* print stdout & stderr */, out string _);

        public static int RunCommandNoStdOut(string command, string arguments)
            => RunCommandWithOptions(command, arguments, false /* don't print stdout & stderr */, out string _);

        public static int RunCommandWithLog(string command, string arguments, out string outputAsLog)
            => RunCommandWithOptions(command, arguments, true /* print stdout & stderr */, out outputAsLog);

        private static int RunCommandWithOptions(string command, string arguments, bool printOutput, out string outputAsLog)
        {
            outputAsLog = null;
            ProcessStartInfo si = new ProcessStartInfo(command, arguments);
            if (printOutput)
            {
                si.RedirectStandardOutput = true;
                si.RedirectStandardError = true;
            }

            si.UseShellExecute = false;
            si.CreateNoWindow = true;
            Process p = Process.Start(si);
            p.WaitForExit();

            if (printOutput)
            {
                outputAsLog = "StdOut: \n" + p.StandardOutput.ReadToEnd() + "\nStdErr: \n" + p.StandardError.ReadToEnd();
                Console.Write(outputAsLog);
            }

            return p.ExitCode;
        }

        public static string ReadLineFromFile(string filename, int linenumber) => File.ReadAllLines(filename)[linenumber];

        public static string[] ReadLinesFromFile(string filename) => File.ReadAllLines(filename);

        public static void CleanTlogs()
        {
            string[] tlogFiles = Directory.GetFiles(".", "*.tlog", SearchOption.AllDirectories);

            foreach (string file in tlogFiles)
            {
                File.Delete(file);
            }

            File.Delete("test.in");
            File.Delete("t\u1EBCst.in");
            File.Delete("test.out");

            if (Directory.Exists("outdir"))
            {
                Directory.Delete("outdir", true);
            }
        }

        public static void WriteAll(string filename, string content) => File.WriteAllText(filename, content);


        public static bool FindStringInTlog(string file, string tlog)
            => ReadLinesFromFile(tlog).Contains(file, StringComparer.OrdinalIgnoreCase);

        public static void AssertDidntFindStringInTLog(string file, string tlog)
        {
            string[] lines = ReadLinesFromFile(tlog);

            for (int i = 0; i < lines.Length; i++)
            {
                if (file.Equals(lines[i], StringComparison.OrdinalIgnoreCase))
                {
                    Assert.True(false, "Found string '" + file + "' in '" + tlog + "' at line " + i + ", when it shouldn't have been in the log at all.");
                }
            }
        }

        public static void AssertFoundStringInTLog(string file, string tlog, int timesFound)
        {
            int timesFoundSoFar = 0;
            string[] lines = ReadLinesFromFile(tlog);

            foreach (string line in lines)
            {
                if (file.Equals(line, StringComparison.OrdinalIgnoreCase))
                {
                    timesFoundSoFar++;

                    if (timesFoundSoFar == timesFound)
                    {
                        break;
                    }
                }
            }

            if (timesFound != timesFoundSoFar)
            {
                Assert.True(false, "Searched " + tlog + " but didn't find " + timesFound + " instances of " + file);
            }
        }

        public static void AssertFoundStringInTLog(string file, string tlog) => AssertFoundStringInTLog(file, tlog, 1);
    }
}
#endif<|MERGE_RESOLUTION|>--- conflicted
+++ resolved
@@ -838,11 +838,7 @@
             FileTrackerTestHelper.AssertFoundStringInTLog(Path.GetFullPath("test.in").ToUpperInvariant(), tlogFiles[0]);
         }
 
-<<<<<<< HEAD
-        [Fact(Skip = "FileTracker tests require VS2015 Update 3 or a packaged version of Tracker.exe https://github.com/dotnet/msbuild/issues/649")]
-=======
         [Fact]
->>>>>>> 2fdde655
         public void FileTrackerFileIsUnderPath()
         {
             // YES: Both refer to something under baz, so yes this is on the path
@@ -886,11 +882,7 @@
             Assert.False(FileTracker.FileIsUnderPath(@"c:\foo\rumble.cpp", @"c:\foo\rumble\"));
         }
 
-<<<<<<< HEAD
-        [Fact(Skip = "FileTracker tests require VS2015 Update 3 or a packaged version of Tracker.exe https://github.com/dotnet/msbuild/issues/649")]
-=======
         [Fact]
->>>>>>> 2fdde655
         public void FileTrackerFileIsExcludedFromDependencies()
         {
             string applicationDataPath = Environment.GetFolderPath(Environment.SpecialFolder.ApplicationData);
