﻿<?xml version="1.0" encoding="utf-8"?>
<xliff xmlns="urn:oasis:names:tc:xliff:document:1.2" xmlns:xsi="http://www.w3.org/2001/XMLSchema-instance" version="1.2" xsi:schemaLocation="urn:oasis:names:tc:xliff:document:1.2 xliff-core-1.2-transitional.xsd">
  <file datatype="xml" source-language="en" target-language="es" original="../Strings.resx">
    <body>
      <trans-unit id="AmbiguousProjectError">
        <source>MSBUILD : error MSB1011: Specify which project or solution file to use because this folder contains more than one project or solution file.</source>
        <target state="translated">MSBUILD : error MSB1011: Especifique el archivo de proyecto o de solución que se va a utilizar ya que esta carpeta contiene más de un archivo de proyecto o de solución.</target>
        <note>{StrBegin="MSBUILD : error MSB1011: "}UE: If no project or solution file is explicitly specified on the MSBuild.exe command-line, then the engine searches for a
      project or solution file in the current directory by looking for *.*PROJ and *.SLN. If more than one file is found that matches this wildcard, we
      fire this error.
      LOCALIZATION: The prefix "MSBUILD : error MSBxxxx:" should not be localized.</note>
      </trans-unit>
      <trans-unit id="BuildFailedWithPropertiesItemsOrTargetResultsRequested">
        <source>Build failed. Properties, Items, and Target results cannot be obtained. See details in stderr above.</source>
        <target state="translated">Error de compilación. No se pueden obtener los resultados de propiedades, elementos y destinos. Vea los detalles en stderr anterior.</target>
        <note />
      </trans-unit>
      <trans-unit id="BuildFinished">
        <source>Build {0} in {1}s</source>
        <target state="translated">Compilación {0} en {1}s</target>
        <note>
      Overall build summary
      {0}: BuildResult_X (below)
      {1}: duration in seconds with 1 decimal point
    </note>
      </trans-unit>
      <trans-unit id="BuildResult_Failed">
        <source>failed</source>
        <target state="translated">erróneo</target>
        <note>
      Part of Terminal Logger summary message: "Build {BuildResult_X} in {duration}s"
    </note>
      </trans-unit>
      <trans-unit id="BuildResult_FailedWithErrors">
        <source>failed with errors</source>
        <target state="translated">error con errores</target>
        <note>
      Part of Terminal Logger summary message: "Build {BuildResult_X} in {duration}s"
    </note>
      </trans-unit>
      <trans-unit id="BuildResult_FailedWithWarnings">
        <source>failed with warnings</source>
        <target state="translated">error con advertencias</target>
        <note>
      Part of Terminal Logger summary message: "Build {BuildResult_X} in {duration}s"
    </note>
      </trans-unit>
      <trans-unit id="BuildResult_Succeeded">
        <source>succeeded</source>
        <target state="translated">realizado correctamente</target>
        <note>
      Part of Terminal Logger summary message: "Build {BuildResult_X} in {duration}s"
    </note>
      </trans-unit>
      <trans-unit id="BuildResult_SucceededWithWarnings">
        <source>succeeded with warnings</source>
        <target state="translated">correcto con advertencias</target>
        <note>
      Part of Terminal Logger summary message: "Build {BuildResult_X} in {duration}s"
    </note>
      </trans-unit>
      <trans-unit id="CommandLine">
        <source>Command line arguments = "{0}"</source>
        <target state="translated">Argumentos de la línea de comandos: "{0}"</target>
        <note />
      </trans-unit>
      <trans-unit id="ConfigurationFailurePrefixNoErrorCode">
        <source>MSBUILD : Configuration error {0}: {1}</source>
        <target state="translated">MSBUILD : Error de configuración; error {0}: {1}</target>
        <note>{SubString="Configuration"}UE: This prefixes any error from reading the toolset definitions in msbuild.exe.config or the registry.
      There's no error code because one was included in the error message.
      LOCALIZATION: The word "Configuration" should be localized, the words "MSBuild" and "error" should NOT be localized.
    </note>
      </trans-unit>
      <trans-unit id="CannotAutoDisableAutoResponseFile">
        <source>MSBUILD : error MSB1027: The -noAutoResponse switch cannot be specified in the MSBuild.rsp auto-response file, nor in any response file that is referenced by the auto-response file.</source>
        <target state="translated">MSBUILD : error MSB1027: El modificador -noAutoResponse no puede especificarse en el archivo de respuesta automática MSBuild.rsp ni en ningún archivo de respuesta al que el archivo de respuesta automática haga referencia.</target>
        <note>{StrBegin="MSBUILD : error MSB1027: "}LOCALIZATION: The prefix "MSBUILD : error MSBxxxx:", "-noAutoResponse" and "MSBuild.rsp" should not be localized.</note>
      </trans-unit>
      <trans-unit id="HelpMessage_41_QuestionSwitch">
        <source>  -question
                     (Experimental) Question whether there is any build work.
                     MSBuild will error out when it detects a target or task
                     that can be incremental (has inputs and outputs),
                     but isn't up to date.
                     (Short form: -q)
    </source>
        <target state="translated">  -question
                     (Experimental) Pregunta si hay algún trabajo de compilación.
                     MSBuild generará un error cuando detecte un destino o tarea
                     que puede ser incremental (tiene entradas y salidas),
                     pero no está actualizado.
                     (Forma corta: -q)
    </target>
        <note>
      LOCALIZATION: "MSBuild" should not be localized.
      LOCALIZATION: "-question" and "-q" should not be localized.
      LOCALIZATION: None of the lines should be longer than a standard width console window, eg 80 chars.
    </note>
      </trans-unit>
      <trans-unit id="HelpMessage_42_ReportFileAccessesSwitch">
        <source>  -reportFileAccesses[:True|False]
                     Causes MSBuild to report file accesses to any configured
                     project cache plugins.

                     This flag is experimental and may not work as intended.
    </source>
        <target state="translated">  -reportFileAccesses[:True|Falso]
                     Hace que MSBuild informe de los accesos a los archivos a cualquier
                     complemento de caché de proyectos.

<<<<<<< HEAD
Esta marca es experimental y puede que no funcione según lo previsto.
=======
                     Esta marca es experimental y puede que no funcione según lo previsto.
>>>>>>> 195e7f5a
    </target>
        <note>
      LOCALIZATION: "-reportFileAccesses" should not be localized.
      LOCALIZATION: None of the lines should be longer than a standard width console window, eg 80 chars.
    </note>
      </trans-unit>
      <trans-unit id="InvalidLowPriorityValue">
        <source>MSBUILD : error MSB1064: Low priority value is not valid. {0}</source>
        <target state="translated">MSBUILD : error MSB1064: El valor de prioridad baja no es válido. {0}.</target>
        <note>
      {StrBegin="MSBUILD : error MSB1064: "}
      UE: This message does not need in-line parameters because the exception takes care of displaying the invalid arg.
      This error is shown when a user specifies a value for the lowPriority parameter that is not equivalent to Boolean.TrueString or Boolean.FalseString.
      LOCALIZATION: The prefix "MSBUILD : error MSBxxxx:" should not be localized.
    </note>
      </trans-unit>
      <trans-unit id="InvalidTerminalLoggerValue">
        <source>MSBUILD : error MSB1065: Terminal logger value is not valid. It should be one of 'auto', 'true', or 'false'. {0}</source>
        <target state="translated">MSBUILD : error MSB1065: El valor del registrador de terminales no es válido. Debe ser uno de "auto", "true", o "false".{0}</target>
        <note>
      {StrBegin="MSBUILD : error MSB1065: "}
      UE: This message does not need in-line parameters because the exception takes care of displaying the invalid arg.
      This error is shown when a user specifies a value for the lowPriority parameter that is not equivalent to Boolean.TrueString or Boolean.FalseString.
      LOCALIZATION: The prefix "MSBUILD : error MSBxxxx:" should not be localized.
    </note>
      </trans-unit>
      <trans-unit id="InvalidReportFileAccessesValue">
        <source>MSBUILD : error MSB1063: Report file accesses value is not valid. {0}</source>
        <target state="translated">MSBUILD : error MSB1063: el valor de acceso al archivo de informe no es válido. {0}</target>
        <note>
      {StrBegin="MSBUILD : error MSB1063: "}
      UE: This message does not need in-line parameters because the exception takes care of displaying the invalid arg.
      This error is shown when a user specifies a value that is not equivalent to Boolean.TrueString or Boolean.FalseString.
      LOCALIZATION: The prefix "MSBUILD : error MSBxxxx:" should not be localized.
    </note>
      </trans-unit>
      <trans-unit id="MSBuildVersionMessage">
        <source>MSBuild version {0} for {1}</source>
        <target state="translated">Versión de MSBuild {0} para {1}</target>
        <note>LOCALIZATION: {0} contains the DLL version number. {1} contains the name of a runtime, like ".NET Framework", ".NET Core", or "Mono"</note>
      </trans-unit>
      <trans-unit id="CurrentDirectory">
        <source>Current directory = "{0}"</source>
        <target state="translated">Directorio actual: "{0}"</target>
        <note />
      </trans-unit>
      <trans-unit id="DuplicateOutputResultsCache">
        <source>MSBUILD : error MSB1058: Only one output results cache can be specified.</source>
        <target state="translated">MSBUILD : error MSB1058: Solo se puede especificar una memoria caché de resultados de salida.</target>
        <note>{StrBegin="MSBUILD : error MSB1058: "}</note>
      </trans-unit>
      <trans-unit id="DuplicateProjectSwitchError">
        <source>MSBUILD : error MSB1008: Only one project can be specified.</source>
        <target state="translated">MSBUILD : error MSB1008: Sólo puede especificarse un proyecto.</target>
        <note>{StrBegin="MSBUILD : error MSB1008: "}UE: This happens if the user does something like "msbuild.exe myapp.proj myapp2.proj". This is not allowed.
    MSBuild.exe will only build a single project. The help topic may link to an article about how to author an MSBuild project
    that itself launches MSBuild on a number of other projects.
    LOCALIZATION: The prefix "MSBUILD : error MSBxxxx:" should not be localized.</note>
      </trans-unit>
      <trans-unit id="EnvironmentVariableAsSwitch">
        <source>MSBUILD : error MSB1060: Undefined environment variable passed in as switch.</source>
        <target state="translated">MSBUILD : error MSB1060: Variable de entorno no definida pasada como modificador.</target>
        <note>
      {StrBegin="MSBUILD : error MSB1060: "}
      UE: This error is shown when a user passes in an environment variable (including from a response file)
      but the environment variable is not defined.
    </note>
      </trans-unit>
      <trans-unit id="FatalError">
        <source>MSBUILD : error MSB1025: An internal failure occurred while running MSBuild.</source>
        <target state="translated">MSBUILD : error MSB1025: Error interno al ejecutar MSBuild.</target>
        <note>{StrBegin="MSBUILD : error MSB1025: "}UE: This message is shown when the application has to terminate either because of a bug in the code, or because some
      FX/CLR method threw an unexpected exception.
      LOCALIZATION: The prefix "MSBUILD : error MSBxxxx:" and "MSBuild" should not be localized.</note>
      </trans-unit>
      <trans-unit id="HelpMessage_1_Syntax">
        <source>Syntax:              MSBuild.exe [options] [project file | directory]
</source>
        <target state="translated">Sintaxis:              MSBuild.exe [opciones] [archivo de proyecto | directorio]
</target>
        <note>
      LOCALIZATION: The following should not be localized:
      1) "MSBuild", "MSBuild.exe" and "MSBuild.rsp"
      2) the string "proj" that describes the extension we look for
      3) all switch names and their short forms e.g. -property, or -p
      4) all verbosity levels and their short forms e.g. quiet, or q
      LOCALIZATION: None of the lines should be longer than a standard width console window, eg 80 chars.
    </note>
      </trans-unit>
      <trans-unit id="HelpMessage_2_Description">
        <source>Description:         Builds the specified targets in the project file. If
                     a project file is not specified, MSBuild searches the
                     current working directory for a file that has a file
                     extension that ends in "proj" and uses that file.  If
                     a directory is specified, MSBuild searches that
                     directory for a project file.
</source>
        <target state="translated">Descripción:         Crea los destinos especificados en el archivo del proyecto. Si
                     no se especifica un archivo de proyecto, MSBuild busca en el
                     directorio de trabajo actual un archivo con una extensión
                     de archivo que termine en "proj" y usa ese archivo. Si
                     se especifica un directorio, MSBuild busca en ese directorio
                     un archivo de proyecto.
</target>
        <note>
      LOCALIZATION: The following should not be localized:
      1) "MSBuild", "MSBuild.exe" and "MSBuild.rsp"
      2) the string "proj" that describes the extension we look for
      3) all switch names and their short forms e.g. -property, or -p
      4) all verbosity levels and their short forms e.g. quiet, or q
      LOCALIZATION: None of the lines should be longer than a standard width console window, eg 80 chars.
    </note>
      </trans-unit>
      <trans-unit id="HelpMessage_34_InteractiveSwitch">
        <source>  -interactive[:True|False]
                     Indicates that actions in the build are allowed to
                     interact with the user.  Do not use this argument
                     in an automated scenario where interactivity is
                     not expected.
                     Specifying -interactive is the same as specifying
                     -interactive:true.  Use the parameter to override a
                     value that comes from a response file.
    </source>
        <target state="translated">  -interactive[:True|False]
                     Indica que las acciones de la compilación se permiten para
                     interactuar con el usuario. No use este argumento
                     en un escenario automatizado donde no se espera
                     interactividad.
                     Especificar -interactive es lo mismo que especificar
                     -interactive:true. Use el parámetro para invalidar un
                     valor que procede de un archivo de respuesta.
    </target>
        <note>
      LOCALIZATION: "-interactive" should not be localized.
      LOCALIZATION: None of the lines should be longer than a standard width console window, eg 80 chars.
    </note>
      </trans-unit>
      <trans-unit id="HelpMessage_35_IsolateProjectsSwitch">
        <source>  -isolateProjects[:True|MessageUponIsolationViolation|False]
                     Causes MSBuild to build each project in isolation.

                     When set to "MessageUponIsolationViolation" (or its short
                     form "Message"), only the results from top-level targets
                     are serialized if the -outputResultsCache switch is
                     supplied. This is to mitigate the chances of an
                     isolation-violating target on a dependency project using
                     incorrect state due to its dependency on a cached target
                     whose side effects would not be taken into account.
                     (For example, the definition of a property.)

                     This is a more restrictive mode of MSBuild as it requires
                     that the project graph be statically discoverable at
                     evaluation time, but can improve scheduling and reduce
                     memory overhead when building a large set of projects.
                     (Short form: -isolate)

                     This flag is experimental and may not work as intended.
    </source>
        <target state="translated">  -isolateProjects[:True| MessageUponIsolationViolation| Falso]
                     Hace que MSBuild compile cada proyecto de forma aislada.

                     Cuando se establece en "MessageUponIsolationViolation" (o su valor corto
                     forma "Mensaje"), solo los resultados de los destinos de nivel superior
                     se serializan si el modificador -outputResultsCache es
                     Suministrado. Esto es para mitigar las posibilidades de un
                     destino que infringe el aislamiento en un proyecto de dependencia mediante
                     un estado incorrecto debido a su dependencia en un destino almacenado en caché
                     cuyos efectos secundarios no se tendrán en cuenta.
                     (Por ejemplo, la definición de una propiedad.)

                     Este es un modo más restrictivo de MSBuild, ya que requiere
                     que el gráfico del proyecto se pueda detectar estáticamente en
                     tiempo de evaluación, pero puede mejorar la programación y reducir
                     la sobrecarga de memoria al compilar un gran conjunto de proyectos.
                     (Forma corta: -isolate)

                     Esta marca es experimental y puede que no funcione según lo previsto.
    </target>
        <note>
      LOCALIZATION: "MSBuild" should not be localized.
      LOCALIZATION: "-isolateProjects" should not be localized.
      LOCALIZATION: None of the lines should be longer than a standard width console window, eg 80 chars.</note>
      </trans-unit>
      <trans-unit id="HelpMessage_36_GraphBuildSwitch">
        <source>  -graphBuild[:True|False]
                     Causes MSBuild to construct and build a project graph.

                     Constructing a graph involves identifying project
                     references to form dependencies. Building that graph
                     involves attempting to build project references prior
                     to the projects that reference them, differing from
                     traditional MSBuild scheduling.
                     (Short form: -graph)

                     This flag is experimental and may not work as intended.
    </source>
        <target state="translated">  -graphBuild[:True|False]
                     Hace que MSBuild construya y compile un grafo de proyecto.

                     Construir un grafo supone identificar las referencias
                     del proyecto para formar dependencias. Compilar ese grafo
                     supone intentar compilar las referencias del proyecto antes de
                     los proyectos que hacen referencia a ellas. Esto se diferencia de
                     la programación tradicional de MSBuild.
                     (Forma corta: -graph)

                     Este indicador es experimental y podría no funcionar según lo esperado.
    </target>
        <note>
      LOCALIZATION: "MSBuild" should not be localized.
      LOCALIZATION: "-graphBuild" and "-graph" should not be localized.
      LOCALIZATION: None of the lines should be longer than a standard width console window, eg 80 chars.
    </note>
      </trans-unit>
      <trans-unit id="HelpMessage_37_DocsLink">
        <source>For more detailed information, see https://aka.ms/msbuild/docs</source>
        <target state="translated">Para obtener información más detallada, vea https://aka.ms/msbuild/docs</target>
        <note />
      </trans-unit>
      <trans-unit id="HelpMessage_38_TargetsSwitch">
        <source>  -targets[:file]
                     Prints a list of available targets without executing the
                     actual build process. By default the output is written to
                     the console window. If the path to an output file
                     is provided that will be used instead.
                     (Short form: -ts)
                     Example:
                       -ts:out.txt
    </source>
        <target state="translated">  -targets[:archivo]
                     Imprime una lista de los destinos disponibles sin ejecutar el
                     proceso de compilación en sí. De forma predeterminada, la salida se escribe en
                     la ventana de la consola. Si se proporciona la ruta de acceso a un
                     archivo de salida, se usará este en su lugar.
                     (Forma corta: -ts)
                     Ejemplo:
                       -ts:out.txt
    </target>
        <note>
      LOCALIZATION: "MSBuild" should not be localized.
      LOCALIZATION: "-targets" and "-ts" should not be localized.
      LOCALIZATION: None of the lines should be longer than a standard width console window, eg 80 chars.
    </note>
      </trans-unit>
      <trans-unit id="HelpMessage_39_LowPrioritySwitch">
        <source>  -lowPriority[:True|False]
                     Causes MSBuild to run at low process priority.

                     Specifying -lowPriority is the same as specifying
                     -lowPriority:True.
                     (Short form: -low)
    </source>
        <target state="translated">  -lowPriority[:True|False]
                     Hace que MSBuild se ejecute con prioridad de proceso baja.

                     Especificar -lowPriority es igual que especificar
                     -lowPriority:True.
                     (Forma corta: -low)
    </target>
        <note>
      LOCALIZATION: "MSBuild" should not be localized.
      LOCALIZATION: "-lowPriority" and "-low" should not be localized.
      LOCALIZATION: None of the lines should be longer than a standard width console window, eg 80 chars.
    </note>
      </trans-unit>
      <trans-unit id="HelpMessage_3_SwitchesHeader">
        <source>Switches:            Note that you can specify switches using
                     "-switch", "/switch" and "--switch".
</source>
        <target state="translated">Modificadores:            Observe que puede especificar modificadores mediante
                     "-switch", "/switch" y "--switch".
</target>
        <note>
      LOCALIZATION: The following should not be localized:
      1) "MSBuild", "MSBuild.exe" and "MSBuild.rsp"
      2) the string "proj" that describes the extension we look for
      3) all switch names and their short forms e.g. -property, or -p
      4) all verbosity levels and their short forms e.g. quiet, or q
      LOCALIZATION: None of the lines should be longer than a standard width console window, eg 80 chars.
    </note>
      </trans-unit>
      <trans-unit id="HelpMessage_40_WarnNotAsErrorSwitch">
        <source>  -warnNotAsError[:code[;code2]]
                     List of warning codes to treats not treat as errors.
                     Use a semicolon or a comma to separate
                     multiple warning codes. Has no effect if the -warnaserror
                     switch is not set.

                     Example:
                       -warnNotAsError:MSB3026
    </source>
        <target state="translated">  -warnNotAsError[:code[;code2]]
                     Lista de códigos de advertencia para que no se traten como errores.
                     Use un punto y coma o una coma para separar
                     varios códigos de advertencia. No tiene efecto si el modificador -warnaserror
                     no se ha establecido.

                     Ejemplo:
                       -warnNotAsError:MSB3026
    </target>
        <note>
      LOCALIZATION: "-warnNotAsError" should not be localized.
      LOCALIZATION: None of the lines should be longer than a standard width console window, eg 80 chars.
    </note>
      </trans-unit>
      <trans-unit id="HelpMessage_4_HelpSwitch">
        <source>  -help              Display this usage message. (Short form: -? or -h)
</source>
        <target state="translated">  help              Mostrar este mensaje de uso. (Forma corta: /? o /h)
</target>
        <note>
      LOCALIZATION: The following should not be localized:
      1) "MSBuild", "MSBuild.exe" and "MSBuild.rsp"
      2) the string "proj" that describes the extension we look for
      3) all switch names and their short forms e.g. -property, or -p
      4) all verbosity levels and their short forms e.g. quiet, or q
      LOCALIZATION: None of the lines should be longer than a standard width console window, eg 80 chars.
    </note>
      </trans-unit>
      <trans-unit id="HelpMessage_5_NoLogoSwitch">
        <source>  -noLogo            Do not display the startup banner and copyright message.
</source>
        <target state="translated">  noLogo            No mostrar la pancarta de inicio ni el mensaje de copyright.
</target>
        <note>
      LOCALIZATION: The following should not be localized:
      1) "MSBuild", "MSBuild.exe" and "MSBuild.rsp"
      2) the string "proj" that describes the extension we look for
      3) all switch names and their short forms e.g. -property, or -p
      4) all verbosity levels and their short forms e.g. quiet, or q
      LOCALIZATION: None of the lines should be longer than a standard width console window, eg 80 chars.
    </note>
      </trans-unit>
      <trans-unit id="HelpMessage_6_VersionSwitch">
        <source>  -version           Display version information only. (Short form: -ver)
</source>
        <target state="translated">  version           Mostrar solo la información de versión. (Forma corta: /ver)
</target>
        <note>
      LOCALIZATION: The following should not be localized:
      1) "MSBuild", "MSBuild.exe" and "MSBuild.rsp"
      2) the string "proj" that describes the extension we look for
      3) all switch names and their short forms e.g. -property, or -p
      4) all verbosity levels and their short forms e.g. quiet, or q
      LOCALIZATION: None of the lines should be longer than a standard width console window, eg 80 chars.
    </note>
      </trans-unit>
      <trans-unit id="HelpMessage_7_ResponseFile">
        <source>  @&lt;file&gt;            Insert command-line settings from a text file. To specify
                     multiple response files, specify each response file
                     separately.

                     Any response files named "msbuild.rsp" are automatically
                     consumed from the following locations:
                     (1) the directory of msbuild.exe
                     (2) the directory of the first project or solution built
</source>
        <target state="translated">  @&lt;archivo&gt;            Inserta la configuración de la línea de comandos de un archivo de texto. Para incluir
                     varios archivos de respuesta, especifique cada uno de ellos
                     por separado.

                     Todo archivo de respuesta denominado "msbuild.rsp" se consume
                     automáticamente desde las ubicaciones siguientes:
                     (1) el directorio de msbuild.exe
                     (2) el directorio del primer proyecto o solución compilada
</target>
        <note>
      LOCALIZATION: The following should not be localized:
      1) "MSBuild", "MSBuild.exe" and "MSBuild.rsp"
      2) the string "proj" that describes the extension we look for
      3) all switch names and their short forms e.g. -property, or -p
      4) all verbosity levels and their short forms e.g. quiet, or q
      LOCALIZATION: None of the lines should be longer than a standard width console window, eg 80 chars.
    </note>
      </trans-unit>
      <trans-unit id="HelpMessage_8_NoAutoResponseSwitch">
        <source>  -noAutoResponse    Do not auto-include any MSBuild.rsp files. (Short form:
                     -noAutoRsp)
</source>
        <target state="translated">  noAutoResponse    No incluir automáticamente ningún archivo MSBuild.rsp. (Forma corta:
                     noAutoRsp)
</target>
        <note>
      LOCALIZATION: The following should not be localized:
      1) "MSBuild", "MSBuild.exe" and "MSBuild.rsp"
      2) the string "proj" that describes the extension we look for
      3) all switch names and their short forms e.g. -property, or -p
      4) all verbosity levels and their short forms e.g. quiet, or q
      LOCALIZATION: None of the lines should be longer than a standard width console window, eg 80 chars.
    </note>
      </trans-unit>
      <trans-unit id="HelpMessage_9_TargetSwitch">
        <source>  -target:&lt;targets&gt;  Build these targets in this project. Use a semicolon or a
                     comma to separate multiple targets, or specify each
                     target separately. (Short form: -t)
                     Example:
                       -target:Resources;Compile
</source>
        <target state="translated">  -target:&lt;destinos&gt;  Compila estos destinos en el proyecto. Use el carácter de punto y coma o
                     coma para separar varios destinos o especifique cada uno
                     de ellos por separado. (Forma corta: -t)
                     Ejemplo:
                       -target:Resources;Compile
</target>
        <note>
      LOCALIZATION: The following should not be localized:
      1) "MSBuild", "MSBuild.exe" and "MSBuild.rsp"
      2) the string "proj" that describes the extension we look for
      3) all switch names and their short forms e.g. -property, or -p
      4) all verbosity levels and their short forms e.g. quiet, or q
      LOCALIZATION: None of the lines should be longer than a standard width console window, eg 80 chars.
    </note>
      </trans-unit>
      <trans-unit id="HelpMessage_10_PropertySwitch">
        <source>  -property:&lt;n&gt;=&lt;v&gt;  Set or override these project-level properties. &lt;n&gt; is
                     the property name, and &lt;v&gt; is the property value. Use a
                     semicolon or a comma to separate multiple properties, or
                     specify each property separately. (Short form: -p)
                     Example:
                       -property:WarningLevel=2;OutDir=bin\Debug\
</source>
        <target state="translated">  -property:&lt;n&gt;=&lt;v&gt;  Define o invalida estas propiedades de nivel de proyecto. &lt;n&gt; es
                     el nombre de la propiedad y &lt;v&gt; es el valor de la propiedad. Use un
                     punto y coma o una coma para separar varias propiedades, o
                     especifique cada propiedad por separado. (Forma corta: -p)
                     Ejemplo:
                       -property:WarningLevel=2;OutDir=bin\Debug\
</target>
        <note>
      LOCALIZATION: The following should not be localized:
      1) "MSBuild", "MSBuild.exe" and "MSBuild.rsp"
      2) the string "proj" that describes the extension we look for
      3) all switch names and their short forms e.g. -property, or -p
      4) all verbosity levels and their short forms e.g. quiet, or q
      LOCALIZATION: None of the lines should be longer than a standard width console window, eg 80 chars.
    </note>
      </trans-unit>
      <trans-unit id="HelpMessage_11_LoggerSwitch">
        <source>  -logger:&lt;logger&gt;   Use this logger to log events from MSBuild. To specify
                     multiple loggers, specify each logger separately.
                     The &lt;logger&gt; syntax is:
                       [&lt;class&gt;,]&lt;assembly&gt;[,&lt;options&gt;][;&lt;parameters&gt;]
                     The &lt;logger class&gt; syntax is:
                       [&lt;partial or full namespace&gt;.]&lt;logger class name&gt;
                     The &lt;logger assembly&gt; syntax is:
                       {&lt;assembly name&gt;[,&lt;strong name&gt;] | &lt;assembly file&gt;}
                     Logger options specify how MSBuild creates the logger.
                     The &lt;logger parameters&gt; are optional, and are passed
                     to the logger exactly as you typed them. (Short form: -l)
                     Examples:
                       -logger:XMLLogger,MyLogger,Version=1.0.2,Culture=neutral
                       -logger:XMLLogger,C:\Loggers\MyLogger.dll;OutputAsHTML
</source>
        <target state="translated">  -logger:&lt;registrador&gt;   Use este registrador para registrar eventos
                     de MSBuild. Para especificar varios registradores, especifique cada uno de ellos por separado.
                     La sintaxis de &lt;registrador&gt; es:
                       [&lt;clase&gt;,]&lt;assembly&gt;[,&lt;opciones&gt;][;&lt;parámetros&gt;]
                     La sintaxis de &lt;clase del registrador&gt; es:
                       [&lt;espacio de nombres parcial o completo&gt;.]&lt;nombre de clase del registrador&gt;
                       La sintaxis de &lt;ensamblado del registrador&gt; es:
                       {&lt;assembly name&gt;[,&lt;strong name&gt;] | &lt;assembly file&gt;}
                     Las opciones del registrador especifican cómo crea MSBuild el registrador.
                     Los &lt;parámetros del registrador&gt; son opcionales y se pasan
                     al registrador tal como se escriben. (Forma corta: -l)
                     Ejemplos:
                       -logger:XMLLogger,MyLogger,Version=1.0.2,Culture=neutral
                       -logger:XMLLogger,C:\Loggers\MyLogger.dll;OutputAsHTML
</target>
        <note>
      LOCALIZATION: The following should not be localized:
      1) "MSBuild", "MSBuild.exe" and "MSBuild.rsp"
      2) the string "proj" that describes the extension we look for
      3) all switch names and their short forms e.g. -property, or -p
      4) all verbosity levels and their short forms e.g. quiet, or q
      LOCALIZATION: None of the lines should be longer than a standard width console window, eg 80 chars.
    </note>
      </trans-unit>
      <trans-unit id="HelpMessage_12_VerbositySwitch">
        <source>  -verbosity:&lt;level&gt; Display this amount of information in the event log.
                     The available verbosity levels are: q[uiet], m[inimal],
                     n[ormal], d[etailed], and diag[nostic]. (Short form: -v)
                     Example:
                       -verbosity:quiet

                     Note: File loggers' verbosity
                           is set separately by
                           -fileloggerparameters.
</source>
        <target state="translated">  -verbosity:&lt;level&gt; Muestra esta cantidad de información en el registro de eventos.
                     Los niveles de detalle disponibles son: q[uiet], m[inimal],
                     n[ormal], d[etailed] y diag[nostic]. (Forma corta: -v)
                     Ejemplo:
                       -verbosity:quiet

                     Nota: nivel de detalle de los registradores de archivos
                           se establece por separado por
                           -fileloggerparameters.
</target>
        <note>
      LOCALIZATION: The following should not be localized:
      1) "MSBuild", "MSBuild.exe" and "MSBuild.rsp"
      2) the string "proj" that describes the extension we look for
      3) all switch names and their short forms e.g. -property, or -p
      4) all verbosity levels and their short forms e.g. quiet, or q
      LOCALIZATION: None of the lines should be longer than a standard width console window, eg 80 chars.
    </note>
      </trans-unit>
      <trans-unit id="HelpMessage_13_ConsoleLoggerParametersSwitch">
        <source>  -consoleLoggerParameters:&lt;parameters&gt;
                     Parameters to console logger. (Short form: -clp)
                     The available parameters are:
                        PerformanceSummary--Show time spent in tasks, targets
                            and projects.
                        Summary--Show error and warning summary at the end.
                        NoSummary--Don't show error and warning summary at the
                            end.
                        ErrorsOnly--Show only errors.
                        WarningsOnly--Show only warnings.
                        NoItemAndPropertyList--Don't show list of items and
                            properties at the start of each project build.
                        ShowCommandLine--Show TaskCommandLineEvent messages
                        ShowTimestamp--Display the Timestamp as a prefix to any
                            message.
                        ShowEventId--Show eventId for started events, finished
                            events, and messages
                        ForceNoAlign--Does not align the text to the size of
                            the console buffer
                        DisableConsoleColor--Use the default console colors
                            for all logging messages.
                        DisableMPLogging-- Disable the multiprocessor
                            logging style of output when running in
                            non-multiprocessor mode.
                        EnableMPLogging--Enable the multiprocessor logging
                            style even when running in non-multiprocessor
                            mode. This logging style is on by default.
                        ForceConsoleColor--Use ANSI console colors even if
                            console does not support it
                        PreferConsoleColor--Use ANSI console colors only if
                            target console does support it
                     Verbosity--overrides the -verbosity setting for this
                            logger.
                     Example:
                        -consoleLoggerParameters:PerformanceSummary;NoSummary;
                                                 Verbosity=minimal
</source>
        <target state="translated">  -consoleLoggerParameters:&lt;parameters&gt;
                     Parámetros del registrador de consola. (Forma corta: -clp)
                     Los parámetros disponibles son:
                        PerformanceSummary: muestra el tiempo empleado en tareas, destinos
                            y proyectos.
                        Summary: muestra un resumen de errores y advertencias al final.
                        NoSummary: no muestra el resumen de errores y advertencias al
                            final.
                        ErrorsOnly: muestra solo errores.
                        WarningsOnly: muestra solo advertencias.
                        NoItemAndPropertyList: no muestra la lista de elementos y
                            propiedades al principio de cada compilación del proyecto.
                        ShowCommandLine: muestra los mensajes de TaskCommandLineEvent
                        ShowTimestamp: muestra la marca de tiempo como un prefijo en los
                            mensajes.
                        ShowEventId: muestra el identificador de evento para los eventos iniciados, los eventos 
                            finalizados y los mensajes.
                        ForceNoAlign: no alinea el texto al tamaño del
                            búfer de la consola
                        DisableConsoleColor: usa los colores de consola predeterminados
                            para todos los mensajes de registro.
                        DisableMPLogging: deshabilita el estilo de registro de resultados
                            de multiprocesador al ejecutarse en el
                            modo de no multiprocesador.
                        EnableMPLogging: habilita el estilo de registro de
                            multiprocesador aunque se ejecute en el modo de
                            no multiprocesador. Este estilo de registro está habilitado de forma predeterminada.
                     ForceConsoleColor: usa los colores de consola ANSI incluso si
                            la consola no lo admite.
                        PreferConsoleColor--usa los colores de consola ANSI solo si
                            la consola lo admite
                        Verbosity: invalida el valor -verbosity para este
                            registrador.
                     Ejemplo:
                        -consoleLoggerParameters:PerformanceSummary;NoSummary;
                                                 Verbosity=minimal
</target>
        <note>
      LOCALIZATION: The following should not be localized:
      1) "MSBuild", "MSBuild.exe" and "MSBuild.rsp"
      2) the string "proj" that describes the extension we look for
      3) all switch names and their short forms e.g. -property, or -p
      4) all verbosity levels and their short forms e.g. quiet, or q
      LOCALIZATION: None of the lines should be longer than a standard width console window, eg 80 chars.
    </note>
      </trans-unit>
      <trans-unit id="HelpMessage_14_NoConsoleLoggerSwitch">
        <source>  -noConsoleLogger   Disable the default console logger and do not log events
                     to the console. (Short form: -noConLog)
</source>
        <target state="translated">  -noConsoleLogger   Deshabilitar el registrador de la consola predeterminada y no registrar eventos
                     en la consola. (Forma corta: -noConLog)
</target>
        <note>
      LOCALIZATION: The following should not be localized:
      1) "MSBuild", "MSBuild.exe" and "MSBuild.rsp"
      2) the string "proj" that describes the extension we look for
      3) all switch names and their short forms e.g. -property, or -p
      4) all verbosity levels and their short forms e.g. quiet, or q
      LOCALIZATION: None of the lines should be longer than a standard width console window, eg 80 chars.
    </note>
      </trans-unit>
      <trans-unit id="HelpMessage_15_ValidateSwitch">
        <source>  -validate          Validate the project against the default schema. (Short
                     form: -val)

  -validate:&lt;schema&gt; Validate the project against the specified schema. (Short
                     form: -val)
                     Example:
                       -validate:MyExtendedBuildSchema.xsd
</source>
        <target state="translated">  -validate          Valida el proyecto comparándolo con el esquema predeterminado. (Forma
                     corta: -val)

  -validate:&lt;esquema&gt; Valida el proyecto comparándolo con el esquema especificado. (Forma
                     corta: -val)
                     Ejemplo:
                       -validate:MyExtendedBuildSchema.xsd
</target>
        <note>
      LOCALIZATION: The following should not be localized:
      1) "MSBuild", "MSBuild.exe" and "MSBuild.rsp"
      2) the string "proj" that describes the extension we look for
      3) all switch names and their short forms e.g. -property, or -p
      4) all verbosity levels and their short forms e.g. quiet, or q
      LOCALIZATION: None of the lines should be longer than a standard width console window, eg 80 chars.
    </note>
      </trans-unit>
      <trans-unit id="HelpMessage_17_MaximumCPUSwitch">
        <source>  -maxCpuCount[:n]   Specifies the maximum number of concurrent processes to
                     build with. If the switch is not used, the default
                     value used is 1. If the switch is used without a value
                     MSBuild will use up to the number of processors on the
                     computer. (Short form: -m[:n])
      </source>
        <target state="translated">  -maxCpuCount[:n]   Especifica el número máximo de procesos simultáneos utilizados en
                     la compilación. Si no se usa el modificador, se usa el valor
                     predeterminado 1. Si se usa el modificador sin un valor,
                     MSBuild usará hasta el número de procesadores que tenga el
                     equipo. (Forma corta: -m[:n])
      </target>
        <note>
          LOCALIZATION: "maxCpuCount" should not be localized.
          LOCALIZATION: None of the lines should be longer than a standard width console window, eg 80 chars.
      </note>
      </trans-unit>
      <trans-unit id="HelpMessage_16_Examples">
        <source>Examples:

        MSBuild MyApp.sln -t:Rebuild -p:Configuration=Release
        MSBuild MyApp.csproj -t:Clean
                             -p:Configuration=Debug;TargetFrameworkVersion=v3.5
    </source>
        <target state="translated">Ejemplos:

        MSBuild MyApp.sln -t:Rebuild -p:Configuration=Release
        MSBuild MyApp.csproj -t:Clean
                             -p:Configuration=Debug;TargetFrameworkVersion=v3.5
    </target>
        <note>
      LOCALIZATION: The following should not be localized:
      1) "MSBuild", "MSBuild.exe" and "MSBuild.rsp"
      2) the string "proj" that describes the extension we look for
      3) all switch names and their short forms e.g. -property, or -p
      4) all verbosity levels and their short forms e.g. quiet, or q
      LOCALIZATION: None of the lines should be longer than a standard width console window, eg 80 chars.
    </note>
      </trans-unit>
      <trans-unit id="HelpMessage_InputCachesFiles">
        <source>  -inputResultsCaches:&lt;cacheFile&gt;...
                     Semicolon separated list of input cache files that MSBuild
                     will read build results from. If -isolateProjects is set
                     to False, this sets it to True. (short form: -irc)
   </source>
        <target state="translated">  -inputResultsCaches:&lt;cacheFile&gt;...
                     Lista separada por punto y coma de los archivos de caché de entrada que MSBuild
                     leerá los resultados de la compilación. Si se establece -isolateProjects
                     en False, esta se establece en True. (forma corta: -irc)
   </target>
        <note>
      LOCALIZATION: The following should not be localized: MSBuild, -isolate
      LOCALIZATION: None of the lines should be longer than a standard width console window, eg 80 chars.
    </note>
      </trans-unit>
      <trans-unit id="HelpMessage_OutputCacheFile">
        <source>  -outputResultsCache:[cacheFile]
                     Output cache file where MSBuild will write the contents of
                     its build result caches at the end of the build.
                     If -isolateProjects is set to False, this sets it to True.
                     (short form: -orc)
   </source>
        <target state="translated">  -outputResultsCache:[archivo-de-caché]
                     Archivo de caché de salida donde MSBuild escribe el contenido de
                     las memorias caché de resultados de compilación cuando esta acaba.
                     Si se establece -isolateProjects en False, esta se establece en True.
                     (forma corta: -orc)
   </target>
        <note>
      LOCALIZATION: The following should not be localized: MSBuild, -isolate
      LOCALIZATION: None of the lines should be longer than a standard width console window, eg 80 chars.
    </note>
      </trans-unit>
      <trans-unit id="HelpPrompt">
        <source>For switch syntax, type "MSBuild -help"</source>
        <target state="translated">Para modificar la sintaxis, escriba "MSBuild -help"</target>
        <note>UE: this message is shown when the user makes a syntax error on the command-line for a switch.
    LOCALIZATION: "MSBuild -help" should not be localized.</note>
      </trans-unit>
      <trans-unit id="HelpMessage_18_DistributedLoggerSwitch">
        <source>  -distributedLogger:&lt;central logger&gt;*&lt;forwarding logger&gt;
                     Use this logger to log events from MSBuild, attaching a
                     different logger instance to each node. To specify
                     multiple loggers, specify each logger separately.
                     (Short form -dl)
                     The &lt;logger&gt; syntax is:
                       [&lt;class&gt;,]&lt;assembly&gt;[,&lt;options&gt;][;&lt;parameters&gt;]
                     The &lt;logger class&gt; syntax is:
                       [&lt;partial or full namespace&gt;.]&lt;logger class name&gt;
                     The &lt;logger assembly&gt; syntax is:
                       {&lt;assembly name&gt;[,&lt;strong name&gt;] | &lt;assembly file&gt;}
                     Logger options specify how MSBuild creates the logger.
                     The &lt;logger parameters&gt; are optional, and are passed
                     to the logger exactly as you typed them. (Short form: -l)
                     Examples:
                       -dl:XMLLogger,MyLogger,Version=1.0.2,Culture=neutral
                       -dl:MyLogger,C:\My.dll*ForwardingLogger,C:\Logger.dll
</source>
        <target state="translated">  -distributedLogger:&lt;registrador central&gt;*&lt;registrador de reenvío&gt;
                     Use este registrador para registrar eventos de MSBuild,
                     asociando una interfaz de registrador diferente a cada nodo.
                     Para especificar varios registradores, especifique cada uno
                     de ellos por separado. (Forma corta: -dl)
                     La sintaxis de &lt;registrador&gt; es:
                       [&lt;clase&gt;,]&lt;assembly&gt;[,&lt;opciones&gt;][;&lt;parámetros&gt;]
                     La sintaxis de &lt;clase del registrador&gt; es:
                       [&lt;espacio de nombres parcial o completo&gt;.]&lt;nombre de la clase del registrador&gt;
                     La sintaxis de &lt;ensamblado del registrador&gt; es:
                       {&lt;assembly name&gt;[,&lt;strong name&gt;] | &lt;assembly file&gt;}
                     Las opciones del registrador especifican cómo crea MSBuild el registrador.
                     Los &lt;parámetros del registrador&gt; son opcionales y se pasan
                     al registrador tal como se escriben. (Forma corta: -l)
                     Ejemplos:
                       -dl:XMLLogger,MyLogger,Version=1.0.2,Culture=neutral
                       -dl:MyLogger,C:\My.dll*ForwardingLogger,C:\Logger.dll
</target>
        <note>
      LOCALIZATION: The following should not be localized:
      1) "MSBuild", "MSBuild.exe" and "MSBuild.rsp"
      2) the string "proj" that describes the extension we look for
      3) all switch names and their short forms e.g. -property, or -p
      4) all verbosity levels and their short forms e.g. quiet, or q
      LOCALIZATION: None of the lines should be longer than a standard width console window, eg chars.
    </note>
      </trans-unit>
      <trans-unit id="HelpMessage_19_IgnoreProjectExtensionsSwitch">
        <source>  -ignoreProjectExtensions:&lt;extensions&gt;
                     List of extensions to ignore when determining which
                     project file to build. Use a semicolon or a comma
                     to separate multiple extensions.
                     (Short form: -ignore)
                     Example:
                       -ignoreProjectExtensions:.sln
    </source>
        <target state="translated">  -ignoreProjectExtensions:&lt;extensiones&gt;
                     Lista de extensiones que se omiten al determinar el 
                     archivo del proyecto que se va a compilar. Use el carácter de 
                     punto y coma o coma para separar varias extensiones.
                    (Forma corta: -ignore)
                     Ejemplo:
                       -ignoreProjectExtensions:.sln
    </target>
        <note>
      LOCALIZATION: The following should not be localized:
      1) "MSBuild", "MSBuild.exe" and "MSBuild.rsp"
      2) the string "proj" that describes the extension we look for
      3) all switch names and their short forms e.g. -property, or -p
      4) all verbosity levels and their short forms e.g. quiet, or q
      LOCALIZATION: None of the lines should be longer than a standard width console window, eg 80 chars.
    </note>
      </trans-unit>
      <trans-unit id="HelpMessage_23_ToolsVersionSwitch">
        <source>  -toolsVersion:&lt;version&gt;
                     The version of the MSBuild Toolset (tasks, targets, etc.)
                     to use during build. This version will override the
                     versions specified by individual projects. (Short form:
                     -tv)
                     Example:
                       -toolsVersion:3.5
   </source>
        <target state="translated">  -toolsVersion:&lt;versión&gt;
                     La versión del conjunto de herramientas de MSBuild (tareas, destinos, etc.)
                     que se usa durante la compilación. Esta versión invalidará las
                     versiones especificadas por los distintos proyectos. (Forma corta:
                     -tv)
                     Ejemplo:
                       -toolsVersion:3.5
   </target>
        <note>
      LOCALIZATION: The following should not be localized:
      1) "MSBuild", "MSBuild.exe" and "MSBuild.rsp"
      2) the string "proj" that describes the extension we look for
      3) all switch names and their short forms e.g. -property, or -p
      4) all verbosity levels and their short forms e.g. quiet, or q
      LOCALIZATION: None of the lines should be longer than a standard width console window, eg 80 chars.
    </note>
      </trans-unit>
      <trans-unit id="HelpMessage_20_FileLoggerSwitch">
        <source>  -fileLogger[n]     Logs the build output to a file. By default
                     the file is in the current directory and named
                     "msbuild[n].log". Events from all nodes are combined into
                     a single log. The location of the file and other
                     parameters for the fileLogger can be specified through
                     the addition of the "-fileLoggerParameters[n]" switch.
                     "n" if present can be a digit from 1-9, allowing up to
                     10 file loggers to be attached. (Short form: -fl[n])
    </source>
        <target state="translated">  -fileLogger[n]     Registra el resultado de la compilación en un archivo. De forma predeterminada
                     el archivo está en el directorio actual y se denomina
                     "msbuild[n].log". Los eventos de todos los nodos se combinan en
                     un solo registro. La ubicación del archivo y otros
                     parámetros del registrador de archivos se pueden especificar
                     agregando el modificador "-fileLoggerParameters[n]".
                     Si está presente "n" puede ser un dígito de 1 a 9, lo que permite adjuntar hasta
                     10 registradores de archivos. (Forma corta: -fl[n])
    </target>
        <note>
      LOCALIZATION: The following should not be localized:
      1) "MSBuild", "MSBuild.exe" and "MSBuild.rsp"
      2) the string "proj" that describes the extension we look for
      3) all switch names and their short forms e.g. -property, or -p
      4) all verbosity levels and their short forms e.g. quiet, or q
      LOCALIZATION: None of the lines should be longer than a standard width console window, eg 80 chars.
    </note>
      </trans-unit>
      <trans-unit id="HelpMessage_21_DistributedFileLoggerSwitch">
        <source>  -distributedFileLogger
                     Logs the build output to multiple log files, one log file
                     per MSBuild node. The initial location for these files is
                     the current directory. By default the files are called
                     "MSBuild&lt;nodeid&gt;.log". The location of the files and
                     other parameters for the fileLogger can be specified
                     with the addition of the "-fileLoggerParameters" switch.

                     If a log file name is set through the fileLoggerParameters
                     switch the distributed logger will use the fileName as a
                     template and append the node id to this fileName to
                     create a log file for each node.
    </source>
        <target state="translated">  -distributedFileLogger
                     Registra los resultados de la compilación en varios archivos de registro, uno para
                     cada nodo de MSBuild. La ubicación inicial de estos archivos es
                     el directorio actual. De forma predeterminada, estos archivos se denominan
                     "MSBuild&lt;idNodo&gt;.log". La ubicación de estos archivos y
                     otros parámetros de fileLogger se pueden especificar
                    agregando el modificador "-fileLoggerParameters".

                     Si se define un nombre de archivo de registro mediante el modificador fileLoggerParameters,
                     el registrador distribuido usará el nombre de archivo como
                     plantilla y agregará el identificador de nodo a ese nombre de archivo para
                     crear un archivo de registro para cada nodo.
    </target>
        <note>
      LOCALIZATION: The following should not be localized:
      1) "MSBuild", "MSBuild.exe" and "MSBuild.rsp"
      2) the string "proj" that describes the extension we look for
      3) all switch names and their short forms e.g. -property, or -p
      4) all verbosity levels and their short forms e.g. quiet, or q
      LOCALIZATION: None of the lines should be longer than a standard width console window, eg 80 chars.
    </note>
      </trans-unit>
      <trans-unit id="HelpMessage_22_FileLoggerParametersSwitch">
        <source>  -fileLoggerParameters[n]:&lt;parameters&gt;
                     Provides any extra parameters for file loggers.
                     The presence of this switch implies the
                     corresponding -fileLogger[n] switch.
                     "n" if present can be a digit from 1-9.
                     -fileLoggerParameters is also used by any distributed
                     file logger, see description of -distributedFileLogger.
                     (Short form: -flp[n])
                     The same parameters listed for the console logger are
                     available. Some additional available parameters are:
                        LogFile--path to the log file into which the
                            build log will be written.
                        Append--determines if the build log will be appended
                            to or overwrite the log file. Setting the
                            switch appends the build log to the log file;
                            Not setting the switch overwrites the
                            contents of an existing log file.
                            The default is not to append to the log file.
                        Encoding--specifies the encoding for the file,
                            for example, UTF-8, Unicode, or ASCII
                     Default verbosity is Detailed.
                     Examples:
                       -fileLoggerParameters:LogFile=MyLog.log;Append;
                                           Verbosity=diagnostic;Encoding=UTF-8

                       -flp:Summary;Verbosity=minimal;LogFile=msbuild.sum
                       -flp1:warningsonly;logfile=msbuild.wrn
                       -flp2:errorsonly;logfile=msbuild.err
    </source>
        <target state="translated">  -fileLoggerParameters[n]:&lt;parámetros&gt;
                     Proporciona parámetros adicionales de los registradores de archivos.
                     La presencia de este modificador implica el modificador
                     -fileLogger[n] correspondiente.
                     "n", si está presente, puede ser un dígito de 1 a 9.
                     Los registradores de archivos distribuidos usan también
                     -fileLoggerParameters, vea la descripción de -distributedFileLogger.
                     (Forma corta: -flp[n])
                     Están disponibles los mismos parámetros enumerados para el registrador
                     de la consola. Otros parámetros disponibles son:
                        LogFile: ruta de acceso al archivo de registro en el que se escribirá
                            el registro de compilación.
                        Append: determina si el registro de compilación se adjuntará o
                            sobrescribirá el archivo de registro. Si se establece el
                            modificador, se adjunta el registro de compilación al archivo de registro;
                            Si no se especifica el modificador, se sobrescribe
                            el contenido del archivo de registro existente. 
                            El valor predeterminado es adjuntar el archivo de registro.
                        Encoding: especifica la codificación del archivo, 
                            por ejemplo, UTF-8, Unicode o ASCII
                     El nivel de detalle predeterminado es Detailed.
                     Ejemplos:
                       -fileLoggerParameters:LogFile=MyLog.log;Append;
                                           Verbosity=diagnostic;Encoding=UTF-8

                       -flp:Summary;Verbosity=minimal;LogFile=msbuild.sum
                       -flp1:warningsonly;logfile=msbuild.wrn
                       -flp2:errorsonly;logfile=msbuild.err
    </target>
        <note>
      LOCALIZATION: The following should not be localized:
      1) "MSBuild", "MSBuild.exe" and "MSBuild.rsp"
      2) the string "proj" that describes the extension we look for
      3) all switch names and their short forms e.g. -property, or -p
      4) all verbosity levels and their short forms e.g. quiet, or q
      LOCALIZATION: None of the lines should be longer than a standard width console window, eg 80 chars.
    </note>
      </trans-unit>
      <trans-unit id="HelpMessage_24_NodeReuse">
        <source>  -nodeReuse:&lt;parameters&gt;
                     Enables or Disables the reuse of MSBuild nodes.
                     The parameters are:
                     True --Nodes will remain after the build completes
                            and will be reused by subsequent builds (default)
                     False--Nodes will not remain after the build completes
                     (Short form: -nr)
                     Example:
                       -nr:true
    </source>
        <target state="translated">  -nodeReuse:&lt;parámetros&gt;
                     Habilita o deshabilita la reutilización de nodos MSBuild.
                     Los parámetros son:
                     True: los nodos se conservarán una vez completada la compilación
                            y se volverán a usar en las compilaciones siguientes (predeterminado)
                     False: los nodos no se conservarán cuando finalice la compilación
                     (Forma corta: -nr)
                     Ejemplo:
                       -nr:true
    </target>
        <note />
      </trans-unit>
      <trans-unit id="HelpMessage_25_PreprocessSwitch">
        <source>  -preprocess[:file]
                     Creates a single, aggregated project file by
                     inlining all the files that would be imported during a
                     build, with their boundaries marked. This can be
                     useful for figuring out what files are being imported
                     and from where, and what they will contribute to
                     the build. By default the output is written to
                     the console window. If the path to an output file
                     is provided that will be used instead.
                     (Short form: -pp)
                     Example:
                       -pp:out.txt
    </source>
        <target state="translated">  -preprocess[:archivo]
                     Crea un solo archivo de proyecto agregado
                     alineando todos los archivos que se importarían durante una
                     compilación, con sus límites marcados. Puede resultar
                     útil para saber qué archivos se van a importar,
                     desde dónde y qué aportarán a
                     la compilación. De forma predeterminada, la salida se escribe en
                     la ventana de la consola. Si se proporciona la ruta de acceso a un archivo de salida,
                     se utilizará en su lugar.
                     (Forma corta: -pp)
                     Ejemplo:
                       -pp:out.txt
    </target>
        <note />
      </trans-unit>
      <trans-unit id="HelpMessage_26_DetailedSummarySwitch">
        <source>  -detailedSummary[:True|False]
                     Shows detailed information at the end of the build
                     about the configurations built and how they were
                     scheduled to nodes.
                     (Short form: -ds)
    </source>
        <target state="translated">  -detailedSummary[:True|False]
                     Muestra información detallada al final de la compilación
                     sobre las configuraciones compiladas y el modo en que
                     se programaron en los nodos.
                     (Forma corta: -ds)
    </target>
        <note>
      LOCALIZATION: "detailedSummary", "True" and "False" should not be localized.
      LOCALIZATION: None of the lines should be longer than a standard width console window, eg 80 chars.
    </note>
      </trans-unit>
      <trans-unit id="InvalidConfigurationFile">
        <source>MSBUILD : Configuration error MSB1043: The application could not start. {0}</source>
        <target state="translated">MSBUILD : Configuration error MSB1043: No se pudo iniciar la aplicación. {0}</target>
        <note>
      {StrBegin="MSBUILD : Configuration error MSB1043: "}
      UE: This error is shown when the msbuild.exe.config file had invalid content.
      LOCALIZATION: The prefix "MSBUILD : Configuration error MSBxxxx:" should not be localized.
    </note>
      </trans-unit>
      <trans-unit id="InvalidDetailedSummaryValue">
        <source>MSBUILD : error MSB1061: Detailed summary value is not valid. {0}</source>
        <target state="translated">MSBUILD : error MSB1061: El valor de resumen detallado no es válido. {0}</target>
        <note>
      {StrBegin="MSBUILD : error MSB1061: "}
      UE: This message does not need in-line parameters because the exception takes care of displaying the invalid arg.
      This error is shown when a user specifies a value for the -detailedSummary parameter that is not equivalent to Boolean.TrueString or Boolean.FalseString.
      LOCALIZATION: The prefix "MSBUILD : error MSBxxxx:" should not be localized.
    </note>
      </trans-unit>
      <trans-unit id="InvalidGraphBuildValue">
        <source>MSBUILD : error MSB1057: Graph build value is not valid.</source>
        <target state="translated">MSBUILD : error MSB1057: El valor de compilación del grafo no es válido.</target>
        <note>
      {StrBegin="MSBUILD : error MSB1057: "}
      UE: This message does not need in-line parameters because the exception takes care of displaying the invalid arg.
      This error is shown when a user specifies a value for the -graphBuild parameter that is not equivalent to Boolean.TrueString or Boolean.FalseString.
      LOCALIZATION: The prefix "MSBUILD : error MSBxxxx:" should not be localized.
    </note>
      </trans-unit>
      <trans-unit id="InvalidInteractiveValue">
        <source>MSBUILD : error MSB1055: Interactive value is not valid. {0}</source>
        <target state="translated">MSBUILD : error MSB1055: El valor interactivo no es válido. {0}.</target>
        <note>
      {StrBegin="MSBUILD : error MSB1055: "}
      UE: This message does not need in-line parameters because the exception takes care of displaying the invalid arg.
      This error is shown when a user specifies a value for the interactive parameter that is not equivalent to Boolean.TrueString or Boolean.FalseString.
      LOCALIZATION: The prefix "MSBUILD : error MSBxxxx:" should not be localized.
    </note>
      </trans-unit>
      <trans-unit id="InvalidIsolateProjectsValue">
        <source>MSBUILD : error MSB1056: Isolate projects value is not valid. {0}</source>
        <target state="translated">MSBUILD : error MSB1056: El valor de los proyectos aislados no es válido. {0}.</target>
        <note>
      {StrBegin="MSBUILD : error MSB1056: "}
      UE: This message does not need in-line parameters because the exception takes care of displaying the invalid arg.
      This error is shown when a user specifies a value for the -isolateProjects parameter that is not equivalent
      to Boolean.TrueString, nameof(ProjectIsolationMode.MessageUponIsolationViolation), or Boolean.FalseString.
      LOCALIZATION: The prefix "MSBUILD : error MSBxxxx:" should not be localized.
    </note>
      </trans-unit>
      <trans-unit id="InvalidLoggerError">
        <source>MSBUILD : error MSB1019: Logger switch was not correctly formed.</source>
        <target state="translated">MSBUILD : error MSB1019: El modificador del registrador no está formado correctamente.</target>
        <note>{StrBegin="MSBUILD : error MSB1019: "}UE: This message does not need in-line parameters because the exception takes care of displaying the invalid arg.
      This error is shown when a user does any of the following:
      msbuild.exe -logger:;"logger parameters"                    (missing logger class and assembly)
      msbuild.exe -logger:loggerclass,                            (missing logger assembly)
      msbuild.exe -logger:loggerclass,;"logger parameters"        (missing logger assembly)
      The correct way to specify a logger is to give both the logger class and logger assembly, or just the logger assembly (logger
      parameters are optional).
      LOCALIZATION: The prefix "MSBUILD : error MSBxxxx:" should not be localized.</note>
      </trans-unit>
      <trans-unit id="InvalidMaxCPUCountValue">
        <source>MSBUILD : error MSB1030: Maximum CPU count is not valid. {0}</source>
        <target state="translated">MSBUILD : error MSB1030: El número máximo de CPU no es válido. {0}</target>
        <note>
      {StrBegin="MSBUILD : error MSB1030: "}
      UE: This message does not need in-line parameters because the exception takes care of displaying the invalid arg.
      This error is shown when a user specifies an invalid CPU value. For example, -m:foo instead of -m:2.
      LOCALIZATION: The prefix "MSBUILD : error MSBxxxx:" should not be localized.
    </note>
      </trans-unit>
      <trans-unit id="InvalidMaxCPUCountValueOutsideRange">
        <source>MSBUILD : error MSB1032: Maximum CPU count is not valid. Value must be an integer greater than zero and no more than 1024.</source>
        <target state="translated">MSBUILD : error MSB1032: El número máximo de CPU no es válido. El valor debe ser un entero mayor que cero y no superior a 1024.</target>
        <note>{StrBegin="MSBUILD : error MSB1032: "}
      UE: This message does not need in-line parameters because the exception takes care of displaying the invalid arg.
      This error is shown when a user specifies a CPU value that is zero or less. For example, -m:0 instead of -m:2.
      LOCALIZATION: The prefix "MSBUILD : error MSBxxxx:" should not be localized.
    </note>
      </trans-unit>
      <trans-unit id="InvalidNodeNumberValue">
        <source>MSBUILD : error MSB1033: Node number is not valid. {0}.</source>
        <target state="translated">MSBUILD : error MSB1033: El número de nodos no es válido. {0}.</target>
        <note>
      {StrBegin="MSBUILD : error MSB1033: "}
      UE: This message does not need in-line parameters because the exception takes care of displaying the invalid arg.
      This error is shown when a user specifies a CPU value that is zero or less. For example, -nodeMode:foo instead of -nodeMode:2.
      LOCALIZATION: The prefix "MSBUILD : error MSBxxxx:" should not be localized.
    </note>
      </trans-unit>
      <trans-unit id="InvalidNodeNumberValueIsNegative">
        <source>MSBUILD : error MSB1034: Node number is not valid. Value must be an integer greater than zero.</source>
        <target state="translated">MSBUILD : error MSB1034: El número de nodo no es válido. El valor debe ser un entero mayor que cero.</target>
        <note>{StrBegin="MSBUILD : error MSB1034: "}
        UE: This message does not need in-line parameters because the exception takes care of displaying the invalid arg.
        This error is shown when a user specifies a CPU value that is zero or less. For example, -nodeMode:0 instead of -nodeMode:2.
        LOCALIZATION: The prefix "MSBUILD : error MSBxxxx:" should not be localized.
      </note>
      </trans-unit>
      <trans-unit id="InvalidPropertyError">
        <source>MSBUILD : error MSB1006: Property is not valid.</source>
        <target state="translated">MSBUILD : error MSB1006: La propiedad no es válida.</target>
        <note>
      {StrBegin="MSBUILD : error MSB1006: "}UE: This message does not need in-line parameters because the exception takes care of displaying the invalid arg.
      This error is shown if the user does any of the following:
      msbuild.exe -property:foo              (missing property value)
      msbuild.exe -property:=4               (missing property name)
      The user must pass in an actual property name and value following the switch, as in "msbuild.exe -property:Configuration=Debug".
      LOCALIZATION: The prefix "MSBUILD : error MSBxxxx:" should not be localized.
    </note>
      </trans-unit>
      <trans-unit id="InvalidSchemaFile">
        <source>MSBUILD : MSB1046: The schema "{0}" is not valid. {1}</source>
        <target state="translated">MSBUILD : MSB1046: El esquema "{0}" no es válido. {1}</target>
        <note>{StrBegin="MSBUILD : MSB1046: "}UE: This message is shown when the schema file provided for the validation of a project is itself not valid.
    LOCALIZATION: "{0}" is the schema file path. "{1}" is a message from an FX exception that describes why the schema file is bad.</note>
      </trans-unit>
      <trans-unit id="InvalidSwitchIndicator">
        <source>Switch: {0}</source>
        <target state="translated">Modificador: {0}</target>
        <note>
      UE: This is attached to error messages caused by an invalid switch. This message indicates what the invalid arg was.
      For example, if an unknown switch is passed to MSBuild.exe, the error message will look like this:
      MSBUILD : error MSB1001: Unknown switch.
      Switch: -bogus
      LOCALIZATION: {0} contains the invalid switch text.
    </note>
      </trans-unit>
      <trans-unit id="InvalidToolsVersionError">
        <source>MSBUILD : error MSB1040: ToolsVersion is not valid. {0}</source>
        <target state="translated">MSBUILD : error MSB1040: El valor de ToolsVersion no es válido. {0}</target>
        <note>
      {StrBegin="MSBUILD : error MSB1040: "}
      UE: This message does not need in-line parameters because the exception takes care of displaying the invalid arg.
      This error is shown when a user specifies an unknown toolversion, eg -toolsVersion:99
      LOCALIZATION: The prefix "MSBUILD : error MSBxxxx:" should not be localized.
    </note>
      </trans-unit>
      <trans-unit id="InvalidVerbosityError">
        <source>MSBUILD : error MSB1018: Verbosity level is not valid.</source>
        <target state="translated">MSBUILD : error MSB1018: El nivel de detalle no es válido.</target>
        <note>
      {StrBegin="MSBUILD : error MSB1018: "}UE: This message does not need in-line parameters because the exception takes care of displaying the invalid arg.
      This error is shown when a user specifies an unknown verbosity level e.g. "msbuild -verbosity:foo". The only valid verbosities
      (and their short forms) are: q[uiet], m[inimal], n[ormal], d[etailed], diag[nostic].
      LOCALIZATION: The prefix "MSBUILD : error MSBxxxx:" should not be localized.
    </note>
      </trans-unit>
      <trans-unit id="LoggerFatalError">
        <source>MSBUILD : error MSB1028: The logger failed unexpectedly.</source>
        <target state="translated">MSBUILD : error MSB1028: Error inesperado del registrador.</target>
        <note>{StrBegin="MSBUILD : error MSB1028: "}
      UE: This error is shown when a logger specified with the -logger switch throws an exception while being
      initialized. This message is followed by the exception text including the stack trace.
      LOCALIZATION: The prefix "MSBUILD : error MSBxxxx:" should not be localized.</note>
      </trans-unit>
      <trans-unit id="LoggerFailurePrefixNoErrorCode">
        <source>MSBUILD : Logger error {0}: {1}</source>
        <target state="translated">MSBUILD : error del registrador; error {0}: {1}</target>
        <note>UE: This prefixes the error message emitted by a logger, when a logger fails in a controlled way using a LoggerException.
      For example, the logger is indicating that it could not create its output file.
      There's no error code because one was supplied by the logger.
      LOCALIZATION: The word "Logger" should be localized, the words "MSBuild" and "error" should NOT be localized.
      </note>
      </trans-unit>
      <trans-unit id="LoggerFailurePrefixWithErrorCode">
        <source>MSBUILD : Logger error MSB1029: {0}</source>
        <target state="translated">MSBUILD : error del registrador: error MSB1029: {0}</target>
        <note>{SubString="Logger", "{0}"}{StrBegin="MSBUILD : "}
        UE: This prefixes the error message emitted by a logger, when a logger fails in a controlled way using a LoggerException.
        For example, the logger is indicating that it could not create its output file.
        This is like LoggerFailurePrefixNoErrorCode, but the logger didn't supply its own error code, so we have to provide one.
        LOCALIZATION: The word "Logger" should be localized, the words "MSBuild" and "error" should NOT be localized.
      </note>
      </trans-unit>
      <trans-unit id="MSBExePath">
        <source>MSBuild executable path = "{0}"</source>
        <target state="translated">Ruta de acceso al ejecutable de MSBuild: "{0}"</target>
        <note />
      </trans-unit>
      <trans-unit id="MSBVersion">
        <source>MSBuild version = "{0}"</source>
        <target state="translated">Versión de MSBuild: "{0}"</target>
        <note />
      </trans-unit>
      <trans-unit id="MSBuildDebugPath">
        <source>MSBuild logs and debug information will be at "{0}"</source>
        <target state="translated">Los registros de MSBuild y la información de depuración estarán en "{0}"</target>
        <note />
      </trans-unit>
      <trans-unit id="MissingGetItemError">
        <source>MSBUILD : error MSB1014: Must provide an item name for the getItem switch.</source>
        <target state="translated">MSBUILD : error MSB1014: debe proporcionar un nombre de elemento para el modificador getItem.</target>
        <note>
      {StrBegin="MSBUILD : error MSB1014: "}UE: This happens if the user does something like "msbuild.exe -getItem". The user must pass in an actual item name
      following the switch, as in "msbuild.exe -getItem:blah".
      LOCALIZATION: The prefix "MSBUILD : error MSBxxxx:" should not be localized.
    </note>
      </trans-unit>
      <trans-unit id="MissingGetPropertyError">
        <source>MSBUILD : error MSB1010: Must provide a property name for the getProperty switch.</source>
        <target state="translated">MSBUILD : error MSB1010: debe proporcionar un nombre de propiedad para el modificador getProperty.</target>
        <note>
      {StrBegin="MSBUILD : error MSB1010: "}UE: This happens if the user does something like "msbuild.exe -getProperty". The user must pass in an actual property name
      following the switch, as in "msbuild.exe -getProperty:blah".
      LOCALIZATION: The prefix "MSBUILD : error MSBxxxx:" should not be localized.
    </note>
      </trans-unit>
      <trans-unit id="MissingGetTargetResultError">
        <source>MSBUILD : error MSB1017: Must provide a target name for the getTargetResult switch.</source>
        <target state="translated">MSBUILD : error MSB1017: debe proporcionar un nombre de destino para el modificador getTargetResult.</target>
        <note>
      {StrBegin="MSBUILD : error MSB1017: "}UE: This happens if the user does something like "msbuild.exe -getTargetResult". The user must pass in an actual target name
      following the switch, as in "msbuild.exe -getTargetResult:blah".
      LOCALIZATION: The prefix "MSBUILD : error MSBxxxx:" should not be localized.
    </note>
      </trans-unit>
      <trans-unit id="MissingLoggerError">
        <source>MSBUILD : error MSB1007: Specify a logger.</source>
        <target state="translated">MSBUILD : error MSB1007: Especifique un registrador.</target>
        <note>
      {StrBegin="MSBUILD : error MSB1007: "}UE: This happens if the user does something like "msbuild.exe -logger". The user must pass in an actual logger class
      following the switch, as in "msbuild.exe -logger:XMLLogger,MyLogger,Version=1.0.2,Culture=neutral".
      LOCALIZATION: The prefix "MSBUILD : error MSBxxxx:" should not be localized.
    </note>
      </trans-unit>
      <trans-unit id="MissingMaxCPUCountError">
        <source>MSBUILD : error MSB1031: Specify the maximum number of CPUs.</source>
        <target state="translated">MSBUILD : error MSB1031: Especifique el número máximo de CPU.</target>
        <note>
      {StrBegin="MSBUILD : error MSB1031: "}UE: This happens if the user does something like "msbuild.exe -m". The user must pass in an actual number like -m:4.
      LOCALIZATION: The prefix "MSBUILD : error MSBxxxx:" should not be localized.
    </note>
      </trans-unit>
      <trans-unit id="MissingProjectError">
        <source>MSBUILD : error MSB1003: Specify a project or solution file. The current working directory does not contain a project or solution file.</source>
        <target state="translated">MSBUILD : error MSB1003: Especifique un archivo de proyecto o de solución. El directorio de trabajo actual no contiene un archivo de proyecto ni de solución.</target>
        <note>
      {StrBegin="MSBUILD : error MSB1003: "}UE: The user must either specify a project or solution file to build, or there must be a project file in the current directory
      with a file extension ending in "proj" (e.g., foo.csproj), or a solution file ending in "sln".
      LOCALIZATION: The prefix "MSBUILD : error MSBxxxx:" should not be localized.
    </note>
      </trans-unit>
      <trans-unit id="MissingPropertyError">
        <source>MSBUILD : error MSB1005: Specify a property and its value.</source>
        <target state="translated">MSBUILD : error MSB1005: Especifique una propiedad y su valor.</target>
        <note>
      {StrBegin="MSBUILD : error MSB1005: "}UE: This happens if the user does something like "msbuild.exe -property". The user must pass in an actual property
      name and value following the switch, as in "msbuild.exe -property:Configuration=Debug".
      LOCALIZATION: The prefix "MSBUILD : error MSBxxxx:" should not be localized.
    </note>
      </trans-unit>
      <trans-unit id="MissingResponseFileError">
        <source>MSBUILD : error MSB1012: Specify a response file.</source>
        <target state="translated">MSBUILD : error MSB1012: Especifique un archivo de respuesta.</target>
        <note>
      {StrBegin="MSBUILD : error MSB1012: "}UE: This error would occur if the user did something like "msbuild.exe @ foo.proj". The at-sign must be followed by a
      response file.
      LOCALIZATION: The prefix "MSBUILD : error MSBxxxx:" should not be localized.
    </note>
      </trans-unit>
      <trans-unit id="MissingTargetError">
        <source>MSBUILD : error MSB1004: Specify the name of the target.</source>
        <target state="translated">MSBUILD : error MSB1004: Especifique el nombre del destino.</target>
        <note>
      {StrBegin="MSBUILD : error MSB1004: "}UE: This happens if the user does something like "msbuild.exe -target". The user must pass in an actual target name
      following the switch, as in "msbuild.exe -target:blah".
      LOCALIZATION: The prefix "MSBUILD : error MSBxxxx:" should not be localized.
    </note>
      </trans-unit>
      <trans-unit id="MissingTerminalLoggerParameterError">
        <source>MSBUILD : error MSB1066: Specify one or more parameters for the terminal logger if using the -terminalLoggerParameters switch</source>
        <target state="translated">MSBUILD : error MSB1066: Especifique uno o más parámetros para el registrador de terminales si utiliza la opción -terminalLoggerParameters</target>
        <note>
      {StrBegin="MSBUILD : error MSB1066: "}
      UE: This happens if the user does something like "msbuild.exe -termionalLoggerParameters:". The user must pass in one or more parameters
      after the switch e.g. "msbuild.exe -terminalLoggerParameters:default=auto".
      LOCALIZATION: The prefix "MSBUILD : error MSBxxxx:" should not be localized.
    </note>
      </trans-unit>
      <trans-unit id="MissingToolsVersionError">
        <source>MSBUILD : error MSB1039: Specify the version of the toolset.</source>
        <target state="translated">MSBUILD : error MSB1039: Especifique la versión del conjunto de herramientas.</target>
        <note>
      {StrBegin="MSBUILD : error MSB1039: "}
      UE: This happens if the user does something like "msbuild.exe -toolsVersion". The user must pass in an actual toolsversion
      name following the switch, as in "msbuild.exe -toolsVersion:3.5".
      LOCALIZATION: The prefix "MSBUILD : error MSBxxxx:" should not be localized.
    </note>
      </trans-unit>
      <trans-unit id="MissingVerbosityError">
        <source>MSBUILD : error MSB1016: Specify the verbosity level.</source>
        <target state="translated">MSBUILD : error MSB1016: Especifique el nivel de detalle.</target>
        <note>
      {StrBegin="MSBUILD : error MSB1016: "}UE: This happens if the user does something like "msbuild.exe -verbosity". The user must pass in a verbosity level
      after the switch e.g. "msbuild.exe -verbosity:detailed".
      LOCALIZATION: The prefix "MSBUILD : error MSBxxxx:" should not be localized.
    </note>
      </trans-unit>
      <trans-unit id="MissingWarnNotAsErrorParameterError">
        <source>MSBUILD : error MSB1060: Specify one or more warning codes when using the -warnNotAsError switch.</source>
        <target state="translated">MSBUILD : error MSB1060: Especifique uno o varios códigos de advertencia al usar el modificador -warnNotAsError.</target>
        <note>
      {StrBegin="MSBUILD : error MSB1060: "}
      UE: This happens if the user does something like "msbuild.exe -warnNotAsError:" without any codes.
      LOCALIZATION: The prefix "MSBUILD : error MSBxxxx:" should not be localized.
    </note>
      </trans-unit>
      <trans-unit id="MultipleSchemasError">
        <source>MSBUILD : error MSB1024: Only one schema can be specified for validation of the project.</source>
        <target state="translated">MSBUILD : error MSB1024: Sólo puede especificarse un esquema para la validación del proyecto.</target>
        <note>
      {StrBegin="MSBUILD : error MSB1024: "}UE: The user did something like msbuild -validate:foo.xsd -validate:bar.xsd. We only allow one schema to be specified.
      LOCALIZATION: The prefix "MSBUILD : error MSBxxxx:" should not be localized.
    </note>
      </trans-unit>
      <trans-unit id="NameInvalid">
        <source>MSBUILD : error MSB5016: The name "{0}" contains an invalid character "{1}".</source>
        <target state="translated">MSBUILD : error MSB5016: El nombre "{0}" contiene un carácter no válido "{1}".</target>
        <note>
      {StrBegin="MSBUILD : error MSB5016: "}
    </note>
      </trans-unit>
      <trans-unit id="NotWarnAsErrorWithoutWarnAsError">
        <source>MSBUILD : error MSB1062: The -warnnotaserror switch cannot be specified unless the -warnaserror switch is also specified and left empty.</source>
        <target state="translated">MSBUILD : error MSB1062: No se puede especificar el modificador -warnnotaserror a menos que también se especifique el modificador -warnaserror y se deje vacío.</target>
        <note>{StrBegin="MSBUILD : error MSB1062: "}LOCALIZATION: The prefix "MSBUILD : error MSBxxxx:", "-warnnotaserror" and "-warnaserror" should not be localized.</note>
      </trans-unit>
      <trans-unit id="OptionalLoggerCreationMessage">
        <source>The specified logger could not be created and will not be used. {0}</source>
        <target state="translated">No se pudo crear el registrador especificado y no se usará. {0}</target>
        <note>
      UE: This error is shown when a logger cannot be loaded and instantiated from its assembly.
      LOCALIZATION: {0} contains the exception message explaining why the
      logger could not be created -- this message comes from the CLR/FX and is localized.
    </note>
      </trans-unit>
      <trans-unit id="PickedUpSwitchesFromAutoResponse">
        <source>Some command line switches were read from the auto-response file "{0}". To disable this file, use the "-noAutoResponse" switch.</source>
        <target state="translated">Algunos modificadores de la línea de comandos se leyeron del archivo de respuesta automática "{0}". Para deshabilitar este archivo, use el modificador "-noAutoResponse".</target>
        <note>
      UE: This message appears in high verbosity modes when we used some
      switches from the auto-response file msbuild.rsp: otherwise the user may be unaware
      where the switches are coming from.
    </note>
      </trans-unit>
      <trans-unit id="Process">
        <source>Process = "{0}"</source>
        <target state="translated">Proceso: "{0}"</target>
        <note />
      </trans-unit>
      <trans-unit id="ProjectBuilding_NoTF">
        <source>{0}{1} {2} ({3}s)</source>
        <target state="translated">{0}{1} {2} ({3}s)</target>
        <note>
      Project building.
      {0}: indentation - few spaces to visually indent row
      {1}: project name
      {2}: target
      {3}: duration in seconds with 1 decimal point
    </note>
      </trans-unit>
      <trans-unit id="ProjectBuilding_WithTF">
        <source>{0}{1} {2} {3} ({4}s)</source>
        <target state="translated">{0}{1} {2} {3} ({4}s)</target>
        <note>
      Project building including target framework information.
      {0}: indentation - few spaces to visually indent row
      {1}: project name
      {2}: target framework
      {3}: target
      {4}: duration in seconds with 1 decimal point
    </note>
      </trans-unit>
      <trans-unit id="ProjectFinished_NoTF">
        <source>{0}{1} {2} ({3}s)</source>
        <target state="translated">{0}{1} {2} ({3}s)</target>
        <note>
      Project finished summary.
      {0}: indentation - few spaces to visually indent row
      {1}: project name
      {2}: BuildResult_{X}
      {3}: duration in seconds with 1 decimal point
    </note>
      </trans-unit>
      <trans-unit id="ProjectFinished_OutputPath">
        <source> → {0}</source>
        <target state="translated"> → {0}</target>
        <note>
      Info about project output - when known. Printed after ProjectFinished_NoTF or ProjectFinished_WithTF.
      {0}: VT100 coded hyperlink to project output directory
    </note>
      </trans-unit>
      <trans-unit id="ProjectFinished_WithTF">
        <source>{0}{1} {2} {3} ({4}s)</source>
        <target state="translated">{0}{1} {2} {3} ({4}s)</target>
        <note>
      Project finished summary including target framework information.
      {0}: indentation - few spaces to visually indent row
      {1}: project name
      {2}: target framework
      {3}: BuildResult_{X}
      {4}: duration in seconds with 1 decimal point
    </note>
      </trans-unit>
      <trans-unit id="ProjectNotFoundError">
        <source>MSBUILD : error MSB1009: Project file does not exist.</source>
        <target state="translated">MSBUILD : error MSB1009: El archivo de proyecto no existe.</target>
        <note>{StrBegin="MSBUILD : error MSB1009: "}UE: This message does not need in-line parameters because the exception takes care of displaying the invalid arg.
      LOCALIZATION: The prefix "MSBUILD : error MSBxxxx:" should not be localized.</note>
      </trans-unit>
      <trans-unit id="PossiblyOmittedMaxCPUSwitch">
        <source>Building the projects in this solution one at a time. To enable parallel build, please add the "-m" switch.</source>
        <target state="translated">Los proyectos de esta solución se van a compilar de uno en uno. Para habilitar la compilación en paralelo, agregue el modificador "-m".</target>
        <note />
      </trans-unit>
      <trans-unit id="ProjectSchemaErrorHalt">
        <source>MSBUILD : MSB1045: Stopping because of syntax errors in project file.</source>
        <target state="translated">MSBUILD : MSB1045: Se detendrá porque hay errores de sintaxis en el archivo del proyecto.</target>
        <note>{StrBegin="MSBUILD : MSB1045: "}</note>
      </trans-unit>
      <trans-unit id="ReadResponseFileError">
        <source>MSBUILD : error MSB1023: Cannot read the response file. {0}</source>
        <target state="translated">MSBUILD : error MSB1023: No se puede leer el archivo de respuesta. {0}</target>
        <note>{StrBegin="MSBUILD : error MSB1023: "}UE: This error is shown when the response file cannot be read off disk.
    LOCALIZATION: The prefix "MSBUILD : error MSBxxxx:" should not be localized. {0} contains a localized message explaining
    why the response file could not be read -- this message comes from the CLR/FX.</note>
      </trans-unit>
      <trans-unit id="RepeatedResponseFileError">
        <source>MSBUILD : error MSB1013: The response file was specified twice. A response file can be specified only once. Any files named "msbuild.rsp" in the directory of MSBuild.exe or in the directory of the first project or solution built (which if no project or solution is specified is the current working directory) were automatically used as response files.</source>
        <target state="translated">MSBUILD : error MSB1013: El archivo de respuesta se especificó dos veces. Un archivo de respuesta solo se puede especificar una vez. Todos los archivos denominados "msbuild.rsp" en el directorio de MSBuild.exe o en el directorio de la primera compilación del proyecto o solución (que, en caso de que no se especifique ningún proyecto o solución, es el directorio de trabajo actual) se usaron automáticamente como archivos de respuesta.</target>
        <note>{StrBegin="MSBUILD : error MSB1013: "}UE: Response files are just text files that contain a bunch of command-line switches to be passed to MSBuild.exe. The
    purpose is so you don't have to type the same switches over and over again ... you can just pass in the response file instead.
    Response files can include the @ switch in order to further include other response files. In order to prevent a circular
    reference here, we disallow the same response file from being included twice. This error message would be followed by the
    exact @ switch that resulted in the duplicate response file.
    LOCALIZATION: The prefix "MSBUILD : error MSBxxxx:" should not be localized.</note>
      </trans-unit>
      <trans-unit id="ResponseFileNotFoundError">
        <source>MSBUILD : error MSB1022: Response file does not exist.</source>
        <target state="translated">MSBUILD : error MSB1022: El archivo de respuesta no existe.</target>
        <note>{StrBegin="MSBUILD : error MSB1022: "}UE: This message would show if the user did something like "msbuild @bogus.rsp" where bogus.rsp doesn't exist. This
    message does not need in-line parameters because the exception takes care of displaying the invalid arg.
    LOCALIZATION: The prefix "MSBUILD : error MSBxxxx:" should not be localized.</note>
      </trans-unit>
      <trans-unit id="ResponseFileSwitchFromLocation">
        <source>'{0}' came from '{1}'</source>
        <target state="translated">'{0}' procedía de '{1}'</target>
        <note>
      These are response file switches with the location of the response file on disk.
    </note>
      </trans-unit>
      <trans-unit id="RestoreComplete">
        <source>Restore complete ({0}s)</source>
        <target state="translated">Restauración completada ({0}s)</target>
        <note>
      {0}: duration in seconds with 1 decimal point
    </note>
      </trans-unit>
      <trans-unit id="RestoreCompleteWithMessage">
        <source>Restore {0} in {1}s</source>
        <target state="translated">Restaurar {0} en {1}s</target>
        <note>
      Restore summary when finished with warning or error
      {0}: BuildResult_X (below)
      {1}: duration in seconds with 1 decimal point
    </note>
      </trans-unit>
      <trans-unit id="SchemaFileLocation">
        <source>Validating project using schema file "{0}".</source>
        <target state="translated">Validando el proyecto con el archivo de esquema "{0}".</target>
        <note>LOCALIZATION: "{0}" is the location of the schema file.</note>
      </trans-unit>
      <trans-unit id="SchemaValidationError">
        <source>MSBUILD : MSB1044: Project is not valid. {0}</source>
        <target state="translated">MSBUILD : MSB1044: El proyecto no es válido. {0}</target>
        <note>{StrBegin="MSBUILD : MSB1044: "}UE: This error is shown when the user asks his project to be validated against a schema (-val switch for
    MSBuild.exe), and the project has errors. "{0}" contains a message explaining the problem.
    LOCALIZATION: "{0}" is a message from the System.XML schema validator and is already localized.</note>
      </trans-unit>
      <trans-unit id="SchemaNotFoundError">
        <source>MSBUILD : error MSB1026: Schema file does not exist.</source>
        <target state="translated">MSBUILD : error MSB1026: El archivo de esquema no existe.</target>
        <note>{StrBegin="MSBUILD : error MSB1026: "}UE: This error is shown when the user specifies a schema file using the -validate:&lt;schema&gt; switch, and the file
    does not exist on disk. This message does not need in-line parameters because the exception takes care of displaying the
    invalid arg.
    LOCALIZATION: The prefix "MSBUILD : error MSBxxxx:" should not be localized.</note>
      </trans-unit>
      <trans-unit id="SchemaNotFoundErrorWithFile">
        <source>MSBUILD : error MSB1026: Schema file '{0}' does not exist.</source>
        <target state="translated">MSBUILD : error MSB1026: El archivo de esquema '{0}' no existe.</target>
        <note>{StrBegin="MSBUILD : error MSB1026: "}UE: This error is printed if the default schema does not exist or in the extremely unlikely event
    that an explicit schema file was passed and existed when the command line parameters were checked but was deleted from disk before this check was made.
    LOCALIZATION: The prefix "MSBUILD : error MSBxxxx:" should not be localized.</note>
      </trans-unit>
      <trans-unit id="SolutionBuildInvalidForCommandLineEvaluation">
        <source>MSBUILD : error MSB1063: Cannot access properties or items when building solution files or solution filter files. This feature is only available when building individual projects.</source>
        <target state="translated">MSBUILD : error MSB1063: no se puede tener acceso a propiedades o elementos al compilar archivos de solución o archivos de filtro de soluciones. Esta característica solo está disponible al compilar proyectos individuales.</target>
        <note>
      {StrBegin="MSBUILD : error MSB1063: "}UE: This happens if the user passes in a solution file when trying to access individual properties or items. The user must pass in a project file.
      LOCALIZATION: The prefix "MSBUILD : error MSBxxxx:" should not be localized.
    </note>
      </trans-unit>
      <trans-unit id="SwitchErrorWithArguments">
        <source>{0}
    Full command line: '{1}'
  Switches appended by response files:{2}</source>
        <target state="translated">{0}
    Línea de comandos completa: '{1}'
  Modificadores anexados por archivos de respuesta: {2}</target>
        <note />
      </trans-unit>
      <trans-unit id="TargetsCouldNotBePrinted">
        <source>MSBUILD : error MSB1059: Targets could not be printed. {0}</source>
        <target state="translated">MSBUILD : error MSB1059: No se pudieron imprimir los destinos. {0}</target>
        <note>{StrBegin="MSBUILD : error MSB1059: "}</note>
      </trans-unit>
      <trans-unit id="TerminalLoggerNotUsedDisabled">
        <source>Terminal Logger was not used because build is run in context of a process (e.g. 'dotnet test') that requests direct access to stdout stream.</source>
        <target state="translated">No se usó el terminal de Logger porque la compilación se ejecuta en el contexto de un proceso (por ejemplo, "dotnet test") que solicita acceso directo a la secuencia stdout.</target>
        <note />
      </trans-unit>
      <trans-unit id="TerminalLoggerNotUsedNotSupported">
        <source>Terminal Logger was not used because the output is not supported.</source>
        <target state="translated">No se usó el terminal de Logger porque no se admite la salida.</target>
        <note />
      </trans-unit>
      <trans-unit id="TerminalLoggerNotUsedRedirected">
        <source>Terminal Logger was not used because the output is being redirected to a file.</source>
        <target state="translated">No se usó el terminal de Logger porque la salida se está redirigiendo a un archivo.</target>
        <note />
      </trans-unit>
      <trans-unit id="UnexpectedParametersError">
        <source>MSBUILD : error MSB1002: This switch does not take any parameters.</source>
        <target state="translated">MSBUILD : error MSB1002: Este modificador no tiene ningún parámetro.</target>
        <note>{StrBegin="MSBUILD : error MSB1002: "}UE: For example, if somebody types "msbuild.exe -noLogo:1", they would get this error because the -noLogo switch
    should not be followed by any parameters ... it stands alone.
    LOCALIZATION: The prefix "MSBUILD : error MSBxxxx:" should not be localized.</note>
      </trans-unit>
      <trans-unit id="UnknownSwitchError">
        <source>MSBUILD : error MSB1001: Unknown switch.</source>
        <target state="translated">MSBUILD : error MSB1001: Modificador desconocido.</target>
        <note>{StrBegin="MSBUILD : error MSB1001: "}UE: This occurs when the user passes in an unrecognized switch on the MSBuild.exe command-line.
    LOCALIZATION: The prefix "MSBUILD : error MSBxxxx:" should not be localized.</note>
      </trans-unit>
      <trans-unit id="UnsupportedOS">
        <source>MSBUILD : error MSB1015: MSBuild does not run on this version of the operating system. It is only supported on Windows 7 and later versions.</source>
        <target state="translated">MSBUILD : error MSB1015: MSBuild no se ha podido ejecutar en esta versión del sistema operativo. Solo se admite en Windows 7 y versiones posteriores.</target>
        <note>{StrBegin="MSBUILD : error MSB1015: "}LOCALIZATION: The error prefix "MSBUILD : error MSBxxxx:" should not be localized.</note>
      </trans-unit>
      <trans-unit id="UnsupportedSwitchForSolutionFiles">
        <source>The '{0}' switch is not supported for solution files.</source>
        <target state="translated">El modificador '{0}' no es compatible con los archivos de solución.</target>
        <note />
      </trans-unit>
      <trans-unit id="Using35Engine">
        <source>Forcing load of Microsoft.Build.Engine because MSBUILDOLDOM=1...</source>
        <target state="translated">Forzando la carga de Microsoft.Build.Engine porque MSBUILDOLDOM=1...</target>
        <note />
      </trans-unit>
      <trans-unit id="MissingIgnoreProjectExtensionsError">
        <source>MSBUILD : error MSB1035: Specify the project extensions to ignore.</source>
        <target state="translated">MSBUILD : error MSB1035: Especifique las extensiones de proyecto que se van a omitir.</target>
        <note>{StrBegin="MSBUILD : error MSB1035: "}
      UE: This happens if the user does something like "msbuild.exe -ignoreProjectExtensions". The user must pass in one or more
      project extensions to ignore e.g. "msbuild.exe -ignoreProjectExtensions:.sln".
      LOCALIZATION: The prefix "MSBUILD : error MSBxxxx:" should not be localized.
    </note>
      </trans-unit>
      <trans-unit id="InvalidExtensionToIgnore">
        <source>MSBUILD : error MSB1036: There is an invalid extension in the -ignoreProjectExtensions list. Extensions must start with a period ".", have one or more characters after the period and not contain any invalid path characters or wildcards.</source>
        <target state="translated">MSBUILD : error MSB1036: Hay una extensión no válida en la lista -ignoreProjectExtensions. Las extensiones deben comenzar con un punto ".", deben tener uno o varios caracteres detrás del punto y no deben contener caracteres o comodines de ruta de acceso que no sean válidos.</target>
        <note>{StrBegin="MSBUILD : error MSB1036: "}LOCALIZATION: The error prefix "MSBUILD : error MSBxxxx:" should not be localized.</note>
      </trans-unit>
      <trans-unit id="MissingConsoleLoggerParameterError">
        <source>MSBUILD : error MSB1037: Specify one or more parameters for the console logger if using the -consoleLoggerParameters switch</source>
        <target state="translated">MSBUILD : error MSB1037: Especifique uno o varios parámetros para el registrador de consola si utiliza el modificador -consoleLoggerParameters</target>
        <note>{StrBegin="MSBUILD : error MSB1037: "}
      UE: This happens if the user does something like "msbuild.exe -consoleLoggerParameters:". The user must pass in one or more parameters
      after the switch e.g. "msbuild.exe -consoleLoggerParameters:ErrorSummary".
      LOCALIZATION: The prefix "MSBUILD : error MSBxxxx:" should not be localized.
    </note>
      </trans-unit>
      <trans-unit id="MissingFileLoggerParameterError">
        <source>MSBUILD : error MSB1038: Specify one or more parameters for the file logger if using the -fileLoggerParameters switch</source>
        <target state="translated">MSBUILD : error MSB1038: Especifique uno o varios parámetros para el registrador de archivos si utiliza el modificador -fileLoggerParameters</target>
        <note>{StrBegin="MSBUILD : error MSB1038: "}
      UE: This happens if the user does something like "msbuild.exe -fileLoggerParameters:". The user must pass in one or more parameters
      after the switch e.g. "msbuild.exe -fileLoggerParameters:logfile=c:\temp\logfile".
      LOCALIZATION: The prefix "MSBUILD : error MSBxxxx:" should not be localized.
    </note>
      </trans-unit>
      <trans-unit id="MissingNodeReuseParameterError">
        <source>MSBUILD : error MSB1041: Specify one or more parameters for node reuse if using the -nodeReuse switch</source>
        <target state="translated">MSBUILD : error MSB1041: Especifique uno o varios parámetros para la reutilización de nodos si utiliza el modificador -nodeReuse</target>
        <note>{StrBegin="MSBUILD : error MSB1041: "}
      UE: This happens if the user does something like "msbuild.exe -nodeReuse:" without a true or false
      LOCALIZATION: The prefix "MSBUILD : error MSBxxxx:" should not be localized.
     </note>
      </trans-unit>
      <trans-unit id="InvalidNodeReuseValue">
        <source>MSBUILD : error MSB1042: Node reuse value is not valid. {0}.</source>
        <target state="translated">MSBUILD : error MSB1042: El valor de reutilización de nodos no es válido. {0}.</target>
        <note>{StrBegin="MSBUILD : error MSB1042: "}
     UE: This message does not need in-line parameters because the exception takes care of displaying the invalid arg.
     This error is shown when a user specifies a node reuse value that is not equivilant to Boolean.TrueString or Boolean.FalseString.
     LOCALIZATION: The prefix "MSBUILD : error MSBxxxx:" should not be localized.
  </note>
      </trans-unit>
      <trans-unit id="AbortingBuild">
        <source>Attempting to cancel the build...</source>
        <target state="translated">Intentando cancelar la compilación...</target>
        <note />
      </trans-unit>
      <trans-unit id="InvalidPreprocessPath">
        <source>MSBUILD : error MSB1047: File to preprocess to is not valid. {0}</source>
        <target state="translated">MSBUILD : error MSB1047: El archivo en el que se preprocesará no es válido. {0}</target>
        <note>{StrBegin="MSBUILD : error MSB1047: "}</note>
      </trans-unit>
      <trans-unit id="LoggerCreationError">
        <source>MSBUILD : error MSB1021: Cannot create an instance of the logger. {0}</source>
        <target state="translated">MSBUILD : error MSB1021: No se puede crear una instancia del registrador. {0}</target>
        <note>{StrBegin="MSBUILD : error MSB1021: "}
      UE: This error is shown when a logger cannot be loaded and instantiated from its assembly.
      LOCALIZATION: The prefix "MSBUILD : error MSBxxxx:" should not be localized. {0} contains a message explaining why the
      logger could not be created -- this message comes from the CLR/FX and is localized.</note>
      </trans-unit>
      <trans-unit id="LoggerNotFoundError">
        <source>MSBUILD : error MSB1020: The logger was not found. Check the following: 1.) The logger name specified is the same as the name of the logger class. 2.) The logger class is "public" and implements the Microsoft.Build.Framework.ILogger interface. 3.) The path to the logger assembly is correct, or the logger can be loaded using only the assembly name provided.</source>
        <target state="translated">MSBUILD : error MSB1020: No se encontró el registrador. Compruebe lo siguiente: 1.) El nombre del registrador especificado es el mismo que el nombre de la clase de registrador. 2.) La clase de registrador es "public" e implementa la interfaz Microsoft.Build.Framework.ILogger. 3.) La ruta de acceso del ensamblado del registrador es correcta o el registrador puede cargarse usando solo el nombre del ensamblado especificado.</target>
        <note>
      {StrBegin="MSBUILD : error MSB1020: "}UE: This message does not need in-line parameters because the exception takes care of displaying the invalid arg.
      This error is shown when a user specifies an logger that does not exist e.g. "msbuild -logger:FooLoggerClass,FooAssembly". The
      logger class must exist in the given assembly.
      LOCALIZATION: The prefix "MSBUILD : error MSBxxxx:" should not be localized.
    </note>
      </trans-unit>
      <trans-unit id="ProjectUpgradeNeededToVcxProj">
        <source>MSBUILD : error MSB4192: The project file "{0}" is in the ".vcproj" or ".dsp" file format, which MSBuild cannot build directly. Please convert the project by opening it in the Visual Studio IDE or running the conversion tool, or, for ".vcproj", use MSBuild to build the solution file containing the project instead.</source>
        <target state="translated">MSBUILD : error MSB4192: El formato de archivo del proyecto "{0}" es ".vcproj" o ".dsp", que MSBuild no puede compilar directamente. Convierta el proyecto abriéndolo en el IDE de Visual Studio o ejecutando la herramienta de conversión; o bien, para ".vcproj", use MSBuild para compilar el archivo de solución que contiene el proyecto.</target>
        <note>{StrBegin="MSBUILD : error MSB4192: "} LOC: ".vcproj" and ".dsp" should not be localized</note>
      </trans-unit>
      <trans-unit id="NeedJustMyCode">
        <source>If MSBuild debugging does not work correctly, please verify that the "Just My Code" feature is enabled in Visual Studio, and that you have selected the managed debugger.</source>
        <target state="translated">Si la depuración de MSBuild no funciona correctamente, compruebe que la funcionalidad "Solo mi código" está habilitada en Visual Studio y que ha seleccionado el depurador administrado.</target>
        <note />
      </trans-unit>
      <trans-unit id="DebuggingSolutionFiles">
        <source>MSBUILD : error MSB1048: Solution files cannot be debugged directly. Run MSBuild first with an environment variable MSBUILDEMITSOLUTION=1 to create a corresponding ".sln.metaproj" file. Then debug that.</source>
        <target state="translated">MSBUILD : error MSB1048: los archivos de solución no se pueden depurar directamente. Ejecute primero MSBuild con una variable de entorno MSBUILDEMITSOLUTION=1 para crear el archivo ".sln.metaproj" correspondiente. Después depure ese archivo.</target>
        <note>{StrBegin="MSBUILD : error MSB1048: "} LOC: ".SLN" should not be localized</note>
      </trans-unit>
      <trans-unit id="BuildStarted">
        <source>Build started.</source>
        <target state="translated">Compilación iniciada.</target>
        <note />
      </trans-unit>
      <trans-unit id="FileLocation">
        <source>{0} ({1},{2})</source>
        <target state="translated">{0} ({1},{2})</target>
        <note>A file location to be embedded in a string.</note>
      </trans-unit>
      <trans-unit id="AmbiguousProjectDirectoryError">
        <source>MSBUILD : error MSB1050: Specify which project or solution file to use because the folder "{0}" contains more than one project or solution file.</source>
        <target state="translated">MSBUILD : error MSB1050: Especifique el archivo de proyecto o de solución que se va a utilizar ya que la carpeta "{0}" contiene más de un archivo de proyecto o de solución.</target>
        <note>
      {StrBegin="MSBUILD : error MSB1050: "}UE: If no project or solution file is explicitly specified on the MSBuild.exe command-line, then the engine searches for a
      project or solution file in the current directory by looking for *.*PROJ and *.SLN. If more than one file is found that matches this wildcard, we
      fire this error.
      LOCALIZATION: The prefix "MSB1050 : error MSBxxxx:" should not be localized.
    </note>
      </trans-unit>
      <trans-unit id="HelpMessage_28_WarnAsErrorSwitch">
        <source>  -warnAsError[:code[;code2]]
                     List of warning codes to treats as errors.  Use a semicolon
                     or a comma to separate multiple warning codes. To treat all
                     warnings as errors use the switch with no values.
                     (Short form: -err[:c;[c2]])

                     Example:
                       -warnAsError:MSB4130

                     When a warning is treated as an error the target will
                     continue to execute as if it was a warning but the overall
                     build will fail.
    </source>
        <target state="translated">  -warnaserror[:code[;code2]]
                     Lista de códigos de advertencia para tratar como errores. Use un punto y coma
                     o una coma para separar varios códigos de advertencia. Para tratar todas
                     las advertencias como errores, use el modificador sin valores.
                     (Forma corta: -err[:c;[c2]])

                     Ejemplo:
                       -warnaserror:MSB4130

                     Cuando una advertencia se trata como error, el destino
                     seguirá ejecutándose como se fuera una advertencia pero la compilación
                     global dará error.
    </target>
        <note>
      LOCALIZATION: "-warnAsError" and "-err" should not be localized.
      LOCALIZATION: None of the lines should be longer than a standard width console window, eg 80 chars.
    </note>
      </trans-unit>
      <trans-unit id="HelpMessage_29_WarnAsMessageSwitch">
        <source>  -warnAsMessage[:code[;code2]]
                     List of warning codes to treats as low importance
                     messages.  Use a semicolon or a comma to separate
                     multiple warning codes.
                     (Short form: -noWarn[:c;[c2]])

                     Example:
                       -warnAsMessage:MSB3026
    </source>
        <target state="translated">  -warnAsMessage[:code[;code2]]
                     Lista de códigos de advertencia para tratar como mensajes de baja
                     importancia. Use un punto y coma o una coma para separar
                     varios códigos de advertencia.
                     (Forma corta: -noWarn[:c;[c2]])

                     Ejemplo:
                       -warnAsMessage:MSB3026
    </target>
        <note>
      LOCALIZATION: "-warnAsMessage" and "-noWarn" should not be localized.
      LOCALIZATION: None of the lines should be longer than a standard width console window, eg 80 chars.
    </note>
      </trans-unit>
      <trans-unit id="ParameterRequiredError">
        <source>MSBUILD : error MSB1049: The {0} parameter must be specified</source>
        <target state="translated">MSBUILD : error MSB1049: Debe especificarse el parámetro {0}</target>
        <note>{StrBegin="MSBUILD : error MSB1049: "}</note>
      </trans-unit>
      <trans-unit id="MissingWarnAsMessageParameterError">
        <source>MSBUILD : error MSB1051: Specify one or more warning codes to treat as low importance messages when using the -warnAsMessage switch.</source>
        <target state="translated">MSBUILD : error MSB1051: Especifique uno o varios códigos de advertencia para tratarlos como mensajes de baja importancia al utilizar el modificador -warnAsMessage.</target>
        <note>
      {StrBegin="MSBUILD : error MSB1051: "}
      UE: This happens if the user does something like "msbuild.exe -warnAsMessage:" without any codes.
      LOCALIZATION: The prefix "MSBUILD : error MSBxxxx:" should not be localized.
    </note>
      </trans-unit>
      <trans-unit id="HelpMessage_30_BinaryLoggerSwitch">
        <source>  -binaryLogger[:[LogFile=]output.binlog[;ProjectImports={None,Embed,ZipFile}]]
                     Serializes all build events to a compressed binary file.
                     By default the file is in the current directory and named
                     "msbuild.binlog". The binary log is a detailed description
                     of the build process that can later be used to reconstruct
                     text logs and used by other analysis tools. A binary log
                     is usually 10-20x smaller than the most detailed text
                     diagnostic-level log, but it contains more information.
                     (Short form: -bl)

                     The binary logger by default collects the source text of
                     project files, including all imported projects and target
                     files encountered during the build. The optional
                     ProjectImports switch controls this behavior:

                      ProjectImports=None     - Don't collect the project
                                                imports.
                      ProjectImports=Embed    - Embed project imports in the
                                                log file.
                      ProjectImports=ZipFile  - Save project files to
                                                output.projectimports.zip
                                                where output is the same name
                                                as the binary log file name.

                     The default setting for ProjectImports is Embed.
                     Note: the logger does not collect non-MSBuild source files
                     such as .cs, .cpp etc.

                     A .binlog file can be "played back" by passing it to
                     msbuild.exe as an argument instead of a project/solution.
                     Other loggers will receive the information contained
                     in the log file as if the original build was happening.
                     You can read more about the binary log and its usages at:
                     https://aka.ms/msbuild/binlog

                     Examples:
                       -bl
                       -bl:output.binlog
                       -bl:output.binlog;ProjectImports=None
                       -bl:output.binlog;ProjectImports=ZipFile
                       -bl:..\..\custom.binlog
                       -binaryLogger
    </source>
        <target state="translated">  -binaryLogger[:[LogFile=]output.binlog[;ProjectImports={None,Embed,ZipFile}]]
                     Serializa todos los eventos de compilación en un archivo                     binario comprimido.
 De manera predeterminada, el archivo se encuentra en el directorio actual y tiene
                     el nombre "msbuild.binlog". El registro binario es una
                     descripción detallada del proceso de compilación que
                     se puede utilizar más adelante para reconstruir registros
                     de texto y que otras herramientas de análisis pueden emplear. Un registro binario suele ser de 10 a 20 veces
                     más pequeño que el registro de nivel de diagnóstico de texto más detallado, pero contiene más información
                    (Forma corta: -bl).

                     De manera predeterminada, el registrador binario recopila
                     el texto de origen de los archivos del proyecto, incluidos
                     todos los proyectos y archivos de destino importados que se encuentren durante la compilación. El modificador
                     opcional ProjectImports controla este comportamiento:

                      ProjectImports=None     - No recopilar importaciones
                                                de proyecto.
                      ProjectImports=Embed    - Insertar importaciones de
                                                proyecto en el archivo de registro.
                      ProjectImports=ZipFile  - Guardar los archivos del
                                                proyecto en salida.projectimports.zip,
                                                donde "salida" es el mismo nombre que
                                                el del archivo de registro binario.

                     La configuración predeterminada de ProjectImports es Embed.
                     Nota: El registrador no recopila archivos de código fuente
                     que no sean de MSBuild, como .cs, .cpp, etc.

                     Un archivo .binlog se puede "reproducir" pasándolo a
                     msbuild.exe como argumento en lugar de proyecto o                     solución.
 Otros registradores recibirán la información
                     que contiene el archivo de registro como si se estuviera
                     ejecutando la compilación original. Encontrará más información sobre el registro binario y su uso en:
                     https://aka.ms/msbuild/binlog

                     Ejemplos:
                       -bl
                       -bl:output.binlog
                       -bl:output.binlog;ProjectImports=None
                      -bl:output.binlog;ProjectImports=ZipFile
                       -bl:..\..\custom.binlog
                     -binaryLogger
   </target>
        <note>
      LOCALIZATION: The following should not be localized:
      1) "msbuild"
      2) the string "binlog" that describes the file extension
      3) all switch names and their short forms e.g. -bl and -binaryLogger
      LOCALIZATION: None of the lines should be longer than a standard width console window, eg 80 chars.
    </note>
      </trans-unit>
      <trans-unit id="HelpMessage_31_RestoreSwitch">
        <source>  -restore[:True|False]
                     Runs a target named Restore prior to building
                     other targets and ensures the build for these
                     targets uses the latest restored build logic.
                     This is useful when your project tree requires
                     packages to be restored before it can be built.
                     Specifying -restore is the same as specifying
                     -restore:True. Use the parameter to override
                     a value that comes from a response file.
                     (Short form: -r)
    </source>
        <target state="translated">  -restore[:True|False]
                     Ejecuta un destino denominado Restore antes de compilar
                     otros destino. Esto resulta útil si el árbol de proyectos
                     requiere que los paquetes se restauren antes de que se puedan
                     compilar. La especificación de -restore es lo mismo que
                     especificar -restore:True. Use el parámetro para
                     invalidar un valor procedente de un archivo de respuesta.
                     (Forma corta: -r)
    </target>
        <note>
      LOCALIZATION: "-restore" and "-r" should not be localized.
      LOCALIZATION: None of the lines should be longer than a standard width console window, eg 80 chars.
    </note>
      </trans-unit>
      <trans-unit id="InvalidNodeReuseTrueValue">
        <source>MSBUILD : error MSB1042: Node reuse value is not valid. This version of MSBuild does not support node reuse. If specified, the node reuse switch value must be false.</source>
        <target state="translated">MSBUILD : error MSB1042: El valor de reutilización de nodos no es válido. Esta versión de MSBuild no admite la reutilización de nodos. Si se especifica, el valor de conmutación de reutilización de nodos debe ser falso.</target>
        <note>{StrBegin="MSBUILD : error MSB1042: "}
     UE: This message does not need in-line parameters because the exception takes care of displaying the invalid arg.
     This error is shown when a user specifies a node reuse value that is not equivalent to Boolean.TrueString or Boolean.FalseString.
     LOCALIZATION: The prefix "MSBUILD : error MSBxxxx:" should not be localized.
  </note>
      </trans-unit>
      <trans-unit id="InvalidRestoreValue">
        <source>MSBUILD : error MSB1052: Restore value is not valid. {0}</source>
        <target state="translated">MSBUILD : error MSB1052: El valor de restauración no es válido. {0}.</target>
        <note>{StrBegin="MSBUILD : error MSB1052: "}
      UE: This message does not need in-line parameters because the exception takes care of displaying the invalid arg.
      This error is shown when a user specifies a restore value that is not equivalent to Boolean.TrueString or Boolean.FalseString.
      LOCALIZATION: The prefix "MSBUILD : error MSBxxxx:" should not be localized.
    </note>
      </trans-unit>
      <trans-unit id="HelpMessage_32_ProfilerSwitch">
        <source>  -profileEvaluation:&lt;file&gt;
                     Profiles MSBuild evaluation and writes the result
                     to the specified file. If the extension of the specified
                     file is '.md', the result is generated in markdown
                     format. Otherwise, a tab separated file is produced.
    </source>
        <target state="translated">  -profileEvaluation:&lt;archivo&gt;
                     Genera un perfil de la evaluación de MSBuild y escribe el resultado
                     en el archivo especificado. Si la extensión del archivo
                     especificado es ".md", el resultado se genera en formato
                     Markdown. De lo contrario, se genera un archivo separado por tabuladores.
    </target>
        <note />
      </trans-unit>
      <trans-unit id="HelpMessage_33_RestorePropertySwitch">
        <source>  -restoreProperty:&lt;n&gt;=&lt;v&gt;
                     Set or override these project-level properties only
                     during restore and do not use properties specified
                     with the -property argument. &lt;n&gt; is the property
                     name, and &lt;v&gt; is the property value. Use a
                     semicolon or a comma to separate multiple properties,
                     or specify each property separately.
                     (Short form: -rp)
                     Example:
                       -restoreProperty:IsRestore=true;MyProperty=value
    </source>
        <target state="translated">  -restoreProperty:&lt;n&gt;=&lt;v&gt;
                     Establezca o invalide estas propiedades de nivel de proyecto solo
                     durante la restauración y no use las propiedades especificadas
                     con el argumento -property. &lt;n&gt; es el nombre de
                     la propiedad y &lt;v&gt; es el valor de la propiedad. Use un
                     punto y coma o una coma para separar varias propiedades,
                     o especifique cada propiedad por separado.
                     (Forma corta: -rp)
                     Ejemplo:
                       -restoreProperty:IsRestore=true;MyProperty=value
    </target>
        <note>
      LOCALIZATION: "-restoreProperty" and "-rp" should not be localized.
      LOCALIZATION: None of the lines should be longer than a standard width console window, eg 80 chars.
    </note>
      </trans-unit>
      <trans-unit id="InvalidProfilerValue">
        <source>MSBUILD : error MSB1053: Provided filename is not valid. {0}</source>
        <target state="translated">MSBUILD : error MSB1053: El nombre de archivo proporcionado no es válido. {0}</target>
        <note />
      </trans-unit>
      <trans-unit id="MissingProfileParameterError">
        <source>MSBUILD :error MSB1054: A filename must be specified to generate the profiler result.</source>
        <target state="translated">MSBUILD :error MSB1054: Es necesario especificar un nombre de archivo para generar el resultado del generador de perfiles.</target>
        <note />
      </trans-unit>
    </body>
  </file>
</xliff><|MERGE_RESOLUTION|>--- conflicted
+++ resolved
@@ -109,11 +109,7 @@
                      Hace que MSBuild informe de los accesos a los archivos a cualquier
                      complemento de caché de proyectos.
 
-<<<<<<< HEAD
-Esta marca es experimental y puede que no funcione según lo previsto.
-=======
                      Esta marca es experimental y puede que no funcione según lo previsto.
->>>>>>> 195e7f5a
     </target>
         <note>
       LOCALIZATION: "-reportFileAccesses" should not be localized.
@@ -674,7 +670,7 @@
                         ShowCommandLine: muestra los mensajes de TaskCommandLineEvent
                         ShowTimestamp: muestra la marca de tiempo como un prefijo en los
                             mensajes.
-                        ShowEventId: muestra el identificador de evento para los eventos iniciados, los eventos 
+                        ShowEventId: muestra el identificador de evento para los eventos iniciados, los eventos
                             finalizados y los mensajes.
                         ForceNoAlign: no alinea el texto al tamaño del
                             búfer de la consola
@@ -883,8 +879,8 @@
                        -ignoreProjectExtensions:.sln
     </source>
         <target state="translated">  -ignoreProjectExtensions:&lt;extensiones&gt;
-                     Lista de extensiones que se omiten al determinar el 
-                     archivo del proyecto que se va a compilar. Use el carácter de 
+                     Lista de extensiones que se omiten al determinar el
+                     archivo del proyecto que se va a compilar. Use el carácter de
                      punto y coma o coma para separar varias extensiones.
                     (Forma corta: -ignore)
                      Ejemplo:
@@ -1035,9 +1031,9 @@
                             sobrescribirá el archivo de registro. Si se establece el
                             modificador, se adjunta el registro de compilación al archivo de registro;
                             Si no se especifica el modificador, se sobrescribe
-                            el contenido del archivo de registro existente. 
+                            el contenido del archivo de registro existente.
                             El valor predeterminado es adjuntar el archivo de registro.
-                        Encoding: especifica la codificación del archivo, 
+                        Encoding: especifica la codificación del archivo,
                             por ejemplo, UTF-8, Unicode o ASCII
                      El nivel de detalle predeterminado es Detailed.
                      Ejemplos:
