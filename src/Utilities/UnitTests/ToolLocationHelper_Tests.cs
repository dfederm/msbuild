// Copyright (c) Microsoft. All rights reserved.
// Licensed under the MIT license. See LICENSE file in the project root for full license information.

#pragma warning disable 0219

using System;
using System.Collections.Generic;
using System.IO;
using System.Linq;
using System.Reflection;

using Microsoft.Build.Evaluation;
using Microsoft.Build.Framework;
using Microsoft.Build.Shared;
using Microsoft.Build.Utilities;
#if FEATURE_WIN32_REGISTRY
using Microsoft.Win32;
#endif



using FrameworkNameVersioning = System.Runtime.Versioning.FrameworkName;
using UtilitiesDotNetFrameworkArchitecture = Microsoft.Build.Utilities.DotNetFrameworkArchitecture;
using SharedDotNetFrameworkArchitecture = Microsoft.Build.Shared.DotNetFrameworkArchitecture;
using Xunit;
using Xunit.Abstractions;

namespace Microsoft.Build.UnitTests
{
    sealed public class ToolLocationHelper_Tests
    {
        private readonly ITestOutputHelper _output;

        public ToolLocationHelper_Tests(ITestOutputHelper output)
        {
            _output = output;
            ToolLocationHelper.ClearStaticCaches();
        }

        [Fact]
        public void GetApiContractReferencesHandlesEmptyContracts()
        {
            string[] returnValue = ToolLocationHelper.GetApiContractReferences(Enumerable.Empty<ApiContract>(), String.Empty);
            Assert.Equal(0, returnValue.Length);
        }

        [Fact]
        public void GetApiContractReferencesHandlesNullContracts()
        {
            string[] returnValue = ToolLocationHelper.GetApiContractReferences(null, String.Empty);
            Assert.Equal(0, returnValue.Length);
        }

        [Fact]
        [Trait("Category", "netcore-osx-failing")]
        public void GetApiContractReferencesHandlesNonExistingLocation()
        {
            string tempDirectory = Path.Combine(Path.GetTempPath(), Path.GetRandomFileName());
            string[] returnValue = ToolLocationHelper.GetApiContractReferences(new ApiContract[] { new ApiContract { Name = "Foo", Version = "Bar" } }, tempDirectory);
            Assert.Equal(0, returnValue.Length);
        }

        [Fact]
        [PlatformSpecific(Xunit.PlatformID.Windows)]
        public void GetApiContractReferencesFindsWinMDs()
        {
            string tempDirectory = Path.Combine(Path.GetTempPath(), Path.GetRandomFileName());
            string referenceDirectory = Path.Combine(tempDirectory, Path.Combine("References", "Foo", "Bar"));

            try
            {
                Directory.CreateDirectory(referenceDirectory);
                File.WriteAllText(Path.Combine(referenceDirectory, "One.winmd"), "First");
                File.WriteAllText(Path.Combine(referenceDirectory, "Two.winmd"), "Second");
                File.WriteAllText(Path.Combine(referenceDirectory, "Three.winmd"), "Third");
                string[] returnValue = ToolLocationHelper.GetApiContractReferences(new ApiContract[] { new ApiContract { Name = "Foo", Version = "Bar" } }, tempDirectory);
                Assert.Equal(3, returnValue.Length);
            }
            finally
            {
                if (Directory.Exists(tempDirectory))
                {
                    FileUtilities.DeleteWithoutTrailingBackslash(tempDirectory, true);
                }
            }
        }

        [Fact]
<<<<<<< HEAD
        [Trait("Category", "netcore-osx-failing")]
=======
        public void GetApiContractReferencesFindsVersionedWinMDs()
        {
            string tempDirectory = Path.Combine(Path.GetTempPath(), Path.GetRandomFileName());
            string tempVersion = "10.0.12345.0";
            string referenceDirectory = Path.Combine(tempDirectory, @"References", tempVersion, @"Foo\Bar");

            try
            {
                Directory.CreateDirectory(referenceDirectory);
                File.WriteAllText(Path.Combine(referenceDirectory, "One.winmd"), "First");
                string[] returnValue = ToolLocationHelper.GetApiContractReferences(new ApiContract[] { new ApiContract { Name = "Foo", Version = "Bar" } }, tempDirectory, tempVersion);
                Assert.Equal(1, returnValue.Length);
            }
            finally
            {
                if (Directory.Exists(tempDirectory))
                {
                    Directory.Delete(tempDirectory, true);
                }
            }
        }

        [Fact]
>>>>>>> 68b96728
        public void GatherExtensionSDKsInvalidVersionDirectory()
        {
            string tempDirectory = Path.Combine(Path.GetTempPath(), Path.GetRandomFileName());
            string sdkDirectory = Path.Combine(tempDirectory, "Foo", "Bar");

            try
            {
                Directory.CreateDirectory(sdkDirectory);
                DirectoryInfo info = new DirectoryInfo(tempDirectory);
                TargetPlatformSDK sdk = new TargetPlatformSDK("Foo", new Version(0, 0), String.Empty);
                ToolLocationHelper.GatherExtensionSDKs(info, sdk);
                Assert.Equal(0, sdk.ExtensionSDKs.Count);
            }
            finally
            {
                if (Directory.Exists(tempDirectory))
                {
                    FileUtilities.DeleteWithoutTrailingBackslash(tempDirectory, true);
                }
            }
        }

        [Fact]
        [Trait("Category", "netcore-osx-failing")]
        public void GatherExtensionSDKsNoManifest()
        {
            string tempDirectory = Path.Combine(Path.GetTempPath(), Path.GetRandomFileName());
            string sdkDirectory = Path.Combine(tempDirectory, "Foo", "1.0");

            try
            {
                Directory.CreateDirectory(sdkDirectory);
                DirectoryInfo info = new DirectoryInfo(tempDirectory);
                TargetPlatformSDK sdk = new TargetPlatformSDK("Foo", new Version(0, 0), String.Empty);
                ToolLocationHelper.GatherExtensionSDKs(info, sdk);
                Assert.Equal(0, sdk.ExtensionSDKs.Count);
            }
            finally
            {
                if (Directory.Exists(tempDirectory))
                {
                    FileUtilities.DeleteWithoutTrailingBackslash(tempDirectory, true);
                }
            }
        }

        [Fact]
        [Trait("Category", "netcore-osx-failing")]
        public void GatherExtensionSDKsEmptyManifest()
        {
            string tempDirectory = Path.Combine(Path.GetTempPath(), Path.GetRandomFileName());
            string sdkDirectory = Path.Combine(tempDirectory, "Foo", "1.0");

            try
            {
                Directory.CreateDirectory(sdkDirectory);
                File.WriteAllText(Path.Combine(sdkDirectory, "SDKManifest.xml"), "");
                DirectoryInfo info = new DirectoryInfo(tempDirectory);
                TargetPlatformSDK sdk = new TargetPlatformSDK("Foo", new Version(0, 0), String.Empty);
                ToolLocationHelper.GatherExtensionSDKs(info, sdk);
                Assert.Equal(1, sdk.ExtensionSDKs.Count);
            }
            finally
            {
                if (Directory.Exists(tempDirectory))
                {
                    FileUtilities.DeleteWithoutTrailingBackslash(tempDirectory, true);
                }
            }
        }

        [Fact]
        [Trait("Category", "netcore-osx-failing")]
        public void GatherExtensionSDKsGarbageManifest()
        {
            string tempDirectory = Path.Combine(Path.GetTempPath(), Path.GetRandomFileName());
            string sdkDirectory = Path.Combine(tempDirectory, "Foo", "1.0");

            try
            {
                Directory.CreateDirectory(sdkDirectory);
                File.WriteAllText(Path.Combine(sdkDirectory, "SDKManifest.xml"), "Garbaggggge");
                DirectoryInfo info = new DirectoryInfo(tempDirectory);
                TargetPlatformSDK sdk = new TargetPlatformSDK("Foo", new Version(0, 0), String.Empty);
                ToolLocationHelper.GatherExtensionSDKs(info, sdk);
                Assert.Equal(1, sdk.ExtensionSDKs.Count);
            }
            finally
            {
                if (Directory.Exists(tempDirectory))
                {
                    FileUtilities.DeleteWithoutTrailingBackslash(tempDirectory, true);
                }
            }
        }

        /// <summary>
        /// Verify the case where we ask for a tool using a target framework version of 3.5
        /// We make sure in the fake sdk path we also create a 4.0 folder in order to make sure we do not return that when we only want the bin directory.
        /// </summary>
        [Fact]
        public void VerifyinternalGetPathToDotNetFrameworkSdkFileNot40()
        {
            string tempDirectory = Path.Combine(Path.GetTempPath(), "VGPTDNFSFN40");
            string temp35Directory = Path.Combine(tempDirectory, "bin");
            string temp40Directory = Path.Combine(temp35Directory, "NETFX 4.0 Tools");
            string toolPath = Path.Combine(temp35Directory, "MyTool.exe");
            string toolPath40 = Path.Combine(temp40Directory, "MyTool.exe");

            try
            {
                if (!Directory.Exists(temp35Directory))
                {
                    Directory.CreateDirectory(temp35Directory);
                }

                // Make a .NET 4.0 Tools so that we can make sure that we do not return it if we are not targeting 4.0
                if (!Directory.Exists(temp40Directory))
                {
                    Directory.CreateDirectory(temp40Directory);
                }

                // Write a tool to disk to the existence check works
                File.WriteAllText(toolPath, "Contents");
                File.WriteAllText(toolPath40, "Contents");

                string foundToolPath = ToolLocationHelper.GetPathToDotNetFrameworkSdkFile("MyTool.exe", temp35Directory, "x86");
                Assert.NotNull(foundToolPath);
                Assert.True(toolPath.Equals(foundToolPath, StringComparison.OrdinalIgnoreCase));
            }
            finally
            {
                if (Directory.Exists(tempDirectory))
                {
                    FileUtilities.DeleteWithoutTrailingBackslash(tempDirectory, true);
                }
            }
        }

        /// <summary>
        /// Make sure that if a unknown framework identifier with a root directory which does not exist in it is passed in then we get an empty list back out.
        /// </summary>
        [Fact]
        public void GetFrameworkIdentifiersNoReferenceAssemblies()
        {
            IList<string> installedIdentifiers =
                ToolLocationHelper.GetFrameworkIdentifiers(
                    NativeMethodsShared.IsWindows ? "f:\\IDontExistAtAll" : "/IDontExistAtAll");
            Assert.True(installedIdentifiers.Count == 0);
        }

        /// <summary>
        /// When the root does not exist make sure nothing is returned
        /// </summary>
        [Fact]
        public void HighestVersionOfTargetFrameworkIdentifierRootDoesNotExist()
        {
            FrameworkNameVersioning highestMoniker =
                ToolLocationHelper.HighestVersionOfTargetFrameworkIdentifier(
                    NativeMethodsShared.IsWindows ? "f:\\IDontExistAtAll" : "/IDontExistAtAll",
                    ".UnKNownFramework");
            Assert.Null(highestMoniker);
        }

        /// <summary>
        /// When the root contains no folders with versions on them make sure nothing is returned
        /// </summary>
        [Fact]
        public void HighestVersionOfTargetFrameworkIdentifierRootNoVersions()
        {
            string tempPath = Path.GetTempPath();
            string testPath = Path.Combine(tempPath, "HighestVersionOfTargetFrameworkIdentifierRootNoVersions");
            string nonVersionFolder = Path.Combine(testPath, ".UnknownFramework", "NotAVersion");

            if (!Directory.Exists(nonVersionFolder))
            {
                Directory.CreateDirectory(nonVersionFolder);
            }

            FrameworkNameVersioning highestMoniker = ToolLocationHelper.HighestVersionOfTargetFrameworkIdentifier(testPath, ".UnKNownFramework");
            Assert.Null(highestMoniker);
        }

        /// <summary>
        /// If a directory contains multiple versions make sure we pick the highest one.
        /// </summary>
        [Fact]
        public void HighestVersionOfTargetFrameworkIdentifierRootMultipleVersions()
        {
            string tempPath = Path.GetTempPath();
            string testPath = Path.Combine(tempPath, "HighestVersionOfTargetFrameworkIdentifierRootMultipleVersions");
            string folder10 = Path.Combine(testPath, ".UnknownFramework", "v1.0");
            string folder20 = Path.Combine(testPath, ".UnknownFramework", "v2.0");
            string folder40 = Path.Combine(testPath, ".UnknownFramework", "v4.0");

            if (!Directory.Exists(folder10))
            {
                Directory.CreateDirectory(folder10);
            }

            if (!Directory.Exists(folder20))
            {
                Directory.CreateDirectory(folder20);
            }

            if (!Directory.Exists(folder40))
            {
                Directory.CreateDirectory(folder40);
            }

            FrameworkNameVersioning highestMoniker =
                ToolLocationHelper.HighestVersionOfTargetFrameworkIdentifier(testPath, ".UnknownFramework");
            Assert.NotNull(highestMoniker);
            Assert.True(highestMoniker.Version.Major == 4);
        }

        /// <summary>
        /// Verify the case where we ask for a tool using a target framework version of 4.0
        /// </summary>
        [Fact]
        public void VerifyinternalGetPathToDotNetFrameworkSdkFile40()
        {
            string tempDirectory = Path.Combine(Path.GetTempPath(), "VGPTDNFSFN40");
            string temp35Directory = Path.Combine(tempDirectory, "bin");
            string temp40Directory = Path.Combine(temp35Directory, "NETFX 4.0 Tools");
            string toolPath = Path.Combine(temp35Directory, "MyTool.exe");
            string toolPath40 = Path.Combine(temp40Directory, "MyTool.exe");

            try
            {
                if (!Directory.Exists(temp35Directory))
                {
                    Directory.CreateDirectory(temp35Directory);
                }

                // Make a .NET 4.0 Tools so that we can make sure that we do not return it if we are not targeting 4.0
                if (!Directory.Exists(temp40Directory))
                {
                    Directory.CreateDirectory(temp40Directory);
                }

                // Write a tool to disk to the existence check works
                File.WriteAllText(toolPath, "Contents");
                File.WriteAllText(toolPath40, "Contents");

                string foundToolPath = ToolLocationHelper.GetPathToDotNetFrameworkSdkFile("MyTool.exe", temp40Directory, "x86");
                Assert.NotNull(foundToolPath);
                Assert.True(toolPath40.Equals(foundToolPath, StringComparison.OrdinalIgnoreCase));
            }
            finally
            {
                if (Directory.Exists(tempDirectory))
                {
                    FileUtilities.DeleteWithoutTrailingBackslash(tempDirectory, true);
                }
            }
        }

        /// <summary>
        /// Make sure if null is passed in for any of the arguments that the method returns null and does not crash.
        /// </summary>
        [Fact]
        public void VerifyinternalGetPathToDotNetFrameworkSdkFileNullPassedIn()
        {
            string foundToolPath = ToolLocationHelper.GetPathToDotNetFrameworkSdkFile("MyTool.exe", "C:\\Path", null);
            Assert.Null(foundToolPath);

            foundToolPath = ToolLocationHelper.GetPathToDotNetFrameworkSdkFile("MyTool.exe", null, "x86");
            Assert.Null(foundToolPath);

            foundToolPath = ToolLocationHelper.GetPathToDotNetFrameworkSdkFile(null, "c:\\path", "x86");
            Assert.Null(foundToolPath);
        }

        /*
          * Method:   FindFrameworksPathRunningThisTest
          *
          * Our FX path should be resolved as the one we're running on by default
          */
        [Fact]
        public void FindFrameworksPathRunningThisTest()
        {
            string path = FrameworkLocationHelper.FindDotNetFrameworkPath(
                Path.GetDirectoryName(typeof(object).GetTypeInfo().Module.FullyQualifiedName),
                ToolLocationHelper.GetDotNetFrameworkVersionFolderPrefix(TargetDotNetFrameworkVersion.Version40),
                new DirectoryExists(ToolLocationHelper_Tests.DirectoryExists),
                new GetDirectories(ToolLocationHelper_Tests.GetDirectories),
                SharedDotNetFrameworkArchitecture.Current
            );

#if FEATURE_INSTALLED_MSBUILD
            Assert.Equal(Path.GetDirectoryName(typeof(object).GetTypeInfo().Module.FullyQualifiedName), path);
#else
            Assert.Null(path);
#endif
        }

        /*
         * Method:   FindFrameworksPathRunningUnderWhidbey
         *
         * Search for a whidbey when whidbey is the current version.
         */
        [Fact]
        [PlatformSpecific(Xunit.PlatformID.Windows)]
        public void FindFrameworksPathRunningUnderWhidbey()
        {
            string path = FrameworkLocationHelper.FindDotNetFrameworkPath
                (
                    @"{runtime-base}\v1.2.x86dbg",    // Simulate "Whidbey" as the current runtime.
                    "v1.2",
                    new DirectoryExists(ToolLocationHelper_Tests.DirectoryExists),
                    new GetDirectories(ToolLocationHelper_Tests.GetDirectories),
                    SharedDotNetFrameworkArchitecture.Current
                );
            Assert.Equal(Path.Combine("{runtime-base}", "v1.2.x86dbg"), path);
        }

        /*
        * Method:   FindFrameworksPathRunningUnderOrcas
        *
        * Search for a whidbey when orcas is the current version.
        */
        [Fact]
        [PlatformSpecific(Xunit.PlatformID.Windows)]
        public void FindFrameworksPathRunningUnderOrcas()
        {
            string path = FrameworkLocationHelper.FindDotNetFrameworkPath
                (
                    Path.Combine("{runtime-base}", "v1.3.x86dbg"),        // Simulate "Orcas" as the current runtime.}
                    "v1.2",                                              // But we're looking for "Whidbey"
                    new DirectoryExists(ToolLocationHelper_Tests.DirectoryExists),
                    new GetDirectories(ToolLocationHelper_Tests.GetDirectories),
                    SharedDotNetFrameworkArchitecture.Current
                );
            Assert.Equal(Path.Combine("{runtime-base}", "v1.2.x86fre"), path);
        }

        /*
        * Method:   FindFrameworksPathRunningUnderEverett
        *
        * Search for a whidbey when orcas is the current version.
        */
        [Fact]
        [PlatformSpecific(Xunit.PlatformID.Windows)]
        public void FindFrameworksPathRunningUnderEverett()
        {
            string path = FrameworkLocationHelper.FindDotNetFrameworkPath
                (
                    Path.Combine("{runtime-base}", "v1.1.x86dbg"),       // Simulate "Everett" as the current runtime.
                    "v1.2",                                              // But we're looking for "Whidbey"
                    new DirectoryExists(ToolLocationHelper_Tests.DirectoryExists),
                    new GetDirectories(ToolLocationHelper_Tests.GetDirectories),
                    SharedDotNetFrameworkArchitecture.Current
                );

            Assert.Equal(Path.Combine("{runtime-base}", "v1.2.x86fre"), path);
        }

        /*
        * Method:   FindPathForNonexistentFrameworks
        *
        * Trying to find a non-existent path should return null.
        */
        [Fact]
        public void FindPathForNonexistentFrameworks()
        {
            string path = FrameworkLocationHelper.FindDotNetFrameworkPath
                (
                    Path.Combine(@"{runtime-base}", "v1.1"),             // Simulate "everett" as the current runtime
                    "v1.3",                                              // And we're trying to find "orchas" runtime which isn't installed.
                    new DirectoryExists(ToolLocationHelper_Tests.DirectoryExists),
                    new GetDirectories(ToolLocationHelper_Tests.GetDirectories),
                    SharedDotNetFrameworkArchitecture.Current
                );

            Assert.Equal(null, path);
        }

        /*
        * Method:   FindPathForEverettThatIsntProperlyInstalled
        *
        * Trying to find a path if GetRequestedRuntimeInfo fails and useHeuristic=false should return null.
        */
        [Fact]
        public void FindPathForEverettThatIsntProperlyInstalled()
        {
            string tempPath = Path.GetTempPath();
            string fakeWhidbeyPath = Path.Combine(tempPath, "v2.0.50224");
            string fakeEverettPath = Path.Combine(tempPath, "v1.1.43225");
            Directory.CreateDirectory(fakeEverettPath);

            string path = FrameworkLocationHelper.FindDotNetFrameworkPath
                (
                    fakeWhidbeyPath,  // Simulate "whidbey" as the current runtime
                    "v1.1",                 // We're looking for "everett" 
                    new DirectoryExists(ToolLocationHelper_Tests.DirectoryExists),
                    new GetDirectories(ToolLocationHelper_Tests.GetDirectories),
                    SharedDotNetFrameworkArchitecture.Current
                );

            FileUtilities.DeleteWithoutTrailingBackslash(fakeEverettPath);
            Assert.Equal(null, path);
        }

        [Fact]
        [Trait("Category", "mono-osx-failing")]
        [Trait("Category", "netcore-osx-failing")]
        public void ExerciseMiscToolLocationHelperMethods()
        {
            Assert.Equal(ToolLocationHelper.GetDotNetFrameworkVersionFolderPrefix(TargetDotNetFrameworkVersion.Version11), FrameworkLocationHelper.dotNetFrameworkVersionFolderPrefixV11);
            Assert.Equal(ToolLocationHelper.GetDotNetFrameworkVersionFolderPrefix(TargetDotNetFrameworkVersion.Version20), FrameworkLocationHelper.dotNetFrameworkVersionFolderPrefixV20);
            Assert.Equal(ToolLocationHelper.GetDotNetFrameworkVersionFolderPrefix(TargetDotNetFrameworkVersion.Version30), FrameworkLocationHelper.dotNetFrameworkVersionFolderPrefixV30);
            Assert.Equal(ToolLocationHelper.GetDotNetFrameworkVersionFolderPrefix(TargetDotNetFrameworkVersion.Version35), FrameworkLocationHelper.dotNetFrameworkVersionFolderPrefixV35);
            Assert.Equal(ToolLocationHelper.GetDotNetFrameworkVersionFolderPrefix(TargetDotNetFrameworkVersion.Version40), FrameworkLocationHelper.dotNetFrameworkVersionFolderPrefixV40);
            Assert.Equal(ToolLocationHelper.GetDotNetFrameworkVersionFolderPrefix(TargetDotNetFrameworkVersion.VersionLatest), FrameworkLocationHelper.dotNetFrameworkVersionFolderPrefixV40);
            Assert.Equal(ToolLocationHelper.GetDotNetFrameworkRootRegistryKey(TargetDotNetFrameworkVersion.VersionLatest), FrameworkLocationHelper.fullDotNetFrameworkRegistryKey);

            Assert.Equal(ToolLocationHelper.GetPathToDotNetFramework(TargetDotNetFrameworkVersion.Version11), FrameworkLocationHelper.PathToDotNetFrameworkV11);
            Assert.Equal(ToolLocationHelper.GetPathToDotNetFramework(TargetDotNetFrameworkVersion.Version20), FrameworkLocationHelper.PathToDotNetFrameworkV20);
            Assert.Equal(ToolLocationHelper.GetPathToDotNetFramework(TargetDotNetFrameworkVersion.Version30), FrameworkLocationHelper.PathToDotNetFrameworkV30);
            Assert.Equal(ToolLocationHelper.GetPathToDotNetFramework(TargetDotNetFrameworkVersion.Version35), FrameworkLocationHelper.PathToDotNetFrameworkV35);
            Assert.Equal(ToolLocationHelper.GetPathToDotNetFramework(TargetDotNetFrameworkVersion.Version40), FrameworkLocationHelper.PathToDotNetFrameworkV40);
            Assert.Equal(ToolLocationHelper.GetPathToDotNetFramework(TargetDotNetFrameworkVersion.VersionLatest), FrameworkLocationHelper.PathToDotNetFrameworkV40);

            Assert.Equal(
                    ToolLocationHelper.GetPathToDotNetFramework(TargetDotNetFrameworkVersion.Version11, UtilitiesDotNetFrameworkArchitecture.Bitness32),
                    FrameworkLocationHelper.GetPathToDotNetFrameworkV11(SharedDotNetFrameworkArchitecture.Bitness32)
                );
            Assert.Equal(
                    ToolLocationHelper.GetPathToDotNetFramework(TargetDotNetFrameworkVersion.Version20, UtilitiesDotNetFrameworkArchitecture.Bitness32),
                    FrameworkLocationHelper.GetPathToDotNetFrameworkV20(SharedDotNetFrameworkArchitecture.Bitness32)
                );
            Assert.Equal(
                    ToolLocationHelper.GetPathToDotNetFramework(TargetDotNetFrameworkVersion.Version30, UtilitiesDotNetFrameworkArchitecture.Bitness32),
                    FrameworkLocationHelper.GetPathToDotNetFrameworkV30(SharedDotNetFrameworkArchitecture.Bitness32)
                );
            Assert.Equal(
                    ToolLocationHelper.GetPathToDotNetFramework(TargetDotNetFrameworkVersion.Version35, UtilitiesDotNetFrameworkArchitecture.Bitness32),
                    FrameworkLocationHelper.GetPathToDotNetFrameworkV35(SharedDotNetFrameworkArchitecture.Bitness32)
                );

            Assert.Equal(
                    ToolLocationHelper.GetPathToDotNetFramework(TargetDotNetFrameworkVersion.Version40, UtilitiesDotNetFrameworkArchitecture.Bitness32),
                    FrameworkLocationHelper.GetPathToDotNetFrameworkV40(SharedDotNetFrameworkArchitecture.Bitness32)
                );
            Assert.Equal(
                    ToolLocationHelper.GetPathToDotNetFramework(TargetDotNetFrameworkVersion.VersionLatest, UtilitiesDotNetFrameworkArchitecture.Bitness32),
                    FrameworkLocationHelper.GetPathToDotNetFrameworkV40(SharedDotNetFrameworkArchitecture.Bitness32)
                );

            if (!String.IsNullOrEmpty(Environment.GetEnvironmentVariable("ProgramFiles(x86)")))
            {
                // 64-bit machine, so we should test the 64-bit overloads as well
                Assert.Equal(
                    ToolLocationHelper.GetPathToDotNetFramework(TargetDotNetFrameworkVersion.Version11, UtilitiesDotNetFrameworkArchitecture.Bitness64),
                    FrameworkLocationHelper.GetPathToDotNetFrameworkV11(SharedDotNetFrameworkArchitecture.Bitness64)
                );
                Assert.Equal(
                        ToolLocationHelper.GetPathToDotNetFramework(TargetDotNetFrameworkVersion.Version20, UtilitiesDotNetFrameworkArchitecture.Bitness64),
                        FrameworkLocationHelper.GetPathToDotNetFrameworkV20(SharedDotNetFrameworkArchitecture.Bitness64)
                    );
                Assert.Equal(
                        ToolLocationHelper.GetPathToDotNetFramework(TargetDotNetFrameworkVersion.Version30, UtilitiesDotNetFrameworkArchitecture.Bitness64),
                        FrameworkLocationHelper.GetPathToDotNetFrameworkV30(SharedDotNetFrameworkArchitecture.Bitness64)
                    );
                Assert.Equal(
                        ToolLocationHelper.GetPathToDotNetFramework(TargetDotNetFrameworkVersion.Version35, UtilitiesDotNetFrameworkArchitecture.Bitness64),
                        FrameworkLocationHelper.GetPathToDotNetFrameworkV35(SharedDotNetFrameworkArchitecture.Bitness64)
                    );

                Assert.Equal(
                        ToolLocationHelper.GetPathToDotNetFramework(TargetDotNetFrameworkVersion.Version40, UtilitiesDotNetFrameworkArchitecture.Bitness64),
                        FrameworkLocationHelper.GetPathToDotNetFrameworkV40(SharedDotNetFrameworkArchitecture.Bitness64)
                    );
                Assert.Equal(
                        ToolLocationHelper.GetPathToDotNetFramework(TargetDotNetFrameworkVersion.VersionLatest, UtilitiesDotNetFrameworkArchitecture.Bitness64),
                        FrameworkLocationHelper.GetPathToDotNetFrameworkV40(SharedDotNetFrameworkArchitecture.Bitness64)
                    );
            }
        }

        [Fact]
        [Trait("Category", "mono-osx-failing")]
        public void TestGetPathToBuildToolsFile()
        {
            string net20Path = ToolLocationHelper.GetPathToDotNetFrameworkFile("MSBuild.exe", TargetDotNetFrameworkVersion.Version20);

            if (net20Path != null)
            {
                Assert.Equal(net20Path, ToolLocationHelper.GetPathToBuildToolsFile("MSBuild.exe", "2.0"));
            }

            string net35Path = ToolLocationHelper.GetPathToDotNetFrameworkFile("MSBuild.exe", TargetDotNetFrameworkVersion.Version35);

            if (net35Path != null)
            {
                Assert.Equal(net35Path, ToolLocationHelper.GetPathToBuildToolsFile("MSBuild.exe", "3.5"));
            }

            Assert.Equal(
                    ToolLocationHelper.GetPathToDotNetFrameworkFile("MSBuild.exe", TargetDotNetFrameworkVersion.Version40),
                    ToolLocationHelper.GetPathToBuildToolsFile("MSBuild.exe", "4.0")
                );

            string tv12path = Path.Combine(ProjectCollection.GlobalProjectCollection.GetToolset(ObjectModelHelpers.MSBuildDefaultToolsVersion).ToolsPath, "MSBuild.exe");

            Assert.Equal(tv12path, ToolLocationHelper.GetPathToBuildToolsFile("MSBuild.exe", ObjectModelHelpers.MSBuildDefaultToolsVersion));
            Assert.Equal(tv12path, ToolLocationHelper.GetPathToBuildToolsFile("MSBuild.exe", ToolLocationHelper.CurrentToolsVersion));
        }

#if RUNTIME_TYPE_NETCORE
        [Fact(Skip = "https://github.com/Microsoft/msbuild/issues/722")]
#else
        [Fact]
#endif
        public void TestGetPathToBuildToolsFile_32Bit()
        {
            string net20Path = ToolLocationHelper.GetPathToDotNetFrameworkFile("msbuild.exe", TargetDotNetFrameworkVersion.Version20, UtilitiesDotNetFrameworkArchitecture.Bitness32);

            if (net20Path != null)
            {
                Assert.Equal(net20Path, ToolLocationHelper.GetPathToBuildToolsFile("msbuild.exe", "2.0", UtilitiesDotNetFrameworkArchitecture.Bitness32));
            }

            string net35Path = ToolLocationHelper.GetPathToDotNetFrameworkFile("msbuild.exe", TargetDotNetFrameworkVersion.Version35, UtilitiesDotNetFrameworkArchitecture.Bitness32);

            if (net35Path != null)
            {
                Assert.Equal(net35Path, ToolLocationHelper.GetPathToBuildToolsFile("msbuild.exe", "3.5", UtilitiesDotNetFrameworkArchitecture.Bitness32));
            }

            Assert.Equal(
                    ToolLocationHelper.GetPathToDotNetFrameworkFile("msbuild.exe", TargetDotNetFrameworkVersion.Version40, UtilitiesDotNetFrameworkArchitecture.Bitness32),
                    ToolLocationHelper.GetPathToBuildToolsFile("msbuild.exe", "4.0", UtilitiesDotNetFrameworkArchitecture.Bitness32)
                );


            var toolsPath32 = ProjectCollection.GlobalProjectCollection.GetToolset(ObjectModelHelpers.MSBuildDefaultToolsVersion).Properties["MSBuildToolsPath32"];
            string tv12path = Path.Combine(Path.GetFullPath(toolsPath32.EvaluatedValue), "msbuild.exe");

            Assert.Equal(tv12path, ToolLocationHelper.GetPathToBuildToolsFile("msbuild.exe", ObjectModelHelpers.MSBuildDefaultToolsVersion, UtilitiesDotNetFrameworkArchitecture.Bitness32));
            Assert.Equal(tv12path, ToolLocationHelper.GetPathToBuildToolsFile("msbuild.exe", ToolLocationHelper.CurrentToolsVersion, UtilitiesDotNetFrameworkArchitecture.Bitness32));
        }

#if RUNTIME_TYPE_NETCORE
        [Fact(Skip = "https://github.com/Microsoft/msbuild/issues/722")]
#else
        [Fact]
#endif
        public void TestGetPathToBuildToolsFile_64Bit()
        {
            if (String.IsNullOrEmpty(Environment.GetEnvironmentVariable("ProgramFiles(x86)")))
            {
                // 32-bit machine, so just ignore
                return;
            }

            string net20Path = ToolLocationHelper.GetPathToDotNetFrameworkFile("msbuild.exe", TargetDotNetFrameworkVersion.Version20, UtilitiesDotNetFrameworkArchitecture.Bitness64);

            if (net20Path != null)
            {
                Assert.Equal(net20Path, ToolLocationHelper.GetPathToBuildToolsFile("msbuild.exe", "2.0", UtilitiesDotNetFrameworkArchitecture.Bitness64));
            }

            string net35Path = ToolLocationHelper.GetPathToDotNetFrameworkFile("msbuild.exe", TargetDotNetFrameworkVersion.Version35, UtilitiesDotNetFrameworkArchitecture.Bitness64);

            if (net35Path != null)
            {
                Assert.Equal(net35Path, ToolLocationHelper.GetPathToBuildToolsFile("msbuild.exe", "3.5", UtilitiesDotNetFrameworkArchitecture.Bitness64));
            }

            Assert.Equal(
                    ToolLocationHelper.GetPathToDotNetFrameworkFile("msbuild.exe", TargetDotNetFrameworkVersion.Version40, UtilitiesDotNetFrameworkArchitecture.Bitness64),
                    ToolLocationHelper.GetPathToBuildToolsFile("msbuild.exe", "4.0", UtilitiesDotNetFrameworkArchitecture.Bitness64)
                );

            var toolsPath32 = ProjectCollection.GlobalProjectCollection.GetToolset(ObjectModelHelpers.MSBuildDefaultToolsVersion).Properties["MSBuildToolsPath32"];
            var toolsPath64 = Path.Combine(Path.GetFullPath(toolsPath32.EvaluatedValue), "amd64");
            var tv12path = Path.Combine(toolsPath64, "msbuild.exe");
            bool created = false;

            try
            {
                // When building normally, the AMD64 folder will not exist. The method we're testing will return null if the path
                // doesn't exist or msbuild.exe is not located in that path.
                if (!Directory.Exists(toolsPath64))
                {
                    Directory.CreateDirectory(toolsPath64);
                    created = true;
                    if (!File.Exists(tv12path))
                    {
                        File.WriteAllText(tv12path, string.Empty);
                    }
                }

                Assert.Equal(tv12path, ToolLocationHelper.GetPathToBuildToolsFile("msbuild.exe", ObjectModelHelpers.MSBuildDefaultToolsVersion, UtilitiesDotNetFrameworkArchitecture.Bitness64));
                Assert.Equal(tv12path, ToolLocationHelper.GetPathToBuildToolsFile("msbuild.exe", ToolLocationHelper.CurrentToolsVersion, UtilitiesDotNetFrameworkArchitecture.Bitness64));
            }
            finally
            {
                if (created)
                {
                    FileUtilities.DeleteDirectoryNoThrow(toolsPath64, true);
                }
            }
        }

        [Fact]
        public void TestGetDotNetFrameworkSdkRootRegistryKey()
        {
            // Test out of range .net version.
            foreach (var vsVersion in EnumVisualStudioVersions())
            {
                ObjectModelHelpers.AssertThrows(typeof(ArgumentException), delegate { ToolLocationHelper.GetDotNetFrameworkSdkRootRegistryKey((TargetDotNetFrameworkVersion)99, vsVersion); });
            }

            // Test out of range visual studio version.
            foreach (var dotNetVersion in EnumDotNetFrameworkVersions())
            {
                ObjectModelHelpers.AssertThrows(typeof(ArgumentException), delegate { ToolLocationHelper.GetDotNetFrameworkSdkRootRegistryKey(dotNetVersion, (VisualStudioVersion)99); });
            }

            foreach (var vsVersion in EnumVisualStudioVersions())
            {
                // v1.1
                Assert.Equal(ToolLocationHelper.GetDotNetFrameworkSdkRootRegistryKey(TargetDotNetFrameworkVersion.Version11, vsVersion), FrameworkLocationHelper.fullDotNetFrameworkRegistryKey);

                // v2.0
                Assert.Equal(ToolLocationHelper.GetDotNetFrameworkSdkRootRegistryKey(TargetDotNetFrameworkVersion.Version20, vsVersion), FrameworkLocationHelper.fullDotNetFrameworkRegistryKey);

                // v3.0
                ObjectModelHelpers.AssertThrows(typeof(ArgumentException), delegate { ToolLocationHelper.GetDotNetFrameworkSdkRootRegistryKey(TargetDotNetFrameworkVersion.Version30, vsVersion); });

                // v3.5
                Assert.Equal(ToolLocationHelper.GetDotNetFrameworkSdkRootRegistryKey(TargetDotNetFrameworkVersion.Version35, vsVersion),
                    vsVersion == VisualStudioVersion.Version100 ? FrameworkLocationHelper.fullDotNetFrameworkSdkRegistryKeyV35OnVS10 : FrameworkLocationHelper.fullDotNetFrameworkSdkRegistryKeyV35OnVS11);
            }

            string fullDotNetFrameworkSdkRegistryPathForV4ToolsOnManagedToolsSDK70A = @"HKEY_LOCAL_MACHINE\SOFTWARE\Microsoft\Microsoft SDKs\Windows\v7.0A\WinSDK-NetFx40Tools-x86";
            string fullDotNetFrameworkSdkRegistryPathForV4ToolsOnManagedToolsSDK80A = @"HKEY_LOCAL_MACHINE\SOFTWARE\Microsoft\Microsoft SDKs\Windows\v8.0A\WinSDK-NetFx40Tools-x86";
            string fullDotNetFrameworkSdkRegistryPathForV4ToolsOnManagedToolsSDK81A = @"HKEY_LOCAL_MACHINE\SOFTWARE\Microsoft\Microsoft SDKs\Windows\v8.1A\WinSDK-NetFx40Tools-x86";
            string fullDotNetFrameworkSdkRegistryPathForV4ToolsOnManagedToolsSDK46 = @"HKEY_LOCAL_MACHINE\SOFTWARE\Microsoft\Microsoft SDKs\NETFXSDK\4.6\WinSDK-NetFx40Tools-x86";
            string fullDotNetFrameworkSdkRegistryPathForV4ToolsOnManagedToolsSDK461 = @"HKEY_LOCAL_MACHINE\SOFTWARE\Microsoft\Microsoft SDKs\NETFXSDK\4.6.1\WinSDK-NetFx40Tools-x86";
            string fullDotNetFrameworkSdkRegistryPathForV4ToolsOnManagedToolsSDK462 = @"HKEY_LOCAL_MACHINE\SOFTWARE\Microsoft\Microsoft SDKs\NETFXSDK\4.6.2\WinSDK-NetFx40Tools-x86";

            // v4.0
            Assert.Equal(ToolLocationHelper.GetDotNetFrameworkSdkRootRegistryKey(TargetDotNetFrameworkVersion.Version40, VisualStudioVersion.Version100), fullDotNetFrameworkSdkRegistryPathForV4ToolsOnManagedToolsSDK70A);
            Assert.Equal(ToolLocationHelper.GetDotNetFrameworkSdkRootRegistryKey(TargetDotNetFrameworkVersion.Version40, VisualStudioVersion.Version110), fullDotNetFrameworkSdkRegistryPathForV4ToolsOnManagedToolsSDK80A);
            Assert.Equal(ToolLocationHelper.GetDotNetFrameworkSdkRootRegistryKey(TargetDotNetFrameworkVersion.Version40, VisualStudioVersion.Version120), fullDotNetFrameworkSdkRegistryPathForV4ToolsOnManagedToolsSDK81A);
            Assert.Equal(ToolLocationHelper.GetDotNetFrameworkSdkRootRegistryKey(TargetDotNetFrameworkVersion.Version40, VisualStudioVersion.Version140), fullDotNetFrameworkSdkRegistryPathForV4ToolsOnManagedToolsSDK46);

            // v4.5
            Assert.Equal(ToolLocationHelper.GetDotNetFrameworkSdkRootRegistryKey(TargetDotNetFrameworkVersion.Version45, VisualStudioVersion.Version100), fullDotNetFrameworkSdkRegistryPathForV4ToolsOnManagedToolsSDK80A);
            Assert.Equal(ToolLocationHelper.GetDotNetFrameworkSdkRootRegistryKey(TargetDotNetFrameworkVersion.Version45, VisualStudioVersion.Version110), fullDotNetFrameworkSdkRegistryPathForV4ToolsOnManagedToolsSDK80A);
            Assert.Equal(ToolLocationHelper.GetDotNetFrameworkSdkRootRegistryKey(TargetDotNetFrameworkVersion.Version45, VisualStudioVersion.Version120), fullDotNetFrameworkSdkRegistryPathForV4ToolsOnManagedToolsSDK81A);
            Assert.Equal(ToolLocationHelper.GetDotNetFrameworkSdkRootRegistryKey(TargetDotNetFrameworkVersion.Version45, VisualStudioVersion.Version140), fullDotNetFrameworkSdkRegistryPathForV4ToolsOnManagedToolsSDK46);

            // v4.5.1
            ObjectModelHelpers.AssertThrows(typeof(ArgumentException), delegate { ToolLocationHelper.GetDotNetFrameworkSdkRootRegistryKey(TargetDotNetFrameworkVersion.Version451, VisualStudioVersion.Version100); });
            ObjectModelHelpers.AssertThrows(typeof(ArgumentException), delegate { ToolLocationHelper.GetDotNetFrameworkSdkRootRegistryKey(TargetDotNetFrameworkVersion.Version451, VisualStudioVersion.Version110); });
            Assert.Equal(ToolLocationHelper.GetDotNetFrameworkSdkRootRegistryKey(TargetDotNetFrameworkVersion.Version451, VisualStudioVersion.Version120), fullDotNetFrameworkSdkRegistryPathForV4ToolsOnManagedToolsSDK81A);
            Assert.Equal(ToolLocationHelper.GetDotNetFrameworkSdkRootRegistryKey(TargetDotNetFrameworkVersion.Version451, VisualStudioVersion.Version140), fullDotNetFrameworkSdkRegistryPathForV4ToolsOnManagedToolsSDK46);

            // v4.5.2
            ObjectModelHelpers.AssertThrows(typeof(ArgumentException), delegate { ToolLocationHelper.GetDotNetFrameworkSdkRootRegistryKey(TargetDotNetFrameworkVersion.Version452, VisualStudioVersion.Version100); });
            ObjectModelHelpers.AssertThrows(typeof(ArgumentException), delegate { ToolLocationHelper.GetDotNetFrameworkSdkRootRegistryKey(TargetDotNetFrameworkVersion.Version452, VisualStudioVersion.Version110); });
            Assert.Equal(ToolLocationHelper.GetDotNetFrameworkSdkRootRegistryKey(TargetDotNetFrameworkVersion.Version452, VisualStudioVersion.Version120), fullDotNetFrameworkSdkRegistryPathForV4ToolsOnManagedToolsSDK81A);
            Assert.Equal(ToolLocationHelper.GetDotNetFrameworkSdkRootRegistryKey(TargetDotNetFrameworkVersion.Version452, VisualStudioVersion.Version140), fullDotNetFrameworkSdkRegistryPathForV4ToolsOnManagedToolsSDK46);

            // v4.6
            ObjectModelHelpers.AssertThrows(typeof(ArgumentException), delegate { ToolLocationHelper.GetDotNetFrameworkSdkRootRegistryKey(TargetDotNetFrameworkVersion.Version46, VisualStudioVersion.Version100); });
            ObjectModelHelpers.AssertThrows(typeof(ArgumentException), delegate { ToolLocationHelper.GetDotNetFrameworkSdkRootRegistryKey(TargetDotNetFrameworkVersion.Version46, VisualStudioVersion.Version110); });
            ObjectModelHelpers.AssertThrows(typeof(ArgumentException), delegate { ToolLocationHelper.GetDotNetFrameworkSdkRootRegistryKey(TargetDotNetFrameworkVersion.Version46, VisualStudioVersion.Version120); });
            Assert.Equal(ToolLocationHelper.GetDotNetFrameworkSdkRootRegistryKey(TargetDotNetFrameworkVersion.Version46, VisualStudioVersion.Version140), fullDotNetFrameworkSdkRegistryPathForV4ToolsOnManagedToolsSDK46);


            // v4.6.1
            ObjectModelHelpers.AssertThrows(typeof(ArgumentException), delegate { ToolLocationHelper.GetDotNetFrameworkSdkRootRegistryKey(TargetDotNetFrameworkVersion.Version461, VisualStudioVersion.Version100); });
            ObjectModelHelpers.AssertThrows(typeof(ArgumentException), delegate { ToolLocationHelper.GetDotNetFrameworkSdkRootRegistryKey(TargetDotNetFrameworkVersion.Version461, VisualStudioVersion.Version110); });
            ObjectModelHelpers.AssertThrows(typeof(ArgumentException), delegate { ToolLocationHelper.GetDotNetFrameworkSdkRootRegistryKey(TargetDotNetFrameworkVersion.Version461, VisualStudioVersion.Version120); });
            Assert.Equal(ToolLocationHelper.GetDotNetFrameworkSdkRootRegistryKey(TargetDotNetFrameworkVersion.Version461, VisualStudioVersion.Version140), fullDotNetFrameworkSdkRegistryPathForV4ToolsOnManagedToolsSDK461);

            // v4.6.2
            ObjectModelHelpers.AssertThrows(typeof(ArgumentException), delegate { ToolLocationHelper.GetDotNetFrameworkSdkRootRegistryKey(TargetDotNetFrameworkVersion.Version462, VisualStudioVersion.Version100); });
            ObjectModelHelpers.AssertThrows(typeof(ArgumentException), delegate { ToolLocationHelper.GetDotNetFrameworkSdkRootRegistryKey(TargetDotNetFrameworkVersion.Version462, VisualStudioVersion.Version110); });
            ObjectModelHelpers.AssertThrows(typeof(ArgumentException), delegate { ToolLocationHelper.GetDotNetFrameworkSdkRootRegistryKey(TargetDotNetFrameworkVersion.Version462, VisualStudioVersion.Version120); });
            Assert.Equal(ToolLocationHelper.GetDotNetFrameworkSdkRootRegistryKey(TargetDotNetFrameworkVersion.Version462, VisualStudioVersion.Version150), fullDotNetFrameworkSdkRegistryPathForV4ToolsOnManagedToolsSDK462);
        }

        [Fact]
        public void TestGetDotNetFrameworkSdkInstallKeyValue()
        {
            // Test out of range .net version.
            foreach (var vsVersion in EnumVisualStudioVersions())
            {
                ObjectModelHelpers.AssertThrows(typeof(ArgumentException), delegate { ToolLocationHelper.GetDotNetFrameworkSdkInstallKeyValue((TargetDotNetFrameworkVersion)99, vsVersion); });
            }

            // Test out of range visual studio version.
            foreach (var dotNetVersion in EnumDotNetFrameworkVersions())
            {
                ObjectModelHelpers.AssertThrows(typeof(ArgumentException), delegate { ToolLocationHelper.GetDotNetFrameworkSdkInstallKeyValue(dotNetVersion, (VisualStudioVersion)99); });
            }

            string InstallationFolder = "InstallationFolder";

            foreach (var vsVersion in EnumVisualStudioVersions())
            {
                // v1.1
                Assert.Equal(ToolLocationHelper.GetDotNetFrameworkSdkInstallKeyValue(TargetDotNetFrameworkVersion.Version11, vsVersion), FrameworkLocationHelper.dotNetFrameworkSdkInstallKeyValueV11);

                // v2.0
                Assert.Equal(ToolLocationHelper.GetDotNetFrameworkSdkInstallKeyValue(TargetDotNetFrameworkVersion.Version20, vsVersion), FrameworkLocationHelper.dotNetFrameworkSdkInstallKeyValueV20);

                // v3.0
                ObjectModelHelpers.AssertThrows(typeof(ArgumentException), delegate { ToolLocationHelper.GetDotNetFrameworkSdkInstallKeyValue(TargetDotNetFrameworkVersion.Version30, vsVersion); });

                // v3.5
                Assert.Equal(ToolLocationHelper.GetDotNetFrameworkSdkInstallKeyValue(TargetDotNetFrameworkVersion.Version35, vsVersion), InstallationFolder);

                // v4.0
                Assert.Equal(ToolLocationHelper.GetDotNetFrameworkSdkInstallKeyValue(TargetDotNetFrameworkVersion.Version40, vsVersion), InstallationFolder);

                // v4.5
                Assert.Equal(ToolLocationHelper.GetDotNetFrameworkSdkInstallKeyValue(TargetDotNetFrameworkVersion.Version45, vsVersion), InstallationFolder);
            }

            // v4.5.1
            ObjectModelHelpers.AssertThrows(typeof(ArgumentException), delegate { ToolLocationHelper.GetDotNetFrameworkSdkInstallKeyValue(TargetDotNetFrameworkVersion.Version451, VisualStudioVersion.Version100); });
            ObjectModelHelpers.AssertThrows(typeof(ArgumentException), delegate { ToolLocationHelper.GetDotNetFrameworkSdkInstallKeyValue(TargetDotNetFrameworkVersion.Version451, VisualStudioVersion.Version110); });
            Assert.Equal(ToolLocationHelper.GetDotNetFrameworkSdkInstallKeyValue(TargetDotNetFrameworkVersion.Version451, VisualStudioVersion.Version120), InstallationFolder);
            Assert.Equal(ToolLocationHelper.GetDotNetFrameworkSdkInstallKeyValue(TargetDotNetFrameworkVersion.Version451, VisualStudioVersion.Version140), InstallationFolder);

            // v4.6
            ObjectModelHelpers.AssertThrows(typeof(ArgumentException), delegate { ToolLocationHelper.GetDotNetFrameworkSdkInstallKeyValue(TargetDotNetFrameworkVersion.Version46, VisualStudioVersion.Version100); });
            ObjectModelHelpers.AssertThrows(typeof(ArgumentException), delegate { ToolLocationHelper.GetDotNetFrameworkSdkInstallKeyValue(TargetDotNetFrameworkVersion.Version46, VisualStudioVersion.Version110); });
            ObjectModelHelpers.AssertThrows(typeof(ArgumentException), delegate { ToolLocationHelper.GetDotNetFrameworkSdkInstallKeyValue(TargetDotNetFrameworkVersion.Version46, VisualStudioVersion.Version120); });
            Assert.Equal(ToolLocationHelper.GetDotNetFrameworkSdkInstallKeyValue(TargetDotNetFrameworkVersion.Version46, VisualStudioVersion.Version140), InstallationFolder);
        }

#if FEATURE_REGISTRY_SDKS
        [Fact]
#else
        [Fact (Skip="Registry SDKs not supported")]
#endif
        [PlatformSpecific(Xunit.PlatformID.Windows)]
        public void GetPathToDotNetFrameworkSdk()
        {
            // Test out of range .net version.
            foreach (var vsVersion in EnumVisualStudioVersions())
            {
                ObjectModelHelpers.AssertThrows(typeof(ArgumentException), delegate { ToolLocationHelper.GetPathToDotNetFrameworkSdk((TargetDotNetFrameworkVersion)99, vsVersion); });
            }

            // Test out of range visual studio version.
            foreach (var dotNetVersion in EnumDotNetFrameworkVersions())
            {
                ObjectModelHelpers.AssertThrows(typeof(ArgumentException), delegate { ToolLocationHelper.GetPathToDotNetFrameworkSdk(dotNetVersion, (VisualStudioVersion)99); });
            }

            string pathToSdk35InstallRoot = Path.Combine(FrameworkLocationHelper.programFiles32, @"Microsoft SDKs\Windows\v7.0A\");
            string pathToSdkV4InstallRootOnVS10 = Path.Combine(FrameworkLocationHelper.programFiles32, @"Microsoft SDKs\Windows\v7.0A\");
            string pathToSdkV4InstallRootOnVS11 = Path.Combine(FrameworkLocationHelper.programFiles32, @"Microsoft SDKs\Windows\v8.0A\");

            // After uninstalling the 4.5 (Dev11) SDK, the Bootstrapper folder is left behind, so we can't 
            // just check for the root folder.
            if (!Directory.Exists(Path.Combine(pathToSdkV4InstallRootOnVS11, "bin")))
            {
                // falls back to the Dev10 location (7.0A)
                pathToSdkV4InstallRootOnVS11 = pathToSdkV4InstallRootOnVS10;
            }

            string pathToSdkV4InstallRootOnVS12 = Path.Combine(FrameworkLocationHelper.programFiles32, @"Microsoft SDKs\Windows\v8.1A\");

            if (!Directory.Exists(pathToSdkV4InstallRootOnVS12))
            {
                // falls back to the Dev11 location (8.0A)
                pathToSdkV4InstallRootOnVS12 = pathToSdkV4InstallRootOnVS11;
            }

            string pathToSdkV4InstallRootOnVS14 = Path.Combine(FrameworkLocationHelper.programFiles32, @"Microsoft SDKs\Windows\v10.0A\");

            foreach (var vsVersion in EnumVisualStudioVersions())
            {
                // v1.1
                Assert.Equal(ToolLocationHelper.GetPathToDotNetFrameworkSdk(TargetDotNetFrameworkVersion.Version11, vsVersion), FrameworkLocationHelper.PathToDotNetFrameworkSdkV11);

                // v2.0
                Assert.Equal(ToolLocationHelper.GetPathToDotNetFrameworkSdk(TargetDotNetFrameworkVersion.Version20, vsVersion), FrameworkLocationHelper.PathToDotNetFrameworkSdkV20);

                // v3.0
                ObjectModelHelpers.AssertThrows(typeof(ArgumentException), delegate { ToolLocationHelper.GetPathToDotNetFrameworkSdk(TargetDotNetFrameworkVersion.Version30, vsVersion); });

                // v3.5
                Assert.Equal(ToolLocationHelper.GetPathToDotNetFrameworkSdk(TargetDotNetFrameworkVersion.Version35, vsVersion), pathToSdk35InstallRoot);
            }

            // v4.0
            Assert.Equal(ToolLocationHelper.GetPathToDotNetFrameworkSdk(TargetDotNetFrameworkVersion.Version40, VisualStudioVersion.Version100), pathToSdkV4InstallRootOnVS10);
            Assert.Equal(ToolLocationHelper.GetPathToDotNetFrameworkSdk(TargetDotNetFrameworkVersion.Version40, VisualStudioVersion.Version110), pathToSdkV4InstallRootOnVS11);
            Assert.Equal(ToolLocationHelper.GetPathToDotNetFrameworkSdk(TargetDotNetFrameworkVersion.Version40, VisualStudioVersion.Version120), pathToSdkV4InstallRootOnVS12);
            Assert.Equal(ToolLocationHelper.GetPathToDotNetFrameworkSdk(TargetDotNetFrameworkVersion.Version40, VisualStudioVersion.Version140), pathToSdkV4InstallRootOnVS14);

            // v4.5
            Assert.Equal(ToolLocationHelper.GetPathToDotNetFrameworkSdk(TargetDotNetFrameworkVersion.Version45, VisualStudioVersion.Version100), pathToSdkV4InstallRootOnVS11);
            Assert.Equal(ToolLocationHelper.GetPathToDotNetFrameworkSdk(TargetDotNetFrameworkVersion.Version45, VisualStudioVersion.Version110), pathToSdkV4InstallRootOnVS11);
            Assert.Equal(ToolLocationHelper.GetPathToDotNetFrameworkSdk(TargetDotNetFrameworkVersion.Version45, VisualStudioVersion.Version120), pathToSdkV4InstallRootOnVS12);
            Assert.Equal(ToolLocationHelper.GetPathToDotNetFrameworkSdk(TargetDotNetFrameworkVersion.Version45, VisualStudioVersion.Version140), pathToSdkV4InstallRootOnVS14);

            // v4.5.1
            ObjectModelHelpers.AssertThrows(typeof(ArgumentException), delegate { ToolLocationHelper.GetPathToDotNetFrameworkSdk(TargetDotNetFrameworkVersion.Version451, VisualStudioVersion.Version100); });
            ObjectModelHelpers.AssertThrows(typeof(ArgumentException), delegate { ToolLocationHelper.GetPathToDotNetFrameworkSdk(TargetDotNetFrameworkVersion.Version451, VisualStudioVersion.Version110); });
            Assert.Equal(ToolLocationHelper.GetPathToDotNetFrameworkSdk(TargetDotNetFrameworkVersion.Version451, VisualStudioVersion.Version120), pathToSdkV4InstallRootOnVS12);
            Assert.Equal(ToolLocationHelper.GetPathToDotNetFrameworkSdk(TargetDotNetFrameworkVersion.Version451, VisualStudioVersion.Version140), pathToSdkV4InstallRootOnVS14);

            // v4.6
            ObjectModelHelpers.AssertThrows(typeof(ArgumentException), delegate { ToolLocationHelper.GetPathToDotNetFrameworkSdk(TargetDotNetFrameworkVersion.Version46, VisualStudioVersion.Version100); });
            ObjectModelHelpers.AssertThrows(typeof(ArgumentException), delegate { ToolLocationHelper.GetPathToDotNetFrameworkSdk(TargetDotNetFrameworkVersion.Version46, VisualStudioVersion.Version110); });
            ObjectModelHelpers.AssertThrows(typeof(ArgumentException), delegate { ToolLocationHelper.GetPathToDotNetFrameworkSdk(TargetDotNetFrameworkVersion.Version46, VisualStudioVersion.Version120); });
            Assert.Equal(ToolLocationHelper.GetPathToDotNetFrameworkSdk(TargetDotNetFrameworkVersion.Version46, VisualStudioVersion.Version140), pathToSdkV4InstallRootOnVS14);
        }

#pragma warning disable 618 //The test below tests a deprecated API. We disable the warning for obsolete methods for this particular test
#if FEATURE_WIN32_REGISTRY
        [Fact]
        [PlatformSpecific(Xunit.PlatformID.Windows)]
        public void GetPathToWindowsSdk()
        {
            // Test out of range .net version.
            foreach (var vsVersion in EnumVisualStudioVersions())
            {
                ObjectModelHelpers.AssertThrows(typeof(ArgumentException), delegate { ToolLocationHelper.GetPathToWindowsSdk((TargetDotNetFrameworkVersion)99, vsVersion); });
            }

            string pathToWindowsSdkV80 = GetRegistryValueHelper(RegistryHive.LocalMachine, RegistryView.Registry32, @"SOFTWARE\Microsoft\Microsoft SDKs\Windows\v8.0", "InstallationFolder");
            string pathToWindowsSdkV81 = GetRegistryValueHelper(RegistryHive.LocalMachine, RegistryView.Registry32, @"SOFTWARE\Microsoft\Microsoft SDKs\Windows\v8.1", "InstallationFolder");

            foreach (var vsVersion in EnumVisualStudioVersions().Concat(new[] { (VisualStudioVersion)99 }))
            {
                // v1.1, v2.0, v3.0, v3.5, v4.0
                foreach (var dotNetVersion in EnumDotNetFrameworkVersions().Where(v => v <= TargetDotNetFrameworkVersion.Version40))
                {
                    ObjectModelHelpers.AssertThrows(typeof(ArgumentException), delegate { ToolLocationHelper.GetPathToWindowsSdk(dotNetVersion, vsVersion); });
                }

                // v4.5
                Assert.Equal(ToolLocationHelper.GetPathToWindowsSdk(TargetDotNetFrameworkVersion.Version45, vsVersion), pathToWindowsSdkV80);

                // v4.5.1
                Assert.Equal(ToolLocationHelper.GetPathToWindowsSdk(TargetDotNetFrameworkVersion.Version451, vsVersion), pathToWindowsSdkV81);

                // v4.6
                Assert.Equal(ToolLocationHelper.GetPathToWindowsSdk(TargetDotNetFrameworkVersion.Version46, vsVersion), pathToWindowsSdkV81);
            }
        }
#endif

#pragma warning restore 618

        private static string s_verifyToolsetAndToolLocationHelperProjectCommonContent = @"
                                    string currentInstallFolderLocation = null;

                                    using (RegistryKey baseKey = Registry.LocalMachine.OpenSubKey(""SOFTWARE\\Microsoft\\Microsoft SDKs\\Windows""))
                                    {
                                        if (baseKey != null)
                                        {
                                            object keyValue = baseKey.GetValue(""CurrentInstallFolder"");

                                            if (keyValue != null)
                                            {
                                                currentInstallFolderLocation = keyValue.ToString();
                                            }
                                        }
                                    }

                                    string sdk35ToolsPath = Sdk35ToolsPath == null ? Sdk35ToolsPath : Path.GetFullPath(Sdk35ToolsPath);
                                    string sdk40ToolsPath = Sdk40ToolsPath == null ? Sdk40ToolsPath : Path.GetFullPath(Sdk40ToolsPath);
                                    pathTo35Sdk = pathTo35Sdk == null ? pathTo35Sdk : Path.GetFullPath(pathTo35Sdk);
                                    pathTo40Sdk = pathTo40Sdk == null ? pathTo40Sdk : Path.GetFullPath(pathTo40Sdk);
                                    string currentInstall35Location = null;
                                    string currentInstall40Location = null;

                                    if (currentInstallFolderLocation != null)
                                    {
                                        currentInstall35Location = Path.GetFullPath(Path.Combine(currentInstallFolderLocation, ""bin\\""));
                                        currentInstall40Location = Path.GetFullPath(Path.Combine(currentInstallFolderLocation, ""bin\\NetFX 4.0 Tools\\""));
                                    }

                                    Log.LogMessage(MessageImportance.High, ""SDK35ToolsPath           = {0}"", Sdk35ToolsPath);
                                    Log.LogMessage(MessageImportance.High, ""SDK40ToolsPath           = {0}"", Sdk40ToolsPath);
                                    Log.LogMessage(MessageImportance.High, ""pathTo35Sdk              = {0}"", pathTo35Sdk);
                                    Log.LogMessage(MessageImportance.High, ""pathTo40Sdk              = {0}"", pathTo40Sdk);
                                    Log.LogMessage(MessageImportance.High, ""currentInstall35Location = {0}"", currentInstall35Location);
                                    Log.LogMessage(MessageImportance.High, ""currentInstall40Location = {0}"", currentInstall40Location);

                                    if (!String.Equals(sdk35ToolsPath, pathTo35Sdk, StringComparison.OrdinalIgnoreCase) && 
                                        (currentInstall35Location != null &&  /* this will be null on win8 express since 35 tools and this registry key will not be written, for vsultimate it is written*/      
                                        !String.Equals(currentInstall35Location, pathTo35Sdk, StringComparison.OrdinalIgnoreCase))
                                       )
                                    {
                                        Log.LogError(""Sdk35ToolsPath is incorrect! Registry: {0}  ToolLocationHelper: {1}  CurrentInstallFolder: {2}"", sdk35ToolsPath, pathTo35Sdk, currentInstall35Location);
                                    }

                                    if (!String.Equals(sdk40ToolsPath, pathTo40Sdk, StringComparison.OrdinalIgnoreCase) && 
                                        (currentInstall40Location != null &&  /* this will be null on win8 express since 35 tools and this registry key will not be written, for vsultimate it is written*/      
                                        !String.Equals(currentInstall40Location, pathTo40Sdk, StringComparison.OrdinalIgnoreCase))
                                       )
                                    {
                                        Log.LogError(""Sdk40ToolsPath is incorrect! Registry: {0}  ToolLocationHelper: {1}  CurrentInstallFolder: {2}"", sdk40ToolsPath, pathTo40Sdk, currentInstall40Location);
                                    }
  ";

#if FEATURE_CODETASKFACTORY
        [Fact]
        public void VerifyToolsetAndToolLocationHelperAgree()
        {
            string projectContents = ObjectModelHelpers.CleanupFileContents(@"
                    <Project xmlns='msbuildnamespace' ToolsVersion='msbuilddefaulttoolsversion'>
                        <UsingTask TaskName='VerifySdkPaths' TaskFactory='CodeTaskFactory' AssemblyFile='$(MSBuildToolsPath)\Microsoft.Build.Tasks.Core.dll' >
                         <ParameterGroup>     
                             <Sdk35ToolsPath />
                             <Sdk40ToolsPath />
                             <WindowsSDK80Path />
                          </ParameterGroup>
                            <Task>
                                <Using Namespace='Microsoft.Win32'/>
                                <Code>
                                <![CDATA[
                                    string pathTo35Sdk = ToolLocationHelper.GetPathToDotNetFrameworkSdkFile(""gacutil.exe"", TargetDotNetFrameworkVersion.Version35);
                                    if (!String.IsNullOrEmpty(pathTo35Sdk))
                                    {
                                        pathTo35Sdk = Path.GetDirectoryName(pathTo35Sdk) + ""\\"";
                                    }

                                    string pathTo40Sdk = ToolLocationHelper.GetPathToDotNetFrameworkSdkFile(""gacutil.exe"", TargetDotNetFrameworkVersion.VersionLatest); 

                                    if (!String.IsNullOrEmpty(pathTo40Sdk))
                                    {
                                        pathTo40Sdk = Path.GetDirectoryName(pathTo40Sdk) + ""\\"";
                                    }

                                    string pathTo81WinSDK = ToolLocationHelper.GetPathToWindowsSdk(TargetDotNetFrameworkVersion.VersionLatest, VisualStudioVersion.VersionLatest);" +
                                    s_verifyToolsetAndToolLocationHelperProjectCommonContent +
                                  @"if (!String.Equals(WindowsSDK80Path, pathTo81WinSDK, StringComparison.OrdinalIgnoreCase))
                                    {
                                        Log.LogError(""WindowsSDK80Path is incorrect! Registry: {0}  ToolLocationHelper: {1}"", WindowsSDK80Path, pathTo81WinSDK);
                                    }

                                    return !Log.HasLoggedErrors;
                                ]]>
                              </Code>
                            </Task>
                        </UsingTask>
                        <Target Name='Build'>
                            <VerifySdkPaths Sdk35ToolsPath='$(Sdk35ToolsPath)' Sdk40ToolsPath='$(Sdk40ToolsPath)' WindowsSDK80Path='$(WindowsSDK80Path)' />
                        </Target>
                    </Project>");

            ILogger logger = new MockLogger(_output);
            ProjectCollection collection = new ProjectCollection();
            Project p = ObjectModelHelpers.CreateInMemoryProject(collection, projectContents, logger);

            bool success = p.Build(logger);

            Assert.True(success); // "Build Failed.  See Std Out for details."
        }

        [Fact]
        [Trait("Category", "mono-osx-failing")]
        public void VerifyToolsetAndToolLocationHelperAgreeWhenVisualStudioVersionIsEmpty()
        {
            string projectContents = @"
                    <Project xmlns='http://schemas.microsoft.com/developer/msbuild/2003' ToolsVersion='4.0'>
                        <UsingTask TaskName='VerifySdkPaths' TaskFactory='CodeTaskFactory' AssemblyName='Microsoft.Build.Tasks.v4.0, Version=4.0.0.0, Culture=neutral, PublicKeyToken=b03f5f7f11d50a3a' >
                         <ParameterGroup>     
                             <Sdk35ToolsPath />
                             <Sdk40ToolsPath />
                             <WindowsSDK80Path />
                          </ParameterGroup>
                            <Task>
                                <Using Namespace='Microsoft.Win32'/>
                                <Code>
                                <![CDATA[
                                    string pathTo35Sdk = ToolLocationHelper.GetPathToDotNetFrameworkSdk(TargetDotNetFrameworkVersion.Version35);
                                    string pathTo40Sdk = ToolLocationHelper.GetPathToDotNetFrameworkSdk(TargetDotNetFrameworkVersion.Version40);

                                    pathTo35Sdk = pathTo35Sdk == null ? pathTo35Sdk : Path.Combine(pathTo35Sdk, ""bin\\"");
                                    pathTo40Sdk = pathTo40Sdk == null ? pathTo40Sdk : Path.Combine(pathTo40Sdk, ""bin\\NetFX 4.0 Tools\\"");" +
                                    s_verifyToolsetAndToolLocationHelperProjectCommonContent +
                                  @"return !Log.HasLoggedErrors;
                                ]]>
                              </Code>
                            </Task>
                        </UsingTask>
                        <Target Name='Build'>
                            <VerifySdkPaths Sdk35ToolsPath='$(Sdk35ToolsPath)' Sdk40ToolsPath='$(Sdk40ToolsPath)' WindowsSDK80Path='$(WindowsSDK80Path)' />
                        </Target>
                    </Project>";

            ILogger logger = new MockLogger(_output);

            ProjectCollection collection = new ProjectCollection();
            Project p = ObjectModelHelpers.CreateInMemoryProject(collection, projectContents, logger, "4.0");

            bool success = p.Build(logger);

            Assert.True(success); // "Build Failed.  See Std Out for details."
        }

        [Fact]
        [Trait("Category", "mono-osx-failing")]
        public void VerifyToolsetAndToolLocationHelperAgreeWhenVisualStudioVersionIs10()
        {
            string projectContents = @"
                    <Project xmlns='http://schemas.microsoft.com/developer/msbuild/2003' ToolsVersion='4.0'>
                        <UsingTask TaskName='VerifySdkPaths' TaskFactory='CodeTaskFactory' AssemblyName='Microsoft.Build.Tasks.v4.0, Version=4.0.0.0, Culture=neutral, PublicKeyToken=b03f5f7f11d50a3a' >
                         <ParameterGroup>     
                             <Sdk35ToolsPath />
                             <Sdk40ToolsPath />
                             <WindowsSDK80Path />
                          </ParameterGroup>
                            <Task>
                                <Using Namespace='Microsoft.Win32'/>
                                <Code>
                                <![CDATA[
                                    string pathTo35Sdk = ToolLocationHelper.GetPathToDotNetFrameworkSdk(TargetDotNetFrameworkVersion.Version35, VisualStudioVersion.Version100);
                                    string pathTo40Sdk = ToolLocationHelper.GetPathToDotNetFrameworkSdk(TargetDotNetFrameworkVersion.Version40, VisualStudioVersion.Version100);

                                    pathTo35Sdk = pathTo35Sdk == null ? pathTo35Sdk : Path.Combine(pathTo35Sdk, ""bin\\"");
                                    pathTo40Sdk = pathTo40Sdk == null ? pathTo40Sdk : Path.Combine(pathTo40Sdk, ""bin\\NetFX 4.0 Tools\\"");" +
                                    s_verifyToolsetAndToolLocationHelperProjectCommonContent +
                                  @"return !Log.HasLoggedErrors;
                                ]]>
                              </Code>
                            </Task>
                        </UsingTask>
                        <Target Name='Build'>
                            <VerifySdkPaths Sdk35ToolsPath='$(Sdk35ToolsPath)' Sdk40ToolsPath='$(Sdk40ToolsPath)' WindowsSDK80Path='$(WindowsSDK80Path)' />
                        </Target>
                    </Project>";

            ILogger logger = new MockLogger(_output);
            IDictionary<string, string> globalProperties = new Dictionary<string, string>();
            globalProperties.Add("VisualStudioVersion", "10.0");

            ProjectCollection collection = new ProjectCollection(globalProperties);
            Project p = ObjectModelHelpers.CreateInMemoryProject(collection, projectContents, logger, "4.0");

            bool success = p.Build(logger);

            Assert.True(success); // "Build Failed.  See Std Out for details."
        }

        [Fact]
        [PlatformSpecific(Xunit.PlatformID.Windows)]
        public void VerifyToolsetAndToolLocationHelperAgreeWhenVisualStudioVersionIs11()
        {
            string projectContents = @"
                    <Project xmlns='http://schemas.microsoft.com/developer/msbuild/2003' ToolsVersion='4.0'>
                        <UsingTask TaskName='VerifySdkPaths' TaskFactory='CodeTaskFactory' AssemblyName='Microsoft.Build.Tasks.v4.0, Version=4.0.0.0, Culture=neutral, PublicKeyToken=b03f5f7f11d50a3a' >
                         <ParameterGroup>     
                             <Sdk35ToolsPath />
                             <Sdk40ToolsPath />
                             <WindowsSDK80Path />
                          </ParameterGroup>
                            <Task>
                                <Using Namespace='Microsoft.Win32'/>
                                <Code>
                                <![CDATA[
                                    string pathTo35Sdk = ToolLocationHelper.GetPathToDotNetFrameworkSdk(TargetDotNetFrameworkVersion.Version35, VisualStudioVersion.Version110);
                                    string pathTo40Sdk = ToolLocationHelper.GetPathToDotNetFrameworkSdk(TargetDotNetFrameworkVersion.Version40, VisualStudioVersion.Version110);
                                    string pathTo80WinSDK = ToolLocationHelper.GetPathToWindowsSdk(TargetDotNetFrameworkVersion.Version45, VisualStudioVersion.Version110);

                                    pathTo35Sdk = pathTo35Sdk == null ? pathTo35Sdk : Path.Combine(pathTo35Sdk, ""bin\\"");
                                    pathTo40Sdk = pathTo40Sdk == null ? pathTo40Sdk : Path.Combine(pathTo40Sdk, ""bin\\NetFX 4.0 Tools\\"");" +
                                    s_verifyToolsetAndToolLocationHelperProjectCommonContent +
                                   @"if (String.IsNullOrEmpty(WindowsSDK80Path))
                                    {
                                        Log.LogWarning(""WindowsSDK80Path is empty, which is technically not correct, but we're letting it slide for now because the OTG build won't have the updated registry for a while.  Make sure we don't see this warning on PURITs runs, though!"");
                                    }
                                    else if (!String.Equals(WindowsSDK80Path, pathTo80WinSDK, StringComparison.OrdinalIgnoreCase))
                                    {
                                        Log.LogError(""WindowsSDK80Path is incorrect! Registry: {0}  ToolLocationHelper: {1}"", WindowsSDK80Path, pathTo80WinSDK);
                                    }

                                    return !Log.HasLoggedErrors;
                                ]]>
                             </Code>
                            </Task>
                        </UsingTask>
                        <Target Name='Build'>
                            <VerifySdkPaths Sdk35ToolsPath='$(Sdk35ToolsPath)' Sdk40ToolsPath='$(Sdk40ToolsPath)' WindowsSDK80Path='$(WindowsSDK80Path)' />
                        </Target>
                    </Project>";

            ILogger logger = new MockLogger(_output);
            IDictionary<string, string> globalProperties = new Dictionary<string, string>();
            globalProperties.Add("VisualStudioVersion", "11.0");

            ProjectCollection collection = new ProjectCollection(globalProperties);
            Project p = ObjectModelHelpers.CreateInMemoryProject(collection, projectContents, logger, "4.0");

            bool success = p.Build(logger);

            Assert.True(success); // "Build Failed.  See Std Out for details."
        }
#endif

        #region GenerateReferenceAssemblyPath
        [Fact]
        public void GenerateReferencAssemblyPathAllElements()
        {
            string targetFrameworkRootPath = NativeMethodsShared.IsWindows
                                                 ? "c:\\Program Files\\Reference Assemblies\\Microsoft\\Framework"
                                                 : "/usr/lib";
            string targetFrameworkIdentifier = "Compact Framework";
            Version targetFrameworkVersion = new Version("1.0");
            string targetFrameworkProfile = "PocketPC";

            FrameworkNameVersioning frameworkName = new FrameworkNameVersioning(targetFrameworkIdentifier, targetFrameworkVersion, targetFrameworkProfile);

            string expectedPath = Path.Combine(targetFrameworkRootPath, targetFrameworkIdentifier);
            expectedPath = Path.Combine(expectedPath, "v" + targetFrameworkVersion.ToString());
            expectedPath = Path.Combine(expectedPath, "Profile");
            expectedPath = Path.Combine(expectedPath, targetFrameworkProfile);

            string path = FrameworkLocationHelper.GenerateReferenceAssemblyPath(targetFrameworkRootPath, frameworkName);
            Assert.True(String.Equals(expectedPath, path, StringComparison.OrdinalIgnoreCase));
        }

        [Fact]
        public void GenerateReferencAssemblyPathNoProfile()
        {
            string targetFrameworkRootPath = NativeMethodsShared.IsWindows
                                                 ? "c:\\Program Files\\Reference Assemblies\\Microsoft\\Framework"
                                                 : "/usr/lib";
            string targetFrameworkIdentifier = "Compact Framework";
            Version targetFrameworkVersion = new Version("1.0");
            FrameworkNameVersioning frameworkName = new FrameworkNameVersioning(targetFrameworkIdentifier, targetFrameworkVersion, String.Empty);
            string expectedPath = Path.Combine(targetFrameworkRootPath, targetFrameworkIdentifier);
            expectedPath = Path.Combine(expectedPath, "v" + targetFrameworkVersion.ToString());

            string path = FrameworkLocationHelper.GenerateReferenceAssemblyPath(targetFrameworkRootPath, frameworkName);
            Assert.True(String.Equals(expectedPath, path, StringComparison.OrdinalIgnoreCase));
        }

        /// <summary>
        /// Make sure if the profile has invalid chars which would be used as part of path generation that we get an InvalidOperationException
        /// which indicates there was a problem generating the reference assembly path.
        /// </summary>
        [Fact]
        public void GenerateReferencAssemblyInvalidProfile()
        {
            Assert.Throws<InvalidOperationException>(() =>
            {
                string targetFrameworkRootPath = NativeMethodsShared.IsWindows
                                                     ? "c:\\Program Files\\Reference Assemblies\\Microsoft\\Framework"
                                                     : "/usr/lib";
                string targetFrameworkIdentifier = "Compact Framework";
                Version targetFrameworkVersion = new Version("1.0");
                string targetFrameworkProfile = "PocketPC" + new String(Path.GetInvalidFileNameChars());

                FrameworkNameVersioning frameworkName = new FrameworkNameVersioning(targetFrameworkIdentifier, targetFrameworkVersion, targetFrameworkProfile);

                string path = FrameworkLocationHelper.GenerateReferenceAssemblyPath(targetFrameworkRootPath, frameworkName);
            }
           );
        }
        /// <summary>
        /// Make sure if the identifier has invalid chars which would be used as part of path generation that we get an InvalidOperationException
        /// which indicates there was a problem generating the reference assembly path.
        /// </summary>
        [Fact]
        public void GenerateReferencAssemblyInvalidIdentifier()
        {
            Assert.Throws<InvalidOperationException>(() =>
            {
                string targetFrameworkRootPath = NativeMethodsShared.IsWindows
                                                     ? "c:\\Program Files\\Reference Assemblies\\Microsoft\\Framework"
                                                     : "/usr/lib";
                string targetFrameworkIdentifier = "Compact Framework" + new String(Path.GetInvalidFileNameChars());
                Version targetFrameworkVersion = new Version("1.0");
                string targetFrameworkProfile = "PocketPC";

                FrameworkNameVersioning frameworkName = new FrameworkNameVersioning(targetFrameworkIdentifier, targetFrameworkVersion, targetFrameworkProfile);

                string path = FrameworkLocationHelper.GenerateReferenceAssemblyPath(targetFrameworkRootPath, frameworkName);
            }
           );
        }
        /// <summary>
        /// Make sure if the moniker and the root make a too long path that an InvalidOperationException is raised
        /// which indicates there was a problem generating the reference assembly path.
        /// </summary>
        [Fact]
        [Trait("Category", "mono-osx-failing")]
        public void GenerateReferencAssemblyPathTooLong()
        {
            Assert.Throws<InvalidOperationException>(() =>
            {
                string pathTooLong = new String('a', 500);

                string targetFrameworkRootPath = NativeMethodsShared.IsWindows
                                                     ? "c:\\Program Files\\Reference Assemblies\\Microsoft\\Framework"
                                                     : "/usr/lib";
                string targetFrameworkIdentifier = "Compact Framework" + pathTooLong;
                Version targetFrameworkVersion = new Version("1.0");
                string targetFrameworkProfile = "PocketPC";

                FrameworkNameVersioning frameworkName = new FrameworkNameVersioning(targetFrameworkIdentifier, targetFrameworkVersion, targetFrameworkProfile);

                string path = FrameworkLocationHelper.GenerateReferenceAssemblyPath(targetFrameworkRootPath, frameworkName);
            }
           );
        }
        #endregion

        #region ChainReferenceAssemblyPath

        /// <summary>
        /// Verify the chaining method returns a null if there is no redist list file for the framework we are trying to chaing with. This is ok because the lack of a redist list file means we
        /// do not have anything to chain with.
        /// </summary>
        [Fact]
        [Trait("Category", "mono-osx-failing")]
        public void ChainReferenceAssembliesRedistExistsNoRedistList()
        {
            string path = ToolLocationHelper.ChainReferenceAssemblyPath(@"PathDoesNotExistSoICannotChain");
            Assert.Null(path); // " Expected the path to be null when the path to the FrameworkList.xml does not exist"
        }

        /// <summary>
        /// Verify we do not hang, crash, go on forever if there is a circular reference with the include frameworks. What should happen is 
        /// we should notice that we have already chained to a given framework and not try and chain with it again.
        /// </summary>
        [Fact]
        public void ChainReferenceAssembliesRedistExistsCircularRefernce()
        {
            string redistString41 = "<FileList Redist='Random' IncludeFramework='v4.0'>" +
                                     "<File AssemblyName='System' Version='4.0.0.0' PublicKeyToken='b77a5c561934e089' Culture='neutral' ProcessorArchitecture='MSIL' FileVersion='4.0.0.0' InGAC='false' />" +
                                  "</FileList >";

            string redistString40 = "<FileList Redist='Random'>" +
                                       "<File AssemblyName='System' Version='4.0.0.0' PublicKeyToken='b77a5c561934e089' Culture='neutral' ProcessorArchitecture='MSIL' FileVersion='4.0.0.0' InGAC='false' />" +
                                    "</FileList >";

            string tempDirectory = Path.Combine(Path.GetTempPath(), "ChainReferenceAssembliesRedistExistsChain");

            string redist41Directory = Path.Combine(tempDirectory, "v4.1", "RedistList") + Path.DirectorySeparatorChar;
            string redist41 = Path.Combine(redist41Directory, "FrameworkList.xml");
            string redist40Directory = Path.Combine(tempDirectory, "v4.0", "RedistList") + Path.DirectorySeparatorChar;
            string redist40 = Path.Combine(redist40Directory, "FrameworkList.xml");
            try
            {
                Directory.CreateDirectory(redist41Directory);
                Directory.CreateDirectory(redist40Directory);
                File.WriteAllText(redist40, redistString40);
                File.WriteAllText(redist41, redistString41);

                string path = ToolLocationHelper.ChainReferenceAssemblyPath(Path.Combine(tempDirectory, "v4.1"));

                string expectedChainedPath = Path.Combine(tempDirectory, "v4.0");
                Assert.True(String.Equals(path, expectedChainedPath, StringComparison.OrdinalIgnoreCase));
            }
            finally
            {
                if (Directory.Exists(redist40Directory))
                {
                    FileUtilities.DeleteWithoutTrailingBackslash(redist40Directory, true);
                }

                if (Directory.Exists(redist41Directory))
                {
                    FileUtilities.DeleteWithoutTrailingBackslash(redist41Directory, true);
                }
            }
        }

        /// <summary>
        /// Verify the case where there is no Inclded framework attribute, there should be no errors and we should continue on as if there were no further framework chained with the current one
        /// </summary>
        [Fact]
        public void ChainReferenceAssembliesRedistExistsNoInclude()
        {
            string redistString41 = "<FileList Redist='Random'>" +
                                        "<File AssemblyName='System' Version='4.0.0.0' PublicKeyToken='b77a5c561934e089' Culture='neutral' ProcessorArchitecture='MSIL' FileVersion='4.0.0.0' InGAC='false' />" +
                                     "</FileList >";

            string tempDirectory = Path.Combine(Path.GetTempPath(), "ChainReferenceAssembliesRedistExistsNoInclude");

            string redist41Directory = Path.Combine(tempDirectory, "v4.1", "RedistList") + Path.DirectorySeparatorChar;
            string redist41 = Path.Combine(redist41Directory, "FrameworkList.xml");
            try
            {
                Directory.CreateDirectory(redist41Directory);
                File.WriteAllText(redist41, redistString41);
                string path = ToolLocationHelper.ChainReferenceAssemblyPath(Path.Combine(tempDirectory, "v4.1"));
                Assert.Equal(path, String.Empty); // "Expected the path to be empty"
            }
            finally
            {
                if (Directory.Exists(redist41Directory))
                {
                    FileUtilities.DeleteWithoutTrailingBackslash(redist41Directory, true);
                }
            }
        }

        /// <summary>
        /// Verify the case where the include framework is empty, this is ok, we should error but should just continue on as if there was no chaining of the redist list file.
        /// </summary>
        [Fact]
        public void ChainReferenceAssembliesRedistExistsEmptyInclude()
        {
            string redistString41 = "<FileList Redist='Random' IncludeFramework=''>" +
                                        "<File AssemblyName='System' Version='4.0.0.0' PublicKeyToken='b77a5c561934e089' Culture='neutral' ProcessorArchitecture='MSIL' FileVersion='4.0.0.0' InGAC='false' />" +
                                     "</FileList >";

            string tempDirectory = Path.Combine(Path.GetTempPath(), "ChainReferenceAssembliesRedistExistsNoInclude");

            string redist41Directory = Path.Combine(tempDirectory, "v4.1", "RedistList") + Path.DirectorySeparatorChar;
            string redist41 = Path.Combine(redist41Directory, "FrameworkList.xml");
            try
            {
                Directory.CreateDirectory(redist41Directory);
                File.WriteAllText(redist41, redistString41);
                string path = ToolLocationHelper.ChainReferenceAssemblyPath(Path.Combine(tempDirectory, "v4.1"));
                Assert.Equal(path, String.Empty); // "Expected the path to be empty"
            }
            finally
            {
                if (Directory.Exists(redist41Directory))
                {
                    FileUtilities.DeleteWithoutTrailingBackslash(redist41Directory, true);
                }
            }
        }

        /// <summary>
        /// Verify the case where the redist is a valid xml file but does not have the FileListElement, this is to make sure we do not crash or get an exception if the FileList element cannot be found
        /// </summary>
        [Fact]
        public void ChainReferenceAssembliesRedistExistsNoFileList()
        {
            string redistString41 = "<FileListNOT Redist='Random'>" +
                                        "<File AssemblyName='System' Version='4.0.0.0' PublicKeyToken='b77a5c561934e089' Culture='neutral' ProcessorArchitecture='MSIL' FileVersion='4.0.0.0' InGAC='false' />" +
                                     "</FileListNOT >";

            string tempDirectory = Path.Combine(Path.GetTempPath(), "ChainReferenceAssembliesRedistExistsNoFileList");

            string redist41Directory = Path.Combine(tempDirectory, "v4.1", "RedistList") + Path.DirectorySeparatorChar;
            string redist41 = Path.Combine(redist41Directory, "FrameworkList.xml");
            try
            {
                Directory.CreateDirectory(redist41Directory);
                File.WriteAllText(redist41, redistString41);
                string path = ToolLocationHelper.ChainReferenceAssemblyPath(Path.Combine(tempDirectory, "v4.1"));
                Assert.Equal(path, String.Empty); // "Expected the path to be empty"
            }
            finally
            {
                if (Directory.Exists(redist41Directory))
                {
                    FileUtilities.DeleteWithoutTrailingBackslash(redist41Directory, true);
                }
            }
        }

        /// <summary>
        /// Make sure we get the correct exception when there is no xml in the redist list file
        /// </summary>
        [Fact]
        public void ChainReferenceAssembliesRedistExistsBadFile()
        {
            Assert.Throws<InvalidOperationException>(() =>
            {
                string redistString40 = "GARBAGE";
                string tempDirectory = Path.Combine(Path.GetTempPath(), "ChainReferenceAssembliesRedistExistsBadFile");

                string redist40Directory = Path.Combine(tempDirectory, "v4.0", "RedistList") + Path.DirectorySeparatorChar;
                string redist40 = Path.Combine(redist40Directory, "FrameworkList.xml");
                try
                {
                    Directory.CreateDirectory(redist40Directory);
                    File.WriteAllText(redist40, redistString40);

                    string path = ToolLocationHelper.ChainReferenceAssemblyPath(Path.Combine(tempDirectory, "v4.0"));
                    Assert.Null(path); // "Expected the path to be null"
                }
                finally
                {
                    if (Directory.Exists(redist40Directory))
                    {
                        FileUtilities.DeleteWithoutTrailingBackslash(redist40Directory, true);
                    }
                }
            }
           );
        }
        /// <summary>
        /// Make sure we get the correct exception when the xml file points to an included framwork which does not exist.
        /// </summary>
        [Fact]
        public void ChainReferenceAssembliesRedistPointsToInvalidInclude()
        {
            string redistString41 = "<FileList Redist='Random' IncludeFramework='IDontExist'>" +
                                              "<File AssemblyName='System' Version='4.0.0.0' PublicKeyToken='b77a5c561934e089' Culture='neutral' ProcessorArchitecture='MSIL' FileVersion='4.0.0.0' InGAC='false' />" +
                                           "</FileList>";

            string tempDirectory = Path.Combine(Path.GetTempPath(), "ChainReferenceAssembliesRedistPointsToInvalidInclude");

            string redist41Directory = Path.Combine(tempDirectory, "v4.1", "RedistList") + Path.DirectorySeparatorChar;
            string redist41 = Path.Combine(redist41Directory, "FrameworkList.xml");
            string tempDirectoryPath = Path.Combine(tempDirectory, "v4.1");
            try
            {
                Directory.CreateDirectory(redist41Directory);
                File.WriteAllText(redist41, redistString41);

                string path = ToolLocationHelper.ChainReferenceAssemblyPath(tempDirectoryPath);
                Assert.Null(path);
            }
            finally
            {
                if (Directory.Exists(redist41Directory))
                {
                    FileUtilities.DeleteWithoutTrailingBackslash(redist41Directory, true);
                }
            }
        }

        /// <summary>
        /// Make sure we get the correct exception when the xml file points to an included framwork which has invalid path chars.
        /// </summary>
        [Fact]
        public void ChainReferenceAssembliesRedistInvalidPathChars()
        {
            Assert.Throws<InvalidOperationException>(() =>
            {
                char[] invalidFileNameChars = Path.GetInvalidFileNameChars();

                string redistString41 = "<FileList Redist='Random' IncludeFramework='" + new string(invalidFileNameChars) + "'>" +
                                                  "<File AssemblyName='System' Version='4.0.0.0' PublicKeyToken='b77a5c561934e089' Culture='neutral' ProcessorArchitecture='MSIL' FileVersion='4.0.0.0' InGAC='false' />" +
                                               "</FileList>";

                string tempDirectory = Path.Combine(Path.GetTempPath(), "ChainReferenceAssembliesRedistInvalidPathChars");

                string redist41Directory = Path.Combine(tempDirectory, "v4.1", "RedistList") + Path.DirectorySeparatorChar;
                string redist41 = Path.Combine(redist41Directory, "FrameworkList.xml");
                string tempDirectoryPath = Path.Combine(tempDirectory, "v4.1");
                try
                {
                    Directory.CreateDirectory(redist41Directory);
                    File.WriteAllText(redist41, redistString41);

                    string path = ToolLocationHelper.ChainReferenceAssemblyPath(tempDirectoryPath);
                }
                finally
                {
                    if (Directory.Exists(redist41Directory))
                    {
                        FileUtilities.DeleteWithoutTrailingBackslash(redist41Directory, true);
                    }
                }
            }
           );
        }
        /// <summary>
        /// Make sure we get the correct exception when the xml file points to an included framwork which has invalid path chars.
        /// </summary>
        [Fact]
        [Trait("Category", "mono-osx-failing")]
        public void ChainReferenceAssembliesRedistPathTooLong()
        {
            Assert.Throws<InvalidOperationException>(() =>
            {
                string tooLong = new String('a', 500);
                string redistString41 = "<FileList Redist='Random' IncludeFramework='" + tooLong + "'>" +
                                                  "<File AssemblyName='System' Version='4.0.0.0' PublicKeyToken='b77a5c561934e089' Culture='neutral' ProcessorArchitecture='MSIL' FileVersion='4.0.0.0' InGAC='false' />" +
                                               "</FileList>";

                string tempDirectory = Path.Combine(Path.GetTempPath(), "ChainReferenceAssembliesRedistPathTooLong");

                string redist41Directory = Path.Combine(tempDirectory, "v4.1", "RedistList") + Path.DirectorySeparatorChar;
                string redist41 = Path.Combine(redist41Directory, "FrameworkList.xml");
                string tempDirectoryPath = Path.Combine(tempDirectory, "v4.1");
                try
                {
                    Directory.CreateDirectory(redist41Directory);
                    File.WriteAllText(redist41, redistString41);

                    string path = ToolLocationHelper.ChainReferenceAssemblyPath(tempDirectoryPath);
                }
                finally
                {
                    if (Directory.Exists(redist41Directory))
                    {
                        FileUtilities.DeleteWithoutTrailingBackslash(redist41Directory, true);
                    }
                }
            }
           );
        }
        #endregion

        #region GetReferenceAssemblyPathWithRootPath

        /// <summary>
        /// Verify the case where we are chaining redist lists and they are properly formatted
        /// </summary>
        [Fact]
        public void GetPathToReferenceAssembliesWithRootGoodWithChain()
        {
            string redistString41 = "<FileList Redist='Random' IncludeFramework='v4.0'>" +
                                     "<File AssemblyName='System' Version='4.0.0.0' PublicKeyToken='b77a5c561934e089' Culture='neutral' ProcessorArchitecture='MSIL' FileVersion='4.0.0.0' InGAC='false' />" +
                                  "</FileList >";

            string redistString40 = "<FileList Redist='Random' IncludeFramework='v3.9'>" +
                                       "<File AssemblyName='System' Version='4.0.0.0' PublicKeyToken='b77a5c561934e089' Culture='neutral' ProcessorArchitecture='MSIL' FileVersion='4.0.0.0' InGAC='false' />" +
                                    "</FileList >";

            string redistString39 = "<FileList Redist='Random'>" +
                                         "<File AssemblyName='System' Version='4.0.0.0' PublicKeyToken='b77a5c561934e089' Culture='neutral' ProcessorArchitecture='MSIL' FileVersion='4.0.0.0' InGAC='false' />" +
                                      "</FileList >";

            string tempDirectory = Path.Combine(Path.GetTempPath(), "GetPathToReferenceAssembliesWithRootGoodWithChain");

            string framework41Directory = Path.Combine(tempDirectory, "MyFramework", "v4.1") + Path.DirectorySeparatorChar;
            string framework41redistDirectory = Path.Combine(framework41Directory, "RedistList");
            string framework41RedistList = Path.Combine(framework41redistDirectory, "FrameworkList.xml");

            string framework40Directory = Path.Combine(tempDirectory, "MyFramework", "v4.0") + Path.DirectorySeparatorChar;
            string framework40redistDirectory = Path.Combine(framework40Directory, "RedistList");
            string framework40RedistList = Path.Combine(framework40redistDirectory, "FrameworkList.xml");

            string framework39Directory = Path.Combine(tempDirectory, "MyFramework", "v3.9") + Path.DirectorySeparatorChar;
            string framework39redistDirectory = Path.Combine(framework39Directory, "RedistList");
            string framework39RedistList = Path.Combine(framework39redistDirectory, "FrameworkList.xml");


            try
            {
                Directory.CreateDirectory(framework41redistDirectory);
                Directory.CreateDirectory(framework40redistDirectory);
                Directory.CreateDirectory(framework39redistDirectory);

                File.WriteAllText(framework39RedistList, redistString39);
                File.WriteAllText(framework40RedistList, redistString40);
                File.WriteAllText(framework41RedistList, redistString41);


                FrameworkNameVersioning frameworkName = new FrameworkNameVersioning("MyFramework", new Version("4.1"));
                IList<string> directories = ToolLocationHelper.GetPathToReferenceAssemblies(tempDirectory, frameworkName);

                Assert.Equal(3, directories.Count); // "Expected the method to return three paths."
                Assert.True(String.Equals(directories[0], framework41Directory, StringComparison.OrdinalIgnoreCase), "Expected first entry to be first in chain but it was" + directories[0]);
                Assert.True(String.Equals(directories[1], framework40Directory, StringComparison.OrdinalIgnoreCase), "Expected first entry to be second in chain but it was" + directories[1]);
                Assert.True(String.Equals(directories[2], framework39Directory, StringComparison.OrdinalIgnoreCase), "Expected first entry to be third in chain but it was" + directories[2]);
            }
            finally
            {
                if (Directory.Exists(framework41Directory))
                {
                    FileUtilities.DeleteWithoutTrailingBackslash(framework41Directory, true);
                }

                if (Directory.Exists(framework40Directory))
                {
                    FileUtilities.DeleteWithoutTrailingBackslash(framework40Directory, true);
                }

                if (Directory.Exists(framework39Directory))
                {
                    FileUtilities.DeleteWithoutTrailingBackslash(framework39Directory, true);
                }
            }
        }

        /// <summary>
        /// Verify the correct display name returned
        /// </summary>
        [Fact]
        public void DisplayNameGeneration()
        {
            string redistString40 = "<FileList Redist='Random' Name='MyFramework 4.0' >" +
                                       "<File AssemblyName='System' Version='4.0.0.0' PublicKeyToken='b77a5c561934e089' Culture='neutral' ProcessorArchitecture='MSIL' FileVersion='4.0.0.0' InGAC='false' />" +
                                    "</FileList >";

            string redistString39 = "<FileList Redist='Random'>" +
                                         "<File AssemblyName='System' Version='4.0.0.0' PublicKeyToken='b77a5c561934e089' Culture='neutral' ProcessorArchitecture='MSIL' FileVersion='4.0.0.0' InGAC='false' />" +
                                      "</FileList >";

            string tempDirectory = Path.Combine(Path.GetTempPath(), "DisplayNameGeneration");

            string framework40Directory = Path.Combine(tempDirectory, "MyFramework", "v4.0")
                                          + Path.DirectorySeparatorChar;
            string framework40redistDirectory = Path.Combine(framework40Directory, "RedistList");
            string framework40RedistList = Path.Combine(framework40redistDirectory, "FrameworkList.xml");

            string framework39Directory =
                Path.Combine(new[] { tempDirectory, "MyFramework", "v3.9", "Profile", "Client" });
            string framework39redistDirectory = Path.Combine(framework39Directory, "RedistList");
            string framework39RedistList = Path.Combine(framework39redistDirectory, "FrameworkList.xml");

            try
            {
                Directory.CreateDirectory(framework40redistDirectory);
                Directory.CreateDirectory(framework39redistDirectory);

                File.WriteAllText(framework39RedistList, redistString39);
                File.WriteAllText(framework40RedistList, redistString40);

                FrameworkNameVersioning frameworkName = new FrameworkNameVersioning("MyFramework", new Version("4.0"));
                string displayName40 = ToolLocationHelper.GetDisplayNameForTargetFrameworkDirectory(framework40Directory, frameworkName);

                frameworkName = new FrameworkNameVersioning("MyFramework", new Version("3.9"), "Client");
                string displayName39 = ToolLocationHelper.GetDisplayNameForTargetFrameworkDirectory(framework39Directory, frameworkName);
                Assert.True(displayName40.Equals("MyFramework 4.0", StringComparison.OrdinalIgnoreCase));
                Assert.True(displayName39.Equals("MyFramework v3.9 Client", StringComparison.OrdinalIgnoreCase));
            }
            finally
            {
                if (Directory.Exists(framework40Directory))
                {
                    FileUtilities.DeleteWithoutTrailingBackslash(framework40Directory, true);
                }

                if (Directory.Exists(framework39Directory))
                {
                    FileUtilities.DeleteWithoutTrailingBackslash(framework39Directory, true);
                }
            }
        }


        /// <summary>
        /// Make sure we do not crach if there is a circular reference in the redist lists, we should only have a path in our reference assembly list once.
        /// 
        /// </summary>
        [Fact]
        public void GetPathToReferenceAssembliesWithRootCircularReference()
        {
            string redistString41 = "<FileList Redist='Random' IncludeFramework='v4.0'>" +
                                     "<File AssemblyName='System' Version='4.0.0.0' PublicKeyToken='b77a5c561934e089' Culture='neutral' ProcessorArchitecture='MSIL' FileVersion='4.0.0.0' InGAC='false' />" +
                                  "</FileList >";

            string redistString40 = "<FileList Redist='Random' IncludeFramework='v4.1'>" +
                                       "<File AssemblyName='System' Version='4.0.0.0' PublicKeyToken='b77a5c561934e089' Culture='neutral' ProcessorArchitecture='MSIL' FileVersion='4.0.0.0' InGAC='false' />" +
                                    "</FileList >";

            string tempDirectory = Path.Combine(Path.GetTempPath(), "GetPathToReferenceAssembliesWithRootGoodWithChain");

            string framework41Directory = Path.Combine(tempDirectory, "MyFramework", "v4.1")
                                          + Path.DirectorySeparatorChar;
            string framework41redistDirectory = Path.Combine(framework41Directory, "RedistList");
            string framework41RedistList = Path.Combine(framework41redistDirectory, "FrameworkList.xml");

            string framework40Directory = Path.Combine(tempDirectory, "MyFramework", "v4.0")
                                          + Path.DirectorySeparatorChar;
            string framework40redistDirectory = Path.Combine(framework40Directory, "RedistList");
            string framework40RedistList = Path.Combine(framework40redistDirectory, "FrameworkList.xml");

            try
            {
                Directory.CreateDirectory(framework41redistDirectory);
                Directory.CreateDirectory(framework40redistDirectory);

                File.WriteAllText(framework40RedistList, redistString40);
                File.WriteAllText(framework41RedistList, redistString41);


                FrameworkNameVersioning frameworkName = new FrameworkNameVersioning("MyFramework", new Version("4.1"));
                IList<string> directories = ToolLocationHelper.GetPathToReferenceAssemblies(tempDirectory, frameworkName);

                Assert.Equal(2, directories.Count); // "Expected the method to return two paths."
                Assert.True(String.Equals(directories[0], framework41Directory, StringComparison.OrdinalIgnoreCase), "Expected first entry to be first in chain but it was" + directories[0]);
                Assert.True(String.Equals(directories[1], framework40Directory, StringComparison.OrdinalIgnoreCase), "Expected first entry to be second in chain but it was" + directories[1]);
            }
            finally
            {
                if (Directory.Exists(framework41Directory))
                {
                    FileUtilities.DeleteWithoutTrailingBackslash(framework41Directory, true);
                }

                if (Directory.Exists(framework40Directory))
                {
                    FileUtilities.DeleteWithoutTrailingBackslash(framework40Directory, true);
                }
            }
        }

        /// <summary>
        /// Test the case where the root path is a string but the framework name is null. 
        /// We should expect the correct argument null exception
        /// </summary>
        [Fact]
        public void GetPathToReferenceAssembliesNullFrameworkName()
        {
            Assert.Throws<ArgumentNullException>(() =>
            {
                ToolLocationHelper.GetPathToReferenceAssemblies("Not Null String", (FrameworkNameVersioning)null);
            }
           );
        }
        /// <summary>
        /// Make sure we get the correct exception when both parameters are null
        /// </summary>
        [Fact]
        public void GetPathToReferenceAssembliesNullArgumentNameandFrameworkName()
        {
            Assert.Throws<ArgumentNullException>(() =>
            {
                ToolLocationHelper.GetPathToReferenceAssemblies(null, (FrameworkNameVersioning)null);
            }
           );
        }
        /// <summary>
        /// Make sure we get the correct exception when the root is null but the frameworkname is not null
        /// </summary>
        [Fact]
        public void GetPathToReferenceAssembliesNullArgumentGoodFrameworkNameNullRoot()
        {
            Assert.Throws<ArgumentNullException>(() =>
            {
                FrameworkNameVersioning frameworkName = new FrameworkNameVersioning("Ident", new Version("2.0"));
                ToolLocationHelper.GetPathToReferenceAssemblies(null, frameworkName);
            }
           );
        }
        /// <summary>
        /// Make sure we get the correct exception when the root is null but the frameworkname is not null
        /// With no framework name we cannot generate the path
        /// </summary>
        [Fact]
        public void GetPathToReferenceAssembliesNullArgumentGoodFrameworkNameEmptyRoot()
        {
            Assert.Throws<ArgumentException>(() =>
            {
                FrameworkNameVersioning frameworkName = new FrameworkNameVersioning("Ident", new Version("2.0"));
                ToolLocationHelper.GetPathToReferenceAssemblies(String.Empty, frameworkName);
            }
           );
        }
        /// <summary>
        /// Make sure we get the correct exception when the root is null but the frameworkname is not empty to make sure we cover the different input cases
        /// With no root we cannot properly generate the path.
        /// </summary>
        [Fact]
        public void GetPathToReferenceAssembliesNullArgumentGoodFrameworkNameEmptyRoot2()
        {
            Assert.Throws<ArgumentException>(() =>
            {
                FrameworkNameVersioning frameworkName = new FrameworkNameVersioning("Ident", new Version("2.0"));
                ToolLocationHelper.GetPathToReferenceAssemblies(String.Empty, frameworkName);
            }
           );
        }
        #endregion

        #region GetReferenceAssemblyPathWithDefaultRoot

        /// <summary>
        /// Test the case where the method which only takes in a FrameworkName will throw an exception when 
        /// the input is null since a null framework name is not useful
        /// </summary>
        [Fact]
        public void GetPathToReferenceAssembliesDefaultLocationNullFrameworkName()
        {
            Assert.Throws<ArgumentNullException>(() =>
            {
                ToolLocationHelper.GetPathToReferenceAssemblies((FrameworkNameVersioning)null);
            }
           );
        }
        /// <summary>
        /// Verify the method correctly returns the 4.5 reference assembly location information if .net 4.5 and 
        /// its corresponding reference assemblies are installed.
        /// If they are not installed, the test should be ignored.
        /// </summary>
        [Fact]
        [Trait("Category", "mono-osx-failing")]
        public void GetPathToReferenceAssembliesDefaultLocation45()
        {
            FrameworkNameVersioning frameworkName = null;
            IList<string> directories = null;
            if (ToolLocationHelper.GetPathToDotNetFrameworkReferenceAssemblies(TargetDotNetFrameworkVersion.Version45) != null)
            {
                frameworkName = new FrameworkNameVersioning(".NETFramework", new Version("4.5"));
                directories = ToolLocationHelper.GetPathToReferenceAssemblies(frameworkName);
                Assert.Equal(1, directories.Count); // "Expected the method to return one path."

                string referenceAssemblyPath = ToolLocationHelper.GetPathToDotNetFrameworkReferenceAssemblies(TargetDotNetFrameworkVersion.Version45);
                Assert.True(String.Equals(directories[0], referenceAssemblyPath, StringComparison.OrdinalIgnoreCase), "Expected referenceassembly directory to be " + referenceAssemblyPath + " but it was " + directories[0]);
            }
            // else
            // "Ignored because v4.5 did not seem to be installed"
        }

        /// <summary>
        /// Test the case where the framework requested does not exist. Since we do an existence check before returning the path this non existent path should return an empty list
        /// </summary>
        [Fact]
        public void GetPathToReferenceAssembliesDefaultLocation99()
        {
#if FEATURE_SPECIAL_FOLDERS
            string targetFrameworkRootPath = Path.Combine(System.Environment.GetFolderPath(Environment.SpecialFolder.ProgramFiles), "Reference Assemblies\\Microsoft\\Framework");
#else
            string targetFrameworkRootPath = Path.Combine(FileUtilities.GetFolderPath(FileUtilities.SpecialFolder.ProgramFiles), "Reference Assemblies\\Microsoft\\Framework");
#endif
            string targetFrameworkIdentifier = ".Net Framework";
            Version targetFrameworkVersion = new Version("99.99");

            FrameworkNameVersioning frameworkName = new FrameworkNameVersioning(targetFrameworkIdentifier, targetFrameworkVersion, String.Empty);

            IList<string> directories = ToolLocationHelper.GetPathToReferenceAssemblies(frameworkName);
            Assert.Equal(0, directories.Count); // "Expected the method to return no paths."
        }

#if FEATURE_SPECIAL_FOLDERS
        /// <summary>
        /// Make sure we choose the correct path for program files based on the environment variables
        /// </summary>
        [Fact]
#else
        [Fact(Skip = "Special folders not supported")]
#endif
        [PlatformSpecific(Xunit.PlatformID.Windows)]
        public void TestGenerateProgramFiles32()
        {
            string programFilesX86Original = Environment.GetEnvironmentVariable("ProgramFiles(x86)");
            string programFiles = Environment.GetEnvironmentVariable("ProgramFiles");
            try
            {
                Environment.SetEnvironmentVariable("ProgramFiles(x86)", null);
                string result = FrameworkLocationHelper.GenerateProgramFiles32();
                Assert.Equal(programFiles, result, true); // "Expected to use program files but used program files x86"

                Environment.SetEnvironmentVariable("ProgramFiles(x86)", String.Empty);

                result = FrameworkLocationHelper.GenerateProgramFiles32();
                Assert.Equal(programFiles, result, true); // "Expected to use program files but used program files x86"
            }
            finally
            {
                Environment.SetEnvironmentVariable("ProgramFiles(x86)", programFilesX86Original);
            }
        }

        /// <summary>
        /// Verify we get the correct reference assembly path out of the framework location helper
        /// </summary>
        [Fact]
        [PlatformSpecific(Xunit.PlatformID.Windows)] // "No ProgramFiles known location outside Windows"
        public void TestGeneratedReferenceAssemblyPath()
        {
            string programFiles32 = FrameworkLocationHelper.GenerateProgramFiles32();
            string referenceAssemblyRoot = FrameworkLocationHelper.GenerateProgramFilesReferenceAssemblyRoot();
            string pathToCombineWith = "Reference Assemblies\\Microsoft\\Framework";
            string combinedPath = Path.Combine(programFiles32, pathToCombineWith);
            string fullPath = Path.GetFullPath(combinedPath);

            Assert.True(referenceAssemblyRoot.Equals(fullPath, StringComparison.OrdinalIgnoreCase), String.Format("Expected the path to be '{0}' but it was '{1}'", fullPath, referenceAssemblyRoot));
        }

        #endregion

        #region HandleLegacyFrameworks

        /// <summary>
        /// Verify when 20 is simulated to be installed that the method returns the 2.0 directory
        /// </summary>
        [Fact]
        public void LegacyFramework20Good()
        {
            FrameworkNameVersioning frameworkName = new FrameworkNameVersioning("Anything", new Version("2.0"));
            LegacyFrameworkTestHelper legacyHelper = new LegacyFrameworkTestHelper();
            legacyHelper.DotNet20Installed = true;

            IList<string> list = ToolLocationHelper.HandleLegacyDotNetFrameworkReferenceAssemblyPaths(legacyHelper.GetDotNetVersionToPathDelegate, legacyHelper.GetDotNetReferenceAssemblyDelegate, frameworkName);
            Assert.Equal(1, list.Count);
            Assert.Equal(LegacyFrameworkTestHelper.DotNet20FrameworkPath, list[0]);
        }

        /// <summary>
        /// Verify when 20 is simulated to not be installed that the method returns an empty list
        /// </summary>
        [Fact]
        public void LegacyFramework20NotInstalled()
        {
            FrameworkNameVersioning frameworkName = new FrameworkNameVersioning("Anything", new Version("2.0"));
            LegacyFrameworkTestHelper legacyHelper = new LegacyFrameworkTestHelper();

            IList<string> list = ToolLocationHelper.HandleLegacyDotNetFrameworkReferenceAssemblyPaths(legacyHelper.GetDotNetVersionToPathDelegate, legacyHelper.GetDotNetReferenceAssemblyDelegate, frameworkName);
            Assert.Equal(0, list.Count);
        }

        /// <summary>
        /// Verify when 30 is simulated to be installed that the method returns the 3.0 directory
        /// </summary>
        [Fact]
        public void LegacyFramework30Good()
        {
            FrameworkNameVersioning frameworkName = new FrameworkNameVersioning("Anything", new Version("3.0"));
            LegacyFrameworkTestHelper legacyHelper = new LegacyFrameworkTestHelper();
            legacyHelper.DotNetReferenceAssemblies30Installed = true;
            legacyHelper.DotNet30Installed = true;
            legacyHelper.DotNet20Installed = true;

            IList<string> list = ToolLocationHelper.HandleLegacyDotNetFrameworkReferenceAssemblyPaths(legacyHelper.GetDotNetVersionToPathDelegate, legacyHelper.GetDotNetReferenceAssemblyDelegate, frameworkName);
            Assert.Equal(3, list.Count);
            Assert.Equal(LegacyFrameworkTestHelper.DotNet30ReferenceAssemblyPath, list[0]);
            Assert.Equal(LegacyFrameworkTestHelper.DotNet30FrameworkPath, list[1]);
            Assert.Equal(LegacyFrameworkTestHelper.DotNet20FrameworkPath, list[2]);
        }

        /// <summary>
        /// Verify when 30 is simulated to not be installed that the method returns an empty list
        /// </summary>
        [Fact]
        public void LegacyFramework30NotInstalled()
        {
            FrameworkNameVersioning frameworkName = new FrameworkNameVersioning("Anything", new Version("3.0"));
            LegacyFrameworkTestHelper legacyHelper = new LegacyFrameworkTestHelper();
            legacyHelper.DotNetReferenceAssemblies30Installed = true;

            IList<string> list = ToolLocationHelper.HandleLegacyDotNetFrameworkReferenceAssemblyPaths(legacyHelper.GetDotNetVersionToPathDelegate, legacyHelper.GetDotNetReferenceAssemblyDelegate, frameworkName);
            Assert.Equal(0, list.Count);
        }

        /// <summary>
        /// Verify when the 30 reference assemblies are simulated to not be installed that the method returns an empty list
        /// </summary>
        [Fact]
        public void LegacyFramework30ReferenceAssembliesNotInstalled()
        {
            FrameworkNameVersioning frameworkName = new FrameworkNameVersioning("Anything", new Version("3.0"));
            LegacyFrameworkTestHelper legacyHelper = new LegacyFrameworkTestHelper();
            legacyHelper.DotNet30Installed = true;

            IList<string> list = ToolLocationHelper.HandleLegacyDotNetFrameworkReferenceAssemblyPaths(legacyHelper.GetDotNetVersionToPathDelegate, legacyHelper.GetDotNetReferenceAssemblyDelegate, frameworkName);
            Assert.Equal(0, list.Count);
        }

        /// <summary>
        /// Verify when 30 is installed but 2.0 is not installed that we only get one of the paths back.
        /// </summary>
        [Fact]
        public void LegacyFramework30WithNo20Installed()
        {
            FrameworkNameVersioning frameworkName = new FrameworkNameVersioning("Anything", new Version("3.0"));
            LegacyFrameworkTestHelper legacyHelper = new LegacyFrameworkTestHelper();
            legacyHelper.DotNet30Installed = true;
            legacyHelper.DotNetReferenceAssemblies30Installed = true;
            // Note no 2.0 installed

            IList<string> list = ToolLocationHelper.HandleLegacyDotNetFrameworkReferenceAssemblyPaths(legacyHelper.GetDotNetVersionToPathDelegate, legacyHelper.GetDotNetReferenceAssemblyDelegate, frameworkName);
            Assert.Equal(2, list.Count);
            Assert.True(list[0].Equals(LegacyFrameworkTestHelper.DotNet30ReferenceAssemblyPath, StringComparison.OrdinalIgnoreCase));
            Assert.True(list[1].Equals(LegacyFrameworkTestHelper.DotNet30FrameworkPath, StringComparison.OrdinalIgnoreCase));
        }


        /// <summary>
        /// Verify when 35 is simulated to be installed that the method returns the 3.5 directory
        /// </summary>
        [Fact]
        public void LegacyFramework35Good()
        {
            FrameworkNameVersioning frameworkName = new FrameworkNameVersioning("Anything", new Version("3.5"));
            LegacyFrameworkTestHelper legacyHelper = new LegacyFrameworkTestHelper();
            legacyHelper.DotNetReferenceAssemblies35Installed = true;
            legacyHelper.DotNetReferenceAssemblies30Installed = true;
            legacyHelper.DotNet30Installed = true;
            legacyHelper.DotNet35Installed = true;
            legacyHelper.DotNet20Installed = true;

            IList<string> list = ToolLocationHelper.HandleLegacyDotNetFrameworkReferenceAssemblyPaths(legacyHelper.GetDotNetVersionToPathDelegate, legacyHelper.GetDotNetReferenceAssemblyDelegate, frameworkName);
            Assert.Equal(5, list.Count);
            Assert.Equal(LegacyFrameworkTestHelper.DotNet35ReferenceAssemblyPath, list[0]);
            Assert.Equal(LegacyFrameworkTestHelper.DotNet35FrameworkPath, list[1]);
            Assert.Equal(LegacyFrameworkTestHelper.DotNet30ReferenceAssemblyPath, list[2]);
            Assert.Equal(LegacyFrameworkTestHelper.DotNet30FrameworkPath, list[3]);
            Assert.Equal(LegacyFrameworkTestHelper.DotNet20FrameworkPath, list[4]);
        }

        /// <summary>
        /// Verify when 35 is simulated to not be installed that the method returns an empty list
        /// </summary>
        [Fact]
        public void LegacyFramework35NotInstalled()
        {
            FrameworkNameVersioning frameworkName = new FrameworkNameVersioning("Anything", new Version("3.5"));
            LegacyFrameworkTestHelper legacyHelper = new LegacyFrameworkTestHelper();
            legacyHelper.DotNetReferenceAssemblies35Installed = true;

            IList<string> list = ToolLocationHelper.HandleLegacyDotNetFrameworkReferenceAssemblyPaths(legacyHelper.GetDotNetVersionToPathDelegate, legacyHelper.GetDotNetReferenceAssemblyDelegate, frameworkName);
            Assert.Equal(0, list.Count);
        }


        /// <summary>
        /// Verify when 35 reference asssemblie are simulated to not be installed that the method returns an empty list
        /// </summary>
        [Fact]
        public void LegacyFramework35ReferenceAssembliesNotInstalled()
        {
            FrameworkNameVersioning frameworkName = new FrameworkNameVersioning("Anything", new Version("3.5"));
            LegacyFrameworkTestHelper legacyHelper = new LegacyFrameworkTestHelper();
            legacyHelper.DotNet35Installed = true;

            IList<string> list = ToolLocationHelper.HandleLegacyDotNetFrameworkReferenceAssemblyPaths(legacyHelper.GetDotNetVersionToPathDelegate, legacyHelper.GetDotNetReferenceAssemblyDelegate, frameworkName);
            Assert.Equal(0, list.Count);
        }

        /// <summary>
        /// Make sure when we are targeting .net framework 3.5 and are on a 64 bit machine we get the correct framework path.
        ///  
        /// We are on a 64 bit machine
        /// Targeting .net framework 3.5
        /// 
        /// 1) Target platform is x86. We expect to get the 32 bit framework directory
        /// 2) Target platform is x64, we expect to get the 64 bit framework directory
        /// 3) Target platform is Itanium, we expect to get the 64 bit framework directory
        /// 3) Target platform is some other value (AnyCpu, or anything else)  expect the framework directory for the "current" bitness of the process we are running under.
        /// 
        /// </summary>
        [Fact]
        public void GetPathToStandardLibraries64Bit35()
        {
            string frameworkDirectory2032bit = FrameworkLocationHelper.GetPathToDotNetFrameworkV20(SharedDotNetFrameworkArchitecture.Bitness32);
            string frameworkDirectory2064bit = FrameworkLocationHelper.GetPathToDotNetFrameworkV20(SharedDotNetFrameworkArchitecture.Bitness64);
            string frameworkDirectory20Current = FrameworkLocationHelper.GetPathToDotNetFrameworkV20(SharedDotNetFrameworkArchitecture.Current);

            if (!EnvironmentUtilities.Is64BitOperatingSystem)
            {
                // "Not 64 bit OS "
                return;
            }

            if (String.IsNullOrEmpty(frameworkDirectory2032bit) || String.IsNullOrEmpty(frameworkDirectory2064bit) || String.IsNullOrEmpty(frameworkDirectory20Current))
            {
                // ".Net 2.0 not installed: checked current {0} :: 64 bit :: {1} :: 32 bit {2}", frameworkDirectory20Current, frameworkDirectory2064bit, frameworkDirectory2032bit
                return;
            }

            string pathToFramework = ToolLocationHelper.GetPathToStandardLibraries(".NetFramework", "v3.5", String.Empty, "x86");
            Assert.True(frameworkDirectory2032bit.Equals(pathToFramework, StringComparison.OrdinalIgnoreCase), String.Format("Expected {0} but got {1}", frameworkDirectory2032bit, pathToFramework));

            pathToFramework = ToolLocationHelper.GetPathToStandardLibraries(".NetFramework", "v3.5", String.Empty, "x64");
            Assert.True(frameworkDirectory2064bit.Equals(pathToFramework, StringComparison.OrdinalIgnoreCase), String.Format("Expected {0} but got {1}", frameworkDirectory2064bit, pathToFramework));

            pathToFramework = ToolLocationHelper.GetPathToStandardLibraries(".NetFramework", "v3.5", String.Empty, "itanium");
            Assert.True(frameworkDirectory2064bit.Equals(pathToFramework, StringComparison.OrdinalIgnoreCase), String.Format("Expected {0} but got {1}", frameworkDirectory2064bit, pathToFramework));

            if (!EnvironmentUtilities.Is64BitProcess)
            {
                pathToFramework = ToolLocationHelper.GetPathToStandardLibraries(".NetFramework", "v3.5", String.Empty, "RandomPlatform");
                Assert.True(frameworkDirectory2032bit.Equals(pathToFramework, StringComparison.OrdinalIgnoreCase), String.Format("Expected {0} but got {1}", frameworkDirectory2032bit, pathToFramework));
            }
            else
            {
                pathToFramework = ToolLocationHelper.GetPathToStandardLibraries(".NetFramework", "v3.5", String.Empty, "RandomPlatform");
                Assert.True(frameworkDirectory2064bit.Equals(pathToFramework, StringComparison.OrdinalIgnoreCase), String.Format("Expected {0} but got {1}", frameworkDirectory2064bit, pathToFramework));
            }
        }

        /// <summary>
        /// Make sure when we are targeting .net framework 3.5 and are on a 64 bit machine we get the correct framework path.
        ///  
        /// We are on a 64 bit machine
        /// Targeting .net framework 4.0
        /// 
        /// We expect to always get the same path which is returned by GetPathToReferenceAssemblies.
        /// </summary>
        [Fact]
        [Trait("Category", "mono-osx-failing")]
        public void GetPathToStandardLibraries64Bit40()
        {
            IList<string> referencePaths = ToolLocationHelper.GetPathToReferenceAssemblies(new FrameworkNameVersioning(".NETFramework", new Version("4.0")));

            if (!EnvironmentUtilities.Is64BitOperatingSystem)
            {
                // "Not 64 bit OS "
                return;
            }

            if (referencePaths.Count == 0)
            {
                // ".Net 4.0 not installed"
                return;
            }

            string pathToFramework = ToolLocationHelper.GetPathToStandardLibraries(".NetFramework", "v4.0", String.Empty, "x86");
            string dotNet40Path = FileUtilities.EnsureNoTrailingSlash(referencePaths[0]);
            Assert.True(dotNet40Path.Equals(pathToFramework, StringComparison.OrdinalIgnoreCase), String.Format("Expected {0} but got {1}", dotNet40Path, pathToFramework));

            pathToFramework = ToolLocationHelper.GetPathToStandardLibraries(".NetFramework", "v4.0", String.Empty, "x64");
            Assert.True(dotNet40Path.Equals(pathToFramework, StringComparison.OrdinalIgnoreCase), String.Format("Expected {0} but got {1}", dotNet40Path, pathToFramework));

            pathToFramework = ToolLocationHelper.GetPathToStandardLibraries(".NetFramework", "v4.0", String.Empty, "itanium");
            Assert.True(dotNet40Path.Equals(pathToFramework, StringComparison.OrdinalIgnoreCase), String.Format("Expected {0} but got {1}", dotNet40Path, pathToFramework));

            pathToFramework = ToolLocationHelper.GetPathToStandardLibraries(".NetFramework", "v4.0", String.Empty, "RandomPlatform");
            Assert.True(dotNet40Path.Equals(pathToFramework, StringComparison.OrdinalIgnoreCase), String.Format("Expected {0} but got {1}", dotNet40Path, pathToFramework));
        }

        /// <summary>
        /// Make sure when we are targeting .net framework 3.5 and are on a 32 bit machine we get the correct framework path.
        ///  
        /// We are on a 32 bit machine
        /// Targeting .net framework 3.5
        /// 
        /// 1) Target platform is x86. We expect to get the 32 bit framework directory
        /// 2) Target platform is x64, we expect to get the 32 bit framework directory
        /// 3) Target platform is Itanium, we expect to get the 32 bit framework directory
        /// 3) Target platform is some other value (AnyCpu, or anything else)  expect the framework directory for the "current" bitness of the process we are running under. In the 
        ///    case of the unit test this should be the 32 bit framework directory.
        /// 
        /// </summary>
        [Fact]
        public void GetPathToStandardLibraries32Bit35()
        {
            string frameworkDirectory2032bit = FrameworkLocationHelper.GetPathToDotNetFrameworkV20(SharedDotNetFrameworkArchitecture.Bitness32);
            string frameworkDirectory20Current = FrameworkLocationHelper.GetPathToDotNetFrameworkV20(SharedDotNetFrameworkArchitecture.Current);

            if (EnvironmentUtilities.Is64BitOperatingSystem)
            {
                // "Is a 64 bit OS "
                return;
            }

            if (String.IsNullOrEmpty(frameworkDirectory2032bit) || String.IsNullOrEmpty(frameworkDirectory20Current))
            {
                // ".Net 2.0 not installed: checked current {0} :: 32 bit {2}", frameworkDirectory20Current, frameworkDirectory2032bit
                return;
            }

            string pathToFramework = ToolLocationHelper.GetPathToStandardLibraries(".NetFramework", "v3.5", String.Empty, "x86");
            Assert.True(frameworkDirectory2032bit.Equals(pathToFramework, StringComparison.OrdinalIgnoreCase), String.Format("Expected {0} but got {1}", frameworkDirectory2032bit, pathToFramework));

            pathToFramework = ToolLocationHelper.GetPathToStandardLibraries(".NetFramework", "v3.5", String.Empty, "x64");
            Assert.True(frameworkDirectory2032bit.Equals(pathToFramework, StringComparison.OrdinalIgnoreCase), String.Format("Expected {0} but got {1}", frameworkDirectory2032bit, pathToFramework));

            pathToFramework = ToolLocationHelper.GetPathToStandardLibraries(".NetFramework", "v3.5", String.Empty, "itanium");
            Assert.True(frameworkDirectory2032bit.Equals(pathToFramework, StringComparison.OrdinalIgnoreCase), String.Format("Expected {0} but got {1}", frameworkDirectory2032bit, pathToFramework));

            pathToFramework = ToolLocationHelper.GetPathToStandardLibraries(".NetFramework", "v3.5", String.Empty, "RandomPlatform");
            Assert.True(frameworkDirectory2032bit.Equals(pathToFramework, StringComparison.OrdinalIgnoreCase), String.Format("Expected {0} but got {1}", frameworkDirectory2032bit, pathToFramework));
        }

        /// <summary>
        /// Make sure when we are targeting .net framework 4.0 and are on a 32 bit machine we get the correct framework path.
        ///  
        /// We are on a 32 bit machine
        /// Targeting .net framework 4.0
        /// 
        /// We expect to always get the same path which is returned by GetPathToReferenceAssemblies.
        /// </summary>
        [Fact]
        public void GetPathToStandardLibraries32Bit40()
        {
            IList<string> referencePaths = ToolLocationHelper.GetPathToReferenceAssemblies(new FrameworkNameVersioning(".NETFramework", new Version("4.0")));

            if (EnvironmentUtilities.Is64BitOperatingSystem)
            {
                // "Is 64 bit OS "
                return;
            }

            if (referencePaths.Count == 0)
            {
                // ".Net 4.0 not installed"
                return;
            }

            string pathToFramework = ToolLocationHelper.GetPathToStandardLibraries(".NetFramework", "v4.0", String.Empty, "x86");
            string dotNet40Path = FileUtilities.EnsureNoTrailingSlash(referencePaths[0]);
            Assert.True(dotNet40Path.Equals(pathToFramework, StringComparison.OrdinalIgnoreCase), String.Format("Expected {0} but got {1}", dotNet40Path, pathToFramework));

            pathToFramework = ToolLocationHelper.GetPathToStandardLibraries(".NetFramework", "v4.0", String.Empty, "x64");
            Assert.True(dotNet40Path.Equals(pathToFramework, StringComparison.OrdinalIgnoreCase), String.Format("Expected {0} but got {1}", dotNet40Path, pathToFramework));

            pathToFramework = ToolLocationHelper.GetPathToStandardLibraries(".NetFramework", "v4.0", String.Empty, "itanium");
            Assert.True(dotNet40Path.Equals(pathToFramework, StringComparison.OrdinalIgnoreCase), String.Format("Expected {0} but got {1}", dotNet40Path, pathToFramework));

            pathToFramework = ToolLocationHelper.GetPathToStandardLibraries(".NetFramework", "v4.0", String.Empty, "RandomPlatform");
            Assert.True(dotNet40Path.Equals(pathToFramework, StringComparison.OrdinalIgnoreCase), String.Format("Expected {0} but got {1}", dotNet40Path, pathToFramework));
        }

        /// <summary>
        /// Verify when 35 is installed but 2.0 is not installed we to find 3.5 and 3.0 but no 2.0 because it does not exist.
        /// </summary>
        [Fact]
        public void LegacyFramework35WithNo20Installed()
        {
            FrameworkNameVersioning frameworkName = new FrameworkNameVersioning("Anything", new Version("3.5"));
            LegacyFrameworkTestHelper legacyHelper = new LegacyFrameworkTestHelper();
            legacyHelper.DotNetReferenceAssemblies35Installed = true;
            legacyHelper.DotNetReferenceAssemblies30Installed = true;
            legacyHelper.DotNet35Installed = true;
            legacyHelper.DotNet30Installed = true;
            // Note no 2.0 installed

            IList<string> list = ToolLocationHelper.HandleLegacyDotNetFrameworkReferenceAssemblyPaths(legacyHelper.GetDotNetVersionToPathDelegate, legacyHelper.GetDotNetReferenceAssemblyDelegate, frameworkName);
            Assert.Equal(4, list.Count);
            Assert.True(list[0].Equals(LegacyFrameworkTestHelper.DotNet35ReferenceAssemblyPath, StringComparison.OrdinalIgnoreCase));
            Assert.True(list[1].Equals(LegacyFrameworkTestHelper.DotNet35FrameworkPath, StringComparison.OrdinalIgnoreCase));
            Assert.True(list[2].Equals(LegacyFrameworkTestHelper.DotNet30ReferenceAssemblyPath, StringComparison.OrdinalIgnoreCase));
            Assert.True(list[3].Equals(LegacyFrameworkTestHelper.DotNet30FrameworkPath, StringComparison.OrdinalIgnoreCase));
        }

        /// <summary>
        /// Verify when 35 is installed but 3.0 is not installed we expect not to find 3.0 or 2.0.
        /// </summary>
        [Fact]
        public void LegacyFramework35WithNo30Installed()
        {
            FrameworkNameVersioning frameworkName = new FrameworkNameVersioning("Anything", new Version("3.5"));
            LegacyFrameworkTestHelper legacyHelper = new LegacyFrameworkTestHelper();
            legacyHelper.DotNetReferenceAssemblies35Installed = true;
            legacyHelper.DotNet35Installed = true;
            legacyHelper.DotNet20Installed = true;
            // Note no 3.0

            IList<string> list = ToolLocationHelper.HandleLegacyDotNetFrameworkReferenceAssemblyPaths(legacyHelper.GetDotNetVersionToPathDelegate, legacyHelper.GetDotNetReferenceAssemblyDelegate, frameworkName);
            Assert.Equal(2, list.Count);
            Assert.True(list[0].Equals(LegacyFrameworkTestHelper.DotNet35ReferenceAssemblyPath, StringComparison.OrdinalIgnoreCase));
            Assert.True(list[1].Equals(LegacyFrameworkTestHelper.DotNet35FrameworkPath, StringComparison.OrdinalIgnoreCase));
        }

        /// <summary>
        /// Verify when 40 is simulated to not be installed that the method returns an empty list
        /// </summary>
        [Fact]
        public void LegacyFramework40NotInstalled()
        {
            FrameworkNameVersioning frameworkName = new FrameworkNameVersioning("Anything", new Version("4.0"));
            LegacyFrameworkTestHelper legacyHelper = new LegacyFrameworkTestHelper();

            IList<string> list = ToolLocationHelper.HandleLegacyDotNetFrameworkReferenceAssemblyPaths(legacyHelper.GetDotNetVersionToPathDelegate, legacyHelper.GetDotNetReferenceAssemblyDelegate, frameworkName);
            Assert.Equal(0, list.Count);
        }

        /// <summary>
        /// Verify when 40 reference assemblies are installed but the dot net framework is not, in this case we return empty indicating .net 4.0 is not properly installed
        /// </summary>
        [Fact]
        public void LegacyFramework40DotNetFrameworkDirectoryNotInstalled()
        {
            FrameworkNameVersioning frameworkName = new FrameworkNameVersioning("Anything", new Version("4.0"));
            LegacyFrameworkTestHelper legacyHelper = new LegacyFrameworkTestHelper();
            legacyHelper.DotNetReferenceAssemblies40Installed = true;

            IList<string> list = ToolLocationHelper.HandleLegacyDotNetFrameworkReferenceAssemblyPaths(legacyHelper.GetDotNetVersionToPathDelegate, legacyHelper.GetDotNetReferenceAssemblyDelegate, frameworkName);
            Assert.Equal(0, list.Count);
        }

        /// <summary>
        /// Verify when 40 reference assemblies are installed but the dot net framework is not we only get one of the paths back, this is because right now the assemblies are not in the right location
        /// </summary>
        [Fact]
        public void LegacyFramework40DotNetReferenceAssemblyDirectoryNotInstalled()
        {
            FrameworkNameVersioning frameworkName = new FrameworkNameVersioning("Anything", new Version("4.0"));
            LegacyFrameworkTestHelper legacyHelper = new LegacyFrameworkTestHelper();
            legacyHelper.DotNet40Installed = true;

            IList<string> list = ToolLocationHelper.HandleLegacyDotNetFrameworkReferenceAssemblyPaths(legacyHelper.GetDotNetVersionToPathDelegate, legacyHelper.GetDotNetReferenceAssemblyDelegate, frameworkName);
            Assert.Equal(0, list.Count);
        }
        #endregion

#if FEATURE_WIN32_REGISTRY
        /// <summary>
        /// Verify we can an argument exception if we try and pass a empty registry root
        /// </summary>
        [Fact]
        public void GetAssemblyFoldersExInfoTestEmptyRegistryRoot()
        {
            Assert.Throws<ArgumentException>(() =>
            {
                ToolLocationHelper.GetAssemblyFoldersExInfo("", "v3.0", "AssemblyFoldersEx", null, null, System.Reflection.ProcessorArchitecture.MSIL);
            }
           );
        }
        /// <summary>
        /// Verify we can an argumentNull exception if we try and pass a null registry root
        /// </summary>
        [Fact]
        public void GetAssemblyFoldersExInfoListTestNullRegistryRoot()
        {
            Assert.Throws<ArgumentNullException>(() =>
            {
                ToolLocationHelper.GetAssemblyFoldersExInfo(null, "v3.0", "AssemblyFoldersEx", null, null, System.Reflection.ProcessorArchitecture.MSIL);
            }
           );
        }
        /// <summary>
        /// Verify we can an argument exception if we try and pass a empty registry suffix
        /// </summary>
        [Fact]
        public void GetAssemblyFoldersExInfoTestEmptyRegistrySuffix()
        {
            Assert.Throws<ArgumentException>(() =>
            {
                ToolLocationHelper.GetAssemblyFoldersExInfo(@"SOFTWARE\Microsoft\.UnitTest", "v3.0", "", null, null, System.Reflection.ProcessorArchitecture.MSIL);
            }
           );
        }
        /// <summary>
        /// Verify we can an argumentNull exception if we try and pass a null registry suffix
        /// </summary>
        [Fact]
        public void GetAssemblyFoldersExInfoTestNullRegistrySuffix()
        {
            Assert.Throws<ArgumentNullException>(() =>
            {
                ToolLocationHelper.GetAssemblyFoldersExInfo(@"SOFTWARE\Microsoft\.UnitTest", "v3.0", null, null, null, System.Reflection.ProcessorArchitecture.MSIL);
            }
           );
        }
        /// <summary>
        /// Verify we can an argument exception if we try and pass a empty registry suffix
        /// </summary>
        [Fact]
        public void GetAssemblyFoldersExInfoTestEmptyTargetRuntime()
        {
            Assert.Throws<ArgumentException>(() =>
            {
                ToolLocationHelper.GetAssemblyFoldersExInfo(@"SOFTWARE\Microsoft\.UnitTest", "", "AssemblyFoldersEx", null, null, System.Reflection.ProcessorArchitecture.MSIL);
            }
           );
        }
        /// <summary>
        /// Verify we can an argumentNull exception if we try and pass a null target runtime version
        /// </summary>
        [Fact]
        public void GetAssemblyFoldersExInfoTestNullTargetRuntimeVersion()
        {
            Assert.Throws<ArgumentNullException>(() =>
            {
                ToolLocationHelper.GetAssemblyFoldersExInfo(@"SOFTWARE\Microsoft\.UnitTest", null, "AssemblyFoldersEx", null, null, System.Reflection.ProcessorArchitecture.MSIL);
            }
           );
        }
        /// <summary>
        /// Verify we can get a list of directories out of the public API.
        /// </summary>
        [Fact]
        [PlatformSpecific(Xunit.PlatformID.Windows)]
        public void GetAssemblyFoldersExInfoTest()
        {
            SetupAssemblyFoldersExTestConditionRegistryKey();
            IList<AssemblyFoldersExInfo> directories = null;
            try
            {
                directories = ToolLocationHelper.GetAssemblyFoldersExInfo(@"SOFTWARE\Microsoft\.UnitTest", "v3.0", "AssemblyFoldersEx", null, null, System.Reflection.ProcessorArchitecture.MSIL);
            }
            finally
            {
                RemoveAssemblyFoldersExTestConditionRegistryKey();
            }
            Assert.NotNull(directories);
            Assert.Equal(2, directories.Count);
            Assert.True(@"C:\V1Control2".Equals(directories[0].DirectoryPath, StringComparison.OrdinalIgnoreCase));
            Assert.True(@"C:\V1Control".Equals(directories[1].DirectoryPath, StringComparison.OrdinalIgnoreCase));
        }

        private void SetupAssemblyFoldersExTestConditionRegistryKey()
        {
            RegistryKey baseKey = Registry.CurrentUser;
            baseKey.DeleteSubKeyTree(@"SOFTWARE\Microsoft\.UnitTest", false);
            RegistryKey folderKey = baseKey.CreateSubKey(@"SOFTWARE\Microsoft\.UnitTest\v2.0.3600\AssemblyFoldersEx\Component1");
            folderKey.SetValue("", @"C:\V1Control");

            RegistryKey servicePackKey = baseKey.CreateSubKey(@"SOFTWARE\Microsoft\.UnitTest\v2.0.3600\AssemblyFoldersEx\Component2");
            servicePackKey.SetValue("", @"C:\V1Control2");
        }

        private void RemoveAssemblyFoldersExTestConditionRegistryKey()
        {
            RegistryKey baseKey = Registry.CurrentUser;
            try
            {
                baseKey.DeleteSubKeyTree(@"SOFTWARE\Microsoft\.UnitTest\v2.0.3600\AssemblyFoldersEx\Component1");
                baseKey.DeleteSubKeyTree(@"SOFTWARE\Microsoft\.UnitTest\v2.0.3600\AssemblyFoldersEx\Component2");
            }
            catch (Exception)
            {
            }
        }
#endif

        [Fact]
        public void GetPathToStandardLibrariesWithCustomTargetFrameworkRoot()
        {
            string frameworkName = "Foo Framework";
            string frameworkVersion = "v0.1";
            string rootDir = Path.Combine(Path.GetTempPath(), "framework-root");

            try {
                string asmPath = CreateNewFrameworkAndGetAssembliesPath(frameworkName, frameworkVersion, rootDir);

                string stdLibPath = ToolLocationHelper.GetPathToStandardLibraries(frameworkName, frameworkVersion, String.Empty, null, rootDir);
                Assert.Equal(asmPath, stdLibPath);
            } finally {
                FileUtilities.DeleteDirectoryNoThrow(rootDir, recursive:true);
            }
        }

        [Fact]
        public void GetPathToStandardLibrariesWithNullTargetFrameworkRootPath()
        {
            string frameworkName = ".NETFramework";
            string frameworkVersion = "v4.5";

            string v45Path = ToolLocationHelper.GetPathToStandardLibraries(frameworkName, frameworkVersion, String.Empty);
            // This look up should fall back the default path with the .NET frameworks
            string v45PathWithNullRoot = ToolLocationHelper.GetPathToStandardLibraries(frameworkName, frameworkVersion, String.Empty, null);

            Assert.Equal(v45Path, v45PathWithNullRoot);
        }

        [Fact]
        public void GetPathToReferenceAssembliesWithCustomTargetFrameworkRoot()
        {
            string frameworkName = "Foo Framework";
            string frameworkVersion = "v0.1";
            string rootDir = Path.Combine(Path.GetTempPath(), "framework-root");

            try {
                string asmPath = CreateNewFrameworkAndGetAssembliesPath(frameworkName, frameworkVersion, rootDir);

                var stdLibPaths = ToolLocationHelper.GetPathToReferenceAssemblies(frameworkName, frameworkVersion, String.Empty, rootDir);
                if (NativeMethodsShared.IsMono)
                {
                    Assert.Equal(2, stdLibPaths.Count);
                    Assert.Equal(Path.Combine(rootDir, frameworkName, frameworkVersion) + Path.DirectorySeparatorChar.ToString(), stdLibPaths[0]);
                    Assert.Equal(asmPath + Path.DirectorySeparatorChar.ToString(), stdLibPaths[1]);
                }
                else
                {
                    Assert.Equal(1, stdLibPaths.Count);
                    Assert.Equal(Path.Combine(rootDir, frameworkName, frameworkVersion) + Path.DirectorySeparatorChar.ToString(), stdLibPaths[0]);
                }

            } finally {
                FileUtilities.DeleteDirectoryNoThrow(rootDir, recursive:true);
            }
        }

        [Fact]
        public void GetPathToReferenceAssembliesWithNullTargetFrameworkRootPath()
        {
            string frameworkName = ".NETFramework";
            string frameworkVersion = "v4.5";

            var v45Paths = ToolLocationHelper.GetPathToReferenceAssemblies(frameworkName, frameworkVersion, String.Empty);

            // This look up should fall back the default path with the .NET frameworks
            var v45PathsWithNullRoot = ToolLocationHelper.GetPathToReferenceAssemblies(frameworkName, frameworkVersion, String.Empty, null);

            Assert.Equal(v45Paths, v45PathsWithNullRoot);
        }

        string CreateNewFrameworkAndGetAssembliesPath(string frameworkName, string frameworkVersion, string rootDir)
        {
            string frameworkListXml = null;
            if (NativeMethodsShared.IsMono)
            {
                // Mono uses an extra attribute to point to the location of the corresponding
                // assemblies
                frameworkListXml = @"<?xml version=""1.0"" encoding=""utf-8""?>
                    <FileList  Name=""{0}"" TargetFrameworkDirectory=""..\assemblies"" />";
            }
            else
            {
                frameworkListXml = @"<?xml version=""1.0"" encoding=""utf-8""?>
                    <FileList  Name=""{0}""/>";
            }

            string redistPath = Path.Combine(rootDir, frameworkName, frameworkVersion, "RedistList");
            string asmPath = Path.Combine(rootDir, frameworkName, frameworkVersion, NativeMethodsShared.IsMono ? "assemblies" : String.Empty);

            Directory.CreateDirectory(redistPath);
            Directory.CreateDirectory(asmPath);

            File.WriteAllText(Path.Combine(redistPath, "FrameworkList.xml"), String.Format(frameworkListXml, frameworkName));
            File.WriteAllText(Path.Combine(asmPath, "mscorlib.dll"), String.Empty);

            return asmPath;
        }

        /*
        * Method:   GetDirectories
        *
        * Delegate method simulates a file system for testing location methods.
        */
        private static string[] GetDirectories(string path, string pattern)
        {
            if (path == "{runtime-base}" && pattern == "v1.2*")
            {
                return new string[] { @"{runtime-base}\v1.2.30617", @"{runtime-base}\v1.2.x86dbg", @"{runtime-base}\v1.2.x86fre" };
            }
            return new string[0];
        }

        /*
        * Method:   GetDirectories35
        *
        * Delegate method simulates a file system for testing location methods.
        */
        private static string[] GetDirectories35(string path, string pattern)
        {
            return new string[] { @"{runtime-base}\v3.5.12333", @"{runtime-base}\v3.5", @"{runtime-base}\v3.5.23455" };
        }

        /// <summary>
        /// Delegate method simulates a file system for testing location methods. 
        /// </summary>
        /// <param name="path"></param>
        /// <returns></returns>
        private static bool DirectoryExists(string path)
        {
            return path.Contains("{runtime-base}") || Directory.Exists(path);
        }

#if FEATURE_WIN32_REGISTRY
        private static string GetRegistryValueHelper(RegistryHive hive, RegistryView view, string subKeyPath, string name)
        {
            using (var key = RegistryHelper.OpenBaseKey(hive, view))
            using (var subKey = key.OpenSubKey(subKeyPath))
            {
                if (subKey != null)
                {
                    return (string)subKey.GetValue(name);
                }
            }

            return null;
        }
#endif
        private static IEnumerable<VisualStudioVersion> EnumVisualStudioVersions()
        {
            for (VisualStudioVersion vsVersion = VisualStudioVersion.Version100; vsVersion <= VisualStudioVersion.VersionLatest; ++vsVersion)
            {
                yield return vsVersion;
            }
        }

        private static IEnumerable<TargetDotNetFrameworkVersion> EnumDotNetFrameworkVersions()
        {
            for (TargetDotNetFrameworkVersion dotNetVersion = TargetDotNetFrameworkVersion.Version11; dotNetVersion <= TargetDotNetFrameworkVersion.VersionLatest; ++dotNetVersion)
            {
                yield return dotNetVersion;
            }
        }

        /// <summary>
        /// This class will provide delegates and properties to allow differen combinations of ToolLocationHelper GetDotNetFrameworkPaths and GetReferenceAssemblyPaths to be simulated.
        /// </summary>
        internal class LegacyFrameworkTestHelper
        {
            /// <summary>
            /// Paths which simulate the fact that the frameworks are installed including their reference assemblies
            /// </summary>
            internal const string DotNet40ReferenceAssemblyPath = "C:\\Program Files\\Reference Assemblies\\Framework\\V4.0";
            internal const string DotNet35ReferenceAssemblyPath = "C:\\Program Files\\Reference Assemblies\\Framework\\V3.5";
            internal const string DotNet30ReferenceAssemblyPath = "C:\\Program Files\\Reference Assemblies\\Framework\\V3.0";
            internal const string DotNet20FrameworkPath = "C:\\Microsoft\\.Net Framework\\V2.0.57027";
            internal const string DotNet30FrameworkPath = "C:\\Microsoft\\.Net Framework\\V3.0";
            internal const string DotNet35FrameworkPath = "C:\\Microsoft\\.Net Framework\\V3.5";
            internal const string DotNet40FrameworkPath = "C:\\Microsoft\\.Net Framework\\V4.0";

            /// <summary>
            /// Should the delegate respond with a path or null when asked for Version20 on the delegate which gets the DotNetFrameworkPath
            /// </summary>
            internal bool DotNet20Installed
            {
                get;
                set;
            }

            /// <summary>
            /// Should the delegate respond with a path or null when asked for Version30 on the delegate which gets the DotNetFrameworkPath
            /// </summary>
            internal bool DotNet30Installed
            {
                get;
                set;
            }

            /// <summary>
            /// Should the delegate respond with a path or null when asked for Version35 on the delegate which gets the DotNetFrameworkPath
            /// </summary>
            internal bool DotNet35Installed
            {
                get;
                set;
            }

            /// <summary>
            /// Should the delegate respond with a path or null when asked for Version40 on the delegate which gets the DotNetFrameworkPath
            /// </summary>
            internal bool DotNet40Installed
            {
                get;
                set;
            }

            /// <summary>
            /// Should the delegate respond with a path or null when asked for Version40 on the delegate which gets the DotNetReferenceAssembliesPath is called
            /// </summary>
            internal bool DotNetReferenceAssemblies40Installed
            {
                get;
                set;
            }

            /// <summary>
            /// Should the delegate respond with a path or null when asked for Version35 on the delegate which gets the DotNetReferenceAssembliesPath is called
            /// </summary>
            internal bool DotNetReferenceAssemblies35Installed
            {
                get;
                set;
            }

            /// <summary>
            /// Should the delegate respond with a path or null when asked for Version30 on the delegate which gets the DotNetReferenceAssembliesPath is called
            /// </summary>
            internal bool DotNetReferenceAssemblies30Installed
            {
                get;
                set;
            }

            /// <summary>
            /// Return a delegate which will return a path or null depending on whether or not frameworks and their reference assembly paths are being simulated as being installed
            /// </summary>
            internal ToolLocationHelper.VersionToPath GetDotNetVersionToPathDelegate
            {
                get
                {
                    return new ToolLocationHelper.VersionToPath(GetDotNetFramework);
                }
            }

            /// <summary>
            /// Return a delegate which will return a path or null depending on whether or not frameworks and their reference assembly paths are being simulated as being installed
            /// </summary>
            internal ToolLocationHelper.VersionToPath GetDotNetReferenceAssemblyDelegate
            {
                get
                {
                    return new ToolLocationHelper.VersionToPath(GetDotNetFrameworkReferenceAssemblies);
                }
            }

            /// <summary>
            /// Return a path to the .net framework reference assemblies if the boolean property said we should return one. 
            /// Return null if we should not fake the fact that the framework reference assemblies are installed
            /// </summary>
            internal string GetDotNetFrameworkReferenceAssemblies(TargetDotNetFrameworkVersion version)
            {
                if (version == TargetDotNetFrameworkVersion.Version40)
                {
                    if (DotNetReferenceAssemblies40Installed)
                    {
                        return DotNet40ReferenceAssemblyPath;
                    }
                    else
                    {
                        return null;
                    }
                }

                if (version == TargetDotNetFrameworkVersion.Version35)
                {
                    if (DotNetReferenceAssemblies35Installed)
                    {
                        return DotNet35ReferenceAssemblyPath;
                    }
                    else
                    {
                        return null;
                    }
                }

                if (version == TargetDotNetFrameworkVersion.Version30)
                {
                    if (DotNetReferenceAssemblies30Installed)
                    {
                        return DotNet30ReferenceAssemblyPath;
                    }
                    else
                    {
                        return null;
                    }
                }

                return null;
            }

            /// <summary>
            /// Return a path to the .net framework if the boolean property said we should return one. 
            /// Return null if we should not fake the fact that the framework is installed
            /// </summary>
            internal string GetDotNetFramework(TargetDotNetFrameworkVersion version)
            {
                if (version == TargetDotNetFrameworkVersion.Version20)
                {
                    if (DotNet20Installed)
                    {
                        return DotNet20FrameworkPath;
                    }
                    else
                    {
                        return null;
                    }
                }

                if (version == TargetDotNetFrameworkVersion.Version30)
                {
                    if (DotNet30Installed)
                    {
                        return DotNet30FrameworkPath;
                    }
                    else
                    {
                        return null;
                    }
                }

                if (version == TargetDotNetFrameworkVersion.Version35)
                {
                    if (DotNet35Installed)
                    {
                        return DotNet35FrameworkPath;
                    }
                    else
                    {
                        return null;
                    }
                }

                if (version == TargetDotNetFrameworkVersion.Version40)
                {
                    if (DotNet40Installed)
                    {
                        return DotNet40FrameworkPath;
                    }
                    else
                    {
                        return null;
                    }
                }

                return null;
            }
        }
    }

    /// <summary>
    /// Verify the toolLocation helper method that enumerates the disk and registry to get the list of installed SDKs.
    /// </summary>
    public class GetPlatformExtensionSDKLocationsTestFixture : IDisposable
    {
#if FEATURE_WIN32_REGISTRY
        // Create delegates to mock the registry for the registry portion of the test.
        private Microsoft.Build.Shared.OpenBaseKey _openBaseKey = new Microsoft.Build.Shared.OpenBaseKey(GetBaseKey);
        internal Microsoft.Build.Shared.GetRegistrySubKeyNames getRegistrySubKeyNames = new Microsoft.Build.Shared.GetRegistrySubKeyNames(GetRegistrySubKeyNames);
        internal Microsoft.Build.Shared.GetRegistrySubKeyDefaultValue getRegistrySubKeyDefaultValue;
#endif

        // Path to the fake SDk directory structure created under the temp directory.
        private string _fakeStructureRoot = null;
        private string _fakeStructureRoot2 = null;
        private ITestOutputHelper _output;

        public GetPlatformExtensionSDKLocationsTestFixture(ITestOutputHelper output)
        {
#if FEATURE_WIN32_REGISTRY
            getRegistrySubKeyDefaultValue = new Microsoft.Build.Shared.GetRegistrySubKeyDefaultValue(GetRegistrySubKeyDefaultValue);
#endif

            _output = output;

            _fakeStructureRoot = MakeFakeSDKStructure();
            _fakeStructureRoot2 = MakeFakeSDKStructure2();
        }

        #region TestMethods

        public void Dispose()
        {
            if (_fakeStructureRoot != null)
            {
                if (FileUtilities.DirectoryExistsNoThrow(_fakeStructureRoot))
                {
                    FileUtilities.DeleteDirectoryNoThrow(_fakeStructureRoot, true);
                }
            }

            if (_fakeStructureRoot2 != null)
            {
                if (FileUtilities.DirectoryExistsNoThrow(_fakeStructureRoot2))
                {
                    FileUtilities.DeleteDirectoryNoThrow(_fakeStructureRoot2, true);
                }
            }
        }

        /// <summary>
        /// Pass empty and null target platform identifier and target platform version string to make sure we get the correct exceptions out.
        /// </summary>
        [Fact]
        public void PassEmptyAndNullTPM()
        {
            VerifyExceptionOnEmptyOrNullPlatformAttributes(String.Empty, new Version("1.0"));
            VerifyExceptionOnEmptyOrNullPlatformAttributes(null, new Version("1.0"));
            VerifyExceptionOnEmptyOrNullPlatformAttributes(null, null);
            VerifyExceptionOnEmptyOrNullPlatformAttributes("Windows", null);
        }

        /// <summary>
        /// Verify that we get argument exceptions where different combinations of identifier and version are passed in.
        /// </summary>
        private static void VerifyExceptionOnEmptyOrNullPlatformAttributes(string identifier, Version version)
        {

            Assert.ThrowsAny<ArgumentException>(
                () => ToolLocationHelper.GetPlatformExtensionSDKLocations(identifier, version));

            Assert.ThrowsAny<ArgumentException>(
                () => ToolLocationHelper.GetPlatformSDKLocation(identifier, version));
        }

        /// <summary>
        /// Verify we can get a list of extension sdks out of the API
        /// </summary>
        [Fact]
        public void TestGetExtensionSDKLocations()
        {
            try
            {
                Environment.SetEnvironmentVariable("MSBUILDDISABLEREGISTRYFORSDKLOOKUP", "true");

                // Identifier does not exist
                IDictionary<string, string> sdks = ToolLocationHelper.GetPlatformExtensionSDKLocations(new string[] { _fakeStructureRoot }, null, "FOO", new Version(1, 0));
                Assert.Equal(0, sdks.Count);

                // Identifier exists
                sdks = ToolLocationHelper.GetPlatformExtensionSDKLocations(new string[] { _fakeStructureRoot }, null, "MyPlatform", new Version(3, 0));
                Assert.True(sdks.ContainsKey("MyAssembly, Version=1.0"));
                Assert.Equal(1, sdks.Count);

                // Targeting version higher than exists, however since we are using a russian doll model for extension sdks we will return ones in lower versions of the targeted platform.
                sdks = ToolLocationHelper.GetPlatformExtensionSDKLocations(new string[] { _fakeStructureRoot }, null, "MyPlatform", new Version(4, 0));
                Assert.True(sdks.ContainsKey("MyAssembly, Version=1.0"));
                Assert.True(
                    sdks["MyAssembly, Version=1.0"].Equals(
                        Path.Combine(
                            new[] { _fakeStructureRoot, "MyPlatform", "3.0", "ExtensionSDKs", "MyAssembly", "1.0" })
                        + Path.DirectorySeparatorChar,
                        StringComparison.OrdinalIgnoreCase));
                Assert.True(sdks.ContainsKey("AnotherAssembly, Version=1.0"));
                Assert.True(
                    sdks["AnotherAssembly, Version=1.0"].Equals(
                        Path.Combine(
                            new[] { _fakeStructureRoot, "MyPlatform", "4.0", "ExtensionSDKs", "AnotherAssembly", "1.0" })
                        + Path.DirectorySeparatorChar,
                        StringComparison.OrdinalIgnoreCase));
                Assert.True(sdks.Count == 2);

                // Identifier exists but no extensions are in sdks this version or lower
                sdks = ToolLocationHelper.GetPlatformExtensionSDKLocations(new string[] { _fakeStructureRoot }, null, "MyPlatform", new Version(1, 0));
                Assert.Equal(0, sdks.Count);
            }
            finally
            {
                Environment.SetEnvironmentVariable("MSBUILDDISABLEREGISTRYFORSDKLOOKUP", null);
            }
        }

        /// <summary>
        /// Verify we can get a single extension sdk location out of the API
        /// </summary>
        [Fact]
        public void TestGetExtensionSDKLocation()
        {
            try
            {
                Environment.SetEnvironmentVariable("MSBUILDDISABLEREGISTRYFORSDKLOOKUP", "true");

                // Identifier does not exist
                IDictionary<string, string> sdks = ToolLocationHelper.GetPlatformExtensionSDKLocations(new string[] { _fakeStructureRoot }, null, "FOO", new Version(1, 0));
                Assert.Equal(0, sdks.Count);

                string targetPath =
                    Path.Combine(new[] { _fakeStructureRoot, "MyPlatform", "3.0", "ExtensionSDKs", "MyAssembly", "1.0" })
                    + Path.DirectorySeparatorChar;

                // Identifier exists
                string path = ToolLocationHelper.GetPlatformExtensionSDKLocation(
                    "MyAssembly, Version=1.0",
                    "MyPlatform",
                    new Version(3, 0),
                    new string[] { _fakeStructureRoot },
                    null);
                Assert.True(path.Equals(targetPath, StringComparison.OrdinalIgnoreCase));

                // Identifier exists in lower version
                path = ToolLocationHelper.GetPlatformExtensionSDKLocation(
                    "MyAssembly, Version=1.0",
                    "MyPlatform",
                    new Version(4, 0),
                    new string[] { _fakeStructureRoot },
                    null);
                Assert.True(path.Equals(targetPath, StringComparison.OrdinalIgnoreCase));

                // Identifier does not exist
                path = ToolLocationHelper.GetPlatformExtensionSDKLocation("Something, Version=1.0", "MyPlatform", new Version(4, 0), new string[] { _fakeStructureRoot }, null);
                Assert.Equal(0, path.Length);
            }
            finally
            {
                Environment.SetEnvironmentVariable("MSBUILDDISABLEREGISTRYFORSDKLOOKUP", null);
            }
        }

        /// <summary>
        /// Verify we do not get any resolved paths when we pass in a root which is too long
        /// 
        /// </summary>
        [Fact]
        [Trait("Category", "mono-osx-failing")]
        public void ResolveFromDirectoryPathTooLong()
        {
            Assert.Throws<PathTooLongException>(() =>
            {
                // Try a path too long, which does not exist
                string tooLongPath = NativeMethodsShared.IsWindows
                                     ? ("C:\\" + new string('g', 1800))
                                     : ("/" + new string('g', 10000));

                List<string> paths = new List<string>() { tooLongPath };
                Dictionary<TargetPlatformSDK, TargetPlatformSDK> targetPlatform = new Dictionary<TargetPlatformSDK, TargetPlatformSDK>();

                ToolLocationHelper.GatherSDKListFromDirectory(paths, targetPlatform);
            }
           );
        }

        /// <summary>
        /// Verify we get no resolved paths when we pass in a root with invalid chars
        /// </summary>
        [Fact]
        [PlatformSpecific(Xunit.PlatformID.Windows)] // No invalid characters on Unix
        public void ResolveFromDirectoryInvalidChar()
        {
            Dictionary<TargetPlatformSDK, TargetPlatformSDK> targetPlatform =
                new Dictionary<TargetPlatformSDK, TargetPlatformSDK>();

            // Try a path with invalid chars which does not exist
            string directoryWithInvalidChars = "c:\\<>?";
            List<string> paths = new List<string>() {directoryWithInvalidChars};
            Assert.Throws<ArgumentException>(
                () => { ToolLocationHelper.GatherSDKListFromDirectory(paths, targetPlatform); });
        }

        /// <summary>
        /// Verify we get no resolved paths when we pass in a path which does not exist.
        /// 
        /// </summary>
        [Fact]
        public void ResolveFromDirectoryNotExist()
        {
            Dictionary<TargetPlatformSDK, TargetPlatformSDK> targetPlatform = new Dictionary<TargetPlatformSDK, TargetPlatformSDK>();

            // Try a regular path which does not exist.
            string normalDirectory = NativeMethodsShared.IsWindows ? "c:\\SDKPath" : "/SDKPath";
            List<string> paths = new List<string>() { normalDirectory };
            ToolLocationHelper.GatherSDKListFromDirectory(paths, targetPlatform);
            Assert.Equal(0, targetPlatform.Count);
        }

        [Fact]
        public void VerifySDKManifestWithNullOrEmptyParameter()
        {
            Assert.Throws<ArgumentNullException>(() =>
                new SDKManifest(null));

            Assert.Throws<ArgumentException>(() =>
                new SDKManifest(""));
        }

        /// <summary>
        /// Verify SDKManifest defaults values for MaxPlatformVersion, MinOSVersion, MaxOSVersion when these are not
        /// present in the manifest and the SDK is a framework extension SDK
        /// </summary>
        [Fact]
        [PlatformSpecific(Xunit.PlatformID.Windows)]
        public void VerifyFrameworkSdkWithOldManifest()
        {
            string tmpRootDirectory = Path.GetTempPath();
            string frameworkPathPattern = NativeMethodsShared.IsWindows ? @"Microsoft SDKs\Windows\v8.0\ExtensionSDKs\MyFramework" : "Microsoft SDKs/Windows/v8.0/ExtensionSDKs/MyFramework";
            string frameworkPathPattern2 = NativeMethodsShared.IsWindows ? @"ExtensionSDKs\MyFramework" : "ExtensionSDKs/MyFramework";

            string frameworkPath = Path.Combine(tmpRootDirectory, frameworkPathPattern);
            string manifestFile = Path.Combine(frameworkPath, "SDKManifest.xml");

            string frameworkPath2 = Path.Combine(tmpRootDirectory, frameworkPathPattern2);
            string manifestFile2 = Path.Combine(frameworkPath, "SDKManifest.xml");

            try
            {
                Directory.CreateDirectory(frameworkPath);
                Directory.CreateDirectory(frameworkPath2);

                // This is a framework SDK with specified values, no default ones are used
                string manifestExtensionSDK = @"
                <FileList
	                DisplayName = ""My SDK""
	                ProductFamilyName = ""UnitTest SDKs""
	                FrameworkIdentity = ""Name=MySDK.10.Debug, MinVersion=1.0.0.0""
                    MoreInfo = ""http://msdn.microsoft.com/MySDK""
                    MaxPlatformVersion = ""9.0""
                    MinOSVersion = ""6.2.3""
                    MaxOSVersionTested = ""6.2.2"">

                    <File Reference = ""MySDK.Sprint.winmd"" Implementation = ""XNASprintImpl.dll"">
                        <Registration Type = ""Flipper"" Implementation = ""XNASprintFlipperImpl.dll"" />
                        <Registration Type = ""Flexer"" Implementation = ""XNASprintFlexerImpl.dll"" />
                        <ToolboxItems VSCategory = ""Toolbox.Default"" />
                    </File>
                </FileList>";

                File.WriteAllText(manifestFile, manifestExtensionSDK);
                SDKManifest sdkManifest = new SDKManifest(frameworkPath);

                Assert.True(sdkManifest.FrameworkIdentities != null && sdkManifest.FrameworkIdentities.Count > 0);
                Assert.Equal(sdkManifest.MaxPlatformVersion, "9.0");
                Assert.Equal(sdkManifest.MinOSVersion, "6.2.3");
                Assert.Equal(sdkManifest.MaxOSVersionTested, "6.2.2");

                // This is a framework SDK and the values default b/c they are not in the manifest
                string manifestExtensionSDK2 = @"
                <FileList
	                DisplayName = ""My SDK""
	                ProductFamilyName = ""UnitTest SDKs""
	                FrameworkIdentity = ""Name=MySDK.10.Debug, MinVersion=1.0.0.0""
                    MoreInfo = ""http://msdn.microsoft.com/MySDK"">


                    <File Reference = ""MySDK.Sprint.winmd"" Implementation = ""XNASprintImpl.dll"">
                        <Registration Type = ""Flipper"" Implementation = ""XNASprintFlipperImpl.dll"" />
                        <Registration Type = ""Flexer"" Implementation = ""XNASprintFlexerImpl.dll"" />
                        <ToolboxItems VSCategory = ""Toolbox.Default"" />
                    </File>
                </FileList>";

                File.WriteAllText(manifestFile, manifestExtensionSDK2);
                SDKManifest sdkManifest2 = new SDKManifest(frameworkPath);

                Assert.True(sdkManifest.FrameworkIdentities != null && sdkManifest.FrameworkIdentities.Count > 0);
                Assert.Equal(sdkManifest2.MaxPlatformVersion, "8.0");
                Assert.Equal(sdkManifest2.MinOSVersion, "6.2.1");
                Assert.Equal(sdkManifest2.MaxOSVersionTested, "6.2.1");

                // This is not a framework SDK because it does not have FrameworkIdentity set
                string manifestExtensionSDK3 = @"
                <FileList
	                DisplayName = ""My SDK""
	                ProductFamilyName = ""UnitTest SDKs""
                    MoreInfo = ""http://msdn.microsoft.com/MySDK"">


                    <File Reference = ""MySDK.Sprint.winmd"" Implementation = ""XNASprintImpl.dll"">
                        <Registration Type = ""Flipper"" Implementation = ""XNASprintFlipperImpl.dll"" />
                        <Registration Type = ""Flexer"" Implementation = ""XNASprintFlexerImpl.dll"" />
                        <ToolboxItems VSCategory = ""Toolbox.Default"" />
                    </File>
                </FileList>";

                File.WriteAllText(manifestFile, manifestExtensionSDK3);
                SDKManifest sdkManifest3 = new SDKManifest(frameworkPath);

                Assert.Equal(sdkManifest3.FrameworkIdentity, null);
                Assert.Equal(sdkManifest3.MaxPlatformVersion, null);
                Assert.Equal(sdkManifest3.MinOSVersion, null);
                Assert.Equal(sdkManifest3.MaxOSVersionTested, null);

                // This is not a framework SDK because of its location
                string manifestExtensionSDK4 = @"
                <FileList
	                DisplayName = ""My SDK""
	                ProductFamilyName = ""UnitTest SDKs""
	                FrameworkIdentity = ""Name=MySDK.10.Debug, MinVersion=1.0.0.0""
                    MoreInfo = ""http://msdn.microsoft.com/MySDK""


                    <File Reference = ""MySDK.Sprint.winmd"" Implementation = ""XNASprintImpl.dll"">
                        <Registration Type = ""Flipper"" Implementation = ""XNASprintFlipperImpl.dll"" />
                        <Registration Type = ""Flexer"" Implementation = ""XNASprintFlexerImpl.dll"" />
                        <ToolboxItems VSCategory = ""Toolbox.Default"" />
                    </File>
                </FileList>";

                File.WriteAllText(manifestFile2, manifestExtensionSDK4);
                SDKManifest sdkManifest4 = new SDKManifest(frameworkPath2);

                Assert.Equal(sdkManifest4.FrameworkIdentity, null);
                Assert.Equal(sdkManifest4.MaxPlatformVersion, null);
                Assert.Equal(sdkManifest4.MinOSVersion, null);
                Assert.Equal(sdkManifest4.MaxOSVersionTested, null);

                // This is a framework SDK with partially specified values, some default values are used
                string manifestExtensionSDK5 = @"
                <FileList
	                DisplayName = ""My SDK""
	                ProductFamilyName = ""UnitTest SDKs""
	                FrameworkIdentity = ""Name=MySDK.10.Debug, MinVersion=1.0.0.0""
                    MoreInfo = ""http://msdn.microsoft.com/MySDK""
                    MaxOSVersionTested = ""6.2.2"">

                    <File Reference = ""MySDK.Sprint.winmd"" Implementation = ""XNASprintImpl.dll"">
                        <Registration Type = ""Flipper"" Implementation = ""XNASprintFlipperImpl.dll"" />
                        <Registration Type = ""Flexer"" Implementation = ""XNASprintFlexerImpl.dll"" />
                        <ToolboxItems VSCategory = ""Toolbox.Default"" />
                    </File>
                </FileList>";

                File.WriteAllText(manifestFile, manifestExtensionSDK5);
                SDKManifest sdkManifest5 = new SDKManifest(frameworkPath);

                Assert.True(sdkManifest5.FrameworkIdentities != null && sdkManifest5.FrameworkIdentities.Count > 0);
                Assert.Equal(sdkManifest5.MaxPlatformVersion, "8.0");
                Assert.Equal(sdkManifest5.MinOSVersion, "6.2.1");
                Assert.Equal(sdkManifest5.MaxOSVersionTested, "6.2.2");
            }
            finally
            {
                FileUtilities.DeleteWithoutTrailingBackslash(frameworkPath, true /* for recursive deletion */);
                FileUtilities.DeleteWithoutTrailingBackslash(frameworkPath2, true /* for recursive deletion */);
            }
        }
        /// <summary>
        /// Verify that SDKManifest properties map correctly to properties in SDKManifest.xml.
        /// </summary>
        [Fact]
        public void VerifySDKManifest()
        {
            string manifestPath = Path.Combine(Path.GetTempPath(), "ManifestTmp");

            try
            {
                Directory.CreateDirectory(manifestPath);

                string manifestFile = Path.Combine(manifestPath, "SDKManifest.xml");


                string manifestPlatformSDK = @"
                <FileList
                    DisplayName = ""Windows""
                    PlatformIdentity = ""Windows, version=8.0""
                    TargetFramework = "".NETCore, version=v4.5; .NETFramework, version=v4.5""
                    MinVSVersion = ""11.0""
                    MinOSVersion = ""6.2.1""
                    MaxOSVersionTested = ""6.2.1""
                    UnsupportedDowntarget = ""Windows, version=8.0"">

                <File Reference = ""Windows"">
	                <ToolboxItems VSCategory = ""Toolbox.Default""/>
                </File>
                </FileList>";

                File.WriteAllText(manifestFile, manifestPlatformSDK);
                SDKManifest sdkManifest = new SDKManifest(manifestPath);

                Assert.Equal(sdkManifest.AppxLocations, null);
                Assert.Equal(sdkManifest.CopyRedistToSubDirectory, null);
                Assert.Equal(sdkManifest.DependsOnSDK, null);
                Assert.Equal(sdkManifest.DisplayName, "Windows");
                Assert.Equal(sdkManifest.FrameworkIdentities, null);
                Assert.Equal(sdkManifest.FrameworkIdentity, null);
                Assert.Equal(sdkManifest.MaxPlatformVersion, null);
                Assert.Equal(sdkManifest.MinVSVersion, "11.0");
                Assert.Equal(sdkManifest.MinOSVersion, "6.2.1");
                Assert.Equal(sdkManifest.PlatformIdentity, "Windows, version=8.0");
                Assert.Equal(sdkManifest.ProductFamilyName, null);
                Assert.Equal(sdkManifest.SDKType, SDKType.Unspecified);
                Assert.Equal(sdkManifest.SupportedArchitectures, null);
                Assert.Equal(sdkManifest.SupportPrefer32Bit, null);
                Assert.Equal(sdkManifest.SupportsMultipleVersions, MultipleVersionSupport.Allow);
                Assert.Equal(sdkManifest.ReadError, false);

                string manifestExtensionSDK = @"
                <FileList
                    DisplayName = ""My SDK""
                    ProductFamilyName = ""UnitTest SDKs""
                    FrameworkIdentity-Debug = ""Name=MySDK.10.Debug, MinVersion=1.0.0.0""
                    FrameworkIdentity-Retail = ""Name=MySDK.10, MinVersion=1.0.0.0""
                    TargetFramework = "".NETCore, version=v4.5; .NETFramework, version=v4.5""
                    MinVSVersion = ""11.0""
                    AppliesTo = ""WindowsAppContainer + WindowsXAML""
                    SupportPrefer32Bit = ""True""
                    SupportedArchitectures = ""x86;x64;ARM""
                    SupportsMultipleVersions = ""Error""
                    AppX-Debug-x86 = "".\AppX\Debug\x86\Microsoft.MySDK.x86.Debug.1.0.appx""
                    AppX-Debug-x64 = "".\AppX\Debug\x64\Microsoft.MySDK.x64.Debug.1.0.appx""
                    AppX-Debug-ARM = "".\AppX\Debug\ARM\Microsoft.MySDK.ARM.Debug.1.0.appx""
                    AppX-Retail-x86 = "".\AppX\Retail\x86\Microsoft.MySDK.x86.1.0.appx""
                    AppX-Retail-x64 = "".\AppX\Retail\x64\Microsoft.MySDK.x64.1.0.appx""
                    AppX-Retail-ARM = "".\AppX\Retail\ARM\Microsoft.MySDK.ARM.1.0.appx"" 
                    CopyRedistToSubDirectory = "".""
                    DependsOn = ""SDKB, version=2.0""
                    MoreInfo = ""http://msdn.microsoft.com/MySDK""
                    MaxPlatformVersion = ""8.0""
                    MinOSVersion = ""6.2.1""
                    MaxOSVersionTested = ""6.2.3"">

                    <File Reference = ""MySDK.Sprint.winmd"" Implementation = ""XNASprintImpl.dll"">
                        <Registration Type = ""Flipper"" Implementation = ""XNASprintFlipperImpl.dll"" />
                        <Registration Type = ""Flexer"" Implementation = ""XNASprintFlexerImpl.dll"" />
                        <ToolboxItems VSCategory = ""Toolbox.Default"" />
                    </File>
                </FileList>";


                File.WriteAllText(manifestFile, manifestExtensionSDK);
                sdkManifest = new SDKManifest(manifestPath);

                Assert.True(sdkManifest.AppxLocations.ContainsKey("AppX-Debug-x86"));
                Assert.True(sdkManifest.AppxLocations.ContainsKey("AppX-Debug-x64"));
                Assert.True(sdkManifest.AppxLocations.ContainsKey("AppX-Debug-ARM"));

                Assert.True(sdkManifest.AppxLocations.ContainsKey("AppX-Retail-x86"));
                Assert.True(sdkManifest.AppxLocations.ContainsKey("AppX-Retail-x64"));
                Assert.True(sdkManifest.AppxLocations.ContainsKey("AppX-Retail-ARM"));

                Assert.Equal(sdkManifest.AppxLocations["AppX-Debug-x86"], ".\\AppX\\Debug\\x86\\Microsoft.MySDK.x86.Debug.1.0.appx");
                Assert.Equal(sdkManifest.AppxLocations["AppX-Debug-x64"], ".\\AppX\\Debug\\x64\\Microsoft.MySDK.x64.Debug.1.0.appx");
                Assert.Equal(sdkManifest.AppxLocations["AppX-Debug-ARM"], ".\\AppX\\Debug\\ARM\\Microsoft.MySDK.ARM.Debug.1.0.appx");

                Assert.Equal(sdkManifest.AppxLocations["AppX-Retail-x86"], ".\\AppX\\Retail\\x86\\Microsoft.MySDK.x86.1.0.appx");
                Assert.Equal(sdkManifest.AppxLocations["AppX-Retail-x64"], ".\\AppX\\Retail\\x64\\Microsoft.MySDK.x64.1.0.appx");
                Assert.Equal(sdkManifest.AppxLocations["AppX-Retail-ARM"], ".\\AppX\\Retail\\ARM\\Microsoft.MySDK.ARM.1.0.appx");

                Assert.Equal(sdkManifest.CopyRedistToSubDirectory, ".");
                Assert.Equal(sdkManifest.DependsOnSDK, "SDKB, version=2.0");
                Assert.Equal(sdkManifest.DisplayName, "My SDK");

                Assert.True(sdkManifest.FrameworkIdentities.ContainsKey("FrameworkIdentity-Debug"));
                Assert.True(sdkManifest.FrameworkIdentities.ContainsKey("FrameworkIdentity-Retail"));

                Assert.Equal(sdkManifest.FrameworkIdentities["FrameworkIdentity-Debug"], "Name=MySDK.10.Debug, MinVersion=1.0.0.0");
                Assert.Equal(sdkManifest.FrameworkIdentities["FrameworkIdentity-Retail"], "Name=MySDK.10, MinVersion=1.0.0.0");

                Assert.Equal(sdkManifest.FrameworkIdentity, null);
                Assert.Equal(sdkManifest.MaxPlatformVersion, "8.0");
                Assert.Equal(sdkManifest.MinVSVersion, "11.0");
                Assert.Equal(sdkManifest.MinOSVersion, "6.2.1");
                Assert.Equal(sdkManifest.MaxOSVersionTested, "6.2.3");
                Assert.Equal(sdkManifest.PlatformIdentity, null);
                Assert.Equal(sdkManifest.ProductFamilyName, "UnitTest SDKs");
                Assert.Equal(sdkManifest.SDKType, SDKType.Unspecified);
                Assert.Equal(sdkManifest.SupportedArchitectures, "x86;x64;ARM");
                Assert.Equal(sdkManifest.SupportPrefer32Bit, "True");
                Assert.Equal(sdkManifest.SupportsMultipleVersions, MultipleVersionSupport.Error);
                Assert.Equal(sdkManifest.MoreInfo, "http://msdn.microsoft.com/MySDK");
                Assert.Equal(sdkManifest.ReadError, false);

                File.WriteAllText(manifestFile, "Hello");
                sdkManifest = new SDKManifest(manifestPath);

                Assert.Equal(sdkManifest.ReadError, true);
            }
            finally
            {
                FileUtilities.DeleteWithoutTrailingBackslash(manifestPath, true /* for recursive deletion */);
            }
        }

        /// <summary>
        /// Verify ExtensionSDK
        /// </summary>
        [Fact]
        public void VerifyExtensionSDK()
        {
            string manifestPath = Path.Combine(Path.GetTempPath(), "ManifestTmp");

            try
            {
                Directory.CreateDirectory(manifestPath);

                string manifestFile = Path.Combine(manifestPath, "SDKManifest.xml");

                string manifestExtensionSDK = @"
                <FileList
	                DisplayName = ""My SDK""
	                ProductFamilyName = ""UnitTest SDKs""
	                FrameworkIdentity-Debug = ""Name=MySDK.10.Debug, MinVersion=1.0.0.0""
                    FrameworkIdentity-Retail = ""Name=MySDK.10, MinVersion=1.0.0.0""
	                TargetFramework = "".NETCore, version=v4.5; .NETFramework, version=v4.5""
	                MinVSVersion = ""11.0""
                    AppliesTo = ""WindowsAppContainer + WindowsXAML""
	                SupportPrefer32Bit = ""True""
	                SupportedArchitectures = ""x86;x64;ARM""
	                SupportsMultipleVersions = ""Error""
	                AppX-Debug-x86 = "".\AppX\Debug\x86\Microsoft.MySDK.x86.Debug.1.0.appx""
	                AppX-Debug-x64 = "".\AppX\Debug\x64\Microsoft.MySDK.x64.Debug.1.0.appx""
	                AppX-Debug-ARM = "".\AppX\Debug\ARM\Microsoft.MySDK.ARM.Debug.1.0.appx""
	                AppX-Retail-x86 = "".\AppX\Retail\x86\Microsoft.MySDK.x86.1.0.appx""
	                AppX-Retail-x64 = "".\AppX\Retail\x64\Microsoft.MySDK.x64.1.0.appx""
	                AppX-Retail-ARM = "".\AppX\Retail\ARM\Microsoft.MySDK.ARM.1.0.appx"" 
                    CopyRedistToSubDirectory = "".""
                    DependsOn = ""SDKB, version=2.0""
                    MoreInfo = ""http://msdn.microsoft.com/MySDK""
                    MaxPlatformVersion = ""8.0""
                    MinOSVersion = ""6.2.1""
                    MaxOSVersionTested = ""6.2.1"">

                    <File Reference = ""MySDK.Sprint.winmd"" Implementation = ""XNASprintImpl.dll"">
                        <Registration Type = ""Flipper"" Implementation = ""XNASprintFlipperImpl.dll"" />
                        <Registration Type = ""Flexer"" Implementation = ""XNASprintFlexerImpl.dll"" />
                        <ToolboxItems VSCategory = ""Toolbox.Default"" />
                    </File>
                </FileList>";

                File.WriteAllText(manifestFile, manifestExtensionSDK);
                ExtensionSDK extensionSDK = new ExtensionSDK(string.Format("CppUnitTestFramework, Version={0}", ObjectModelHelpers.MSBuildDefaultToolsVersion), manifestPath);

                Assert.Equal(extensionSDK.Identifier, "CppUnitTestFramework");
                Assert.Equal(extensionSDK.MaxPlatformVersion, new Version("8.0"));
                Assert.Equal(extensionSDK.MinVSVersion, new Version("11.0"));
                Assert.Equal(extensionSDK.Version, new Version(ObjectModelHelpers.MSBuildDefaultToolsVersion));
            }
            finally
            {
                FileUtilities.DeleteWithoutTrailingBackslash(manifestPath, true /* for recursive deletion */);
            }
        }

        /// <summary>
        /// Verify Platform SDKs are filtered correctly
        /// </summary>
        [Fact]
        public void VerifyFilterPlatformSdks()
        {
            try
            {
                Environment.SetEnvironmentVariable("MSBUILDDISABLEREGISTRYFORSDKLOOKUP", "True");

                IList<TargetPlatformSDK> sdkList = ToolLocationHelper.GetTargetPlatformSdks(new string[] { _fakeStructureRoot }, null);
                IList<TargetPlatformSDK> filteredSdkList = ToolLocationHelper.FilterTargetPlatformSdks(sdkList, new Version(6, 2, 5), new Version(12, 0));
                IList<TargetPlatformSDK> filteredSdkList1 = ToolLocationHelper.FilterTargetPlatformSdks(sdkList, new Version(6, 2, 1), new Version(10, 0));
                IList<TargetPlatformSDK> filteredSdkList2 = ToolLocationHelper.FilterTargetPlatformSdks(sdkList, new Version(6, 2, 3), new Version(10, 0));
                IList<TargetPlatformSDK> filteredSdkList3 = ToolLocationHelper.FilterTargetPlatformSdks(sdkList, new Version(6, 2, 3), new Version(11, 0));

                // Filter based only on OS version
                IList<TargetPlatformSDK> filteredSdkList4 = ToolLocationHelper.FilterTargetPlatformSdks(sdkList, new Version(6, 2, 3), null);

                // Filter based only on VS version
                IList<TargetPlatformSDK> filteredSdkList5 = ToolLocationHelper.FilterTargetPlatformSdks(sdkList, null, new Version(10, 0));

                // Pass both versions as null. Don't filter anything
                IList<TargetPlatformSDK> filteredSdkList6 = ToolLocationHelper.FilterTargetPlatformSdks(sdkList, null, null);

                Assert.Equal(sdkList.Count, 7);
                Assert.Equal(filteredSdkList.Count, 7);
                Assert.Equal(filteredSdkList1.Count, 2);
                Assert.Equal(filteredSdkList2.Count, 3);
                Assert.Equal(filteredSdkList3.Count, 4);
                Assert.Equal(filteredSdkList4.Count, 5);
                Assert.Equal(filteredSdkList5.Count, 5);
                Assert.Equal(filteredSdkList6.Count, 7);

                Assert.Equal(filteredSdkList2[0].TargetPlatformIdentifier, "MyPlatform");
                Assert.Equal(filteredSdkList2[2].TargetPlatformVersion, new Version(3, 0));
            }
            finally
            {
                Environment.SetEnvironmentVariable("MSBUILDDISABLEREGISTRYFORSDKLOOKUP", null);
            }
        }

        /// <summary>
        /// Verify Extension SDKs are filtered correctly
        /// </summary>
        [Fact]
        public void VerifyFilterPlatformExtensionSdks()
        {
            // Create fake directory tree
            try
            {
                Environment.SetEnvironmentVariable("MSBUILDDISABLEREGISTRYFORSDKLOOKUP", "True");

                IDictionary<string, string> extensionSDKs = ToolLocationHelper.GetPlatformExtensionSDKLocations(new string[] { _fakeStructureRoot }, null, "MyPlatform", new Version(4, 0));
                IDictionary<string, string> filteredExtensionSDKs1 = ToolLocationHelper.FilterPlatformExtensionSDKs(new Version(8, 0), extensionSDKs);
                IDictionary<string, string> filteredExtensionSDKs2 = ToolLocationHelper.FilterPlatformExtensionSDKs(new Version(9, 0), extensionSDKs);
                IDictionary<string, string> filteredExtensionSDKs3 = ToolLocationHelper.FilterPlatformExtensionSDKs(new Version(10, 0), extensionSDKs);

                Assert.Equal(filteredExtensionSDKs1.Count, 2);
                Assert.Equal(filteredExtensionSDKs2.Count, 1);
                Assert.Equal(filteredExtensionSDKs3.Count, 0);
            }
            finally
            {
                Environment.SetEnvironmentVariable("MSBUILDDISABLEREGISTRYFORSDKLOOKUP", null);
            }
        }

        /// <summary>
        /// Verify that the GetPlatformExtensionSDKLocation method can be correctly called during evaluation time as a msbuild function.
        /// </summary>
        [Fact]
        public void VerifyGetInstalledSDKLocations()
        {
            string testDirectoryRoot = Path.Combine(Path.GetTempPath(), "VerifyGetInstalledSDKLocations");
            string platformDirectory = Path.Combine(testDirectoryRoot, "MyPlatform", "8.0")
                                       + Path.DirectorySeparatorChar;
            string sdkDirectory = Path.Combine(platformDirectory, "ExtensionSDKs", "SDkWithManifest", "2.0")
                                  + Path.DirectorySeparatorChar;

            string tempProjectContents = ObjectModelHelpers.CleanupFileContents(@"
             <Project DefaultTargets=""ExpandSDKReferenceAssemblies"" ToolsVersion=""msbuilddefaulttoolsversion"" xmlns=""msbuildnamespace"">
                 <PropertyGroup>
                    <TargetPlatformIdentifier>MyPlatform</TargetPlatformIdentifier> 
                    <TargetPlatformVersion>8.0</TargetPlatformVersion>
                    <SDKLocation1>$([Microsoft.Build.Utilities.ToolLocationHelper]::GetPlatformExtensionSDKLocation('SDkWithManifest, Version=2.0','MyPlatform','8.0'))</SDKLocation1>
                    <SDKLocation2>$([Microsoft.Build.Utilities.ToolLocationHelper]::GetPlatformExtensionSDKLocation('SDkWithManifest, Version=V2.0','MyPlatform','8.0'))</SDKLocation2>
                    <SDKLocation3>$([Microsoft.Build.Utilities.ToolLocationHelper]::GetPlatformSDKLocation('MyPlatform','8.0'))</SDKLocation3>                 
                    <SDKName>$([Microsoft.Build.Utilities.ToolLocationHelper]::GetPlatformSDKDisplayName('MyPlatform','8.0'))</SDKName>
                 </PropertyGroup>

                 <Import Project=""$(MSBuildBinPath)\Microsoft.Common.targets""/>
              </Project>");

            try
            {
                Environment.SetEnvironmentVariable("MSBUILDSDKREFERENCEDIRECTORY", testDirectoryRoot);
                Environment.SetEnvironmentVariable("MSBUILDDISABLEREGISTRYFORSDKLOOKUP", "true");

                if (Directory.Exists(testDirectoryRoot))
                {
                    FileUtilities.DeleteDirectoryNoThrow(testDirectoryRoot, true);
                }

                Directory.CreateDirectory(testDirectoryRoot);
                Directory.CreateDirectory(sdkDirectory);
                File.WriteAllText(Path.Combine(platformDirectory, "SDKManifest.xml"), "HI");
                File.WriteAllText(Path.Combine(sdkDirectory, "SDKManifest.xml"), "HI");
                string testProjectFile = Path.Combine(testDirectoryRoot, "testproject.csproj");

                File.WriteAllText(testProjectFile, tempProjectContents);

                MockLogger logger = new MockLogger(_output);

                ProjectCollection pc = new ProjectCollection();
                Project project = pc.LoadProject(testProjectFile);
                string propertyValue1 = project.GetPropertyValue("SDKLocation1");
                string propertyValue2 = project.GetPropertyValue("SDKLocation2");
                string propertyValue3 = project.GetPropertyValue("SDKLocation3");
                string sdkName = project.GetPropertyValue("SDKName");

                Assert.True(propertyValue1.Equals(sdkDirectory, StringComparison.OrdinalIgnoreCase));
                Assert.Equal(0, propertyValue2.Length);
                Assert.True(propertyValue3.Equals(platformDirectory, StringComparison.OrdinalIgnoreCase));

                // No displayname set in the SDK manifest, so it mocks one up
                Assert.Equal("MyPlatform 8.0", sdkName);
            }
            finally
            {
                Environment.SetEnvironmentVariable("MSBUILDSDKREFERENCEDIRECTORY", null);
                Environment.SetEnvironmentVariable("MSBUILDDISABLEREGISTRYFORSDKLOOKUP", null);
                if (Directory.Exists(testDirectoryRoot))
                {
                    FileUtilities.DeleteDirectoryNoThrow(testDirectoryRoot, true);
                }
            }
        }

        /// <summary>
        /// Verify that the GetPlatformExtensionSDKLocation method can be correctly called during evaluation time as a msbuild function.
        /// </summary>
        [Fact]
        public void VerifyGetInstalledSDKLocations2()
        {
            string testDirectoryRoot = Path.Combine(Path.GetTempPath(), "VerifyGetInstalledSDKLocations2");
            string platformDirectory = Path.Combine(testDirectoryRoot, "MyPlatform", "8.0")
                                       + Path.DirectorySeparatorChar;
            string sdkDirectory = Path.Combine(platformDirectory, "ExtensionSDKs", "SDkWithManifest", "2.0")
                                  + Path.DirectorySeparatorChar;

            string tempProjectContents = ObjectModelHelpers.CleanupFileContents(@"
             <Project DefaultTargets=""ExpandSDKReferenceAssemblies"" ToolsVersion=""msbuilddefaulttoolsversion"" xmlns=""msbuildnamespace"">
                 <PropertyGroup>
                    <TargetPlatformIdentifier>MyPlatform</TargetPlatformIdentifier> 
                    <TargetPlatformVersion>8.0</TargetPlatformVersion>" +
                   @"<SDKDirectoryRoot>" + testDirectoryRoot + "</SDKDirectoryRoot>" +
                    @"<SDKLocation1>$([Microsoft.Build.Utilities.ToolLocationHelper]::GetPlatformExtensionSDKLocation('SDkWithManifest, Version=2.0','MyPlatform','8.0', '$(SDKDirectoryRoot)',''))</SDKLocation1>
                      <SDKLocation2>$([Microsoft.Build.Utilities.ToolLocationHelper]::GetPlatformExtensionSDKLocation('SDkWithManifest, Version=V2.0','MyPlatform','8.0', '$(SDKDirectoryRoot)',''))</SDKLocation2>                 
                      <SDKLocation3>$([Microsoft.Build.Utilities.ToolLocationHelper]::GetPlatformSDKLocation('MyPlatform','8.0', '$(SDKDirectoryRoot)',''))</SDKLocation3>
                      <SDKName>$([Microsoft.Build.Utilities.ToolLocationHelper]::GetPlatformSDKDisplayName('MyPlatform','8.0', '$(SDKDirectoryRoot)', ''))</SDKName>
                 </PropertyGroup>

                 <Import Project=""$(MSBuildBinPath)\Microsoft.Common.targets""/>
              </Project>");

            string platformSDKManifestContents = @"<FileList
                    DisplayName = ""My cool platform SDK!"">
                </FileList>";

            try
            {
                Environment.SetEnvironmentVariable("MSBUILDDISABLEREGISTRYFORSDKLOOKUP", "true");
                if (Directory.Exists(testDirectoryRoot))
                {
                    FileUtilities.DeleteDirectoryNoThrow(testDirectoryRoot, true);
                }

                Directory.CreateDirectory(testDirectoryRoot);
                Directory.CreateDirectory(sdkDirectory);
                File.WriteAllText(Path.Combine(platformDirectory, "SDKManifest.xml"), platformSDKManifestContents);
                File.WriteAllText(Path.Combine(sdkDirectory, "SDKManifest.xml"), "HI");
                string testProjectFile = Path.Combine(testDirectoryRoot, "testproject.csproj");

                File.WriteAllText(testProjectFile, tempProjectContents);

                MockLogger logger = new MockLogger(_output);

                ProjectCollection pc = new ProjectCollection();
                Project project = pc.LoadProject(testProjectFile);
                string propertyValue1 = project.GetPropertyValue("SDKLocation1");
                string propertyValue2 = project.GetPropertyValue("SDKLocation2");
                string propertyValue3 = project.GetPropertyValue("SDKLocation3");
                string sdkName = project.GetPropertyValue("SDKName");

                Assert.True(propertyValue1.Equals(sdkDirectory, StringComparison.OrdinalIgnoreCase));
                Assert.True(propertyValue3.Equals(platformDirectory, StringComparison.OrdinalIgnoreCase));
                Assert.Equal(0, propertyValue2.Length);
                Assert.Equal("My cool platform SDK!", sdkName);
            }
            finally
            {
                Environment.SetEnvironmentVariable("MSBUILDDISABLEREGISTRYFORSDKLOOKUP", null);
                if (Directory.Exists(testDirectoryRoot))
                {
                    FileUtilities.DeleteDirectoryNoThrow(testDirectoryRoot, true);
                }
            }
        }

#if FEATURE_REGISTRY_SDKS
        /// <summary>
        /// Setup some fake entries in the registry and verify we get the correct sdk from there.
        /// </summary>
        [Fact]
        [Trait("Category", "mono-osx-failing")]
        public void VerifyGetInstalledSDKLocations3()
        {
            string testDirectoryRoot = Path.Combine(Path.GetTempPath(), "VerifyGetInstalledSDKLocations3");
            string platformDirectory = Path.Combine(testDirectoryRoot, "MyPlatform", "8.0")
                                       + Path.DirectorySeparatorChar;
            string sdkDirectory = Path.Combine(platformDirectory, "ExtensionSDKs", "SDkWithManifes", "2.0")
                                  + Path.DirectorySeparatorChar;

            string tempProjectContents = ObjectModelHelpers.CleanupFileContents(@"
             <Project DefaultTargets=""ExpandSDKReferenceAssemblies"" ToolsVersion=""msbuilddefaulttoolsversion"" xmlns=""msbuildnamespace"">
                 <PropertyGroup>
                    <TargetPlatformIdentifier>MyPlatform</TargetPlatformIdentifier> 
                    <TargetPlatformVersion>8.0</TargetPlatformVersion>
                    <SDKRegistryRoot>SOFTWARE\Microsoft\VerifyGetInstalledSDKLocations3</SDKRegistryRoot>
                    <SDKDiskRoot>Somewhere</SDKDiskRoot>
                    <SDKLocation1>$([Microsoft.Build.Utilities.ToolLocationHelper]::GetPlatformExtensionSDKLocation('SDkWithManifest, Version=2.0','MyPlatform','8.0', '$(SDKDirectoryRoot)','$(SDKRegistryRoot)'))</SDKLocation1>
                    <SDKLocation2>$([Microsoft.Build.Utilities.ToolLocationHelper]::GetPlatformExtensionSDKLocation('SDkWithManifest, Version=V2.0','MyPlatform','8.0', '$(SDKDirectoryRoot)','$(SDKRegistryRoot)'))</SDKLocation2>                 
                    <SDKLocation3>$([Microsoft.Build.Utilities.ToolLocationHelper]::GetPlatformSDKLocation('MyPlatform','8.0', '$(SDKDirectoryRoot)','$(SDKRegistryRoot)'))</SDKLocation3> 
                    <SDKName>$([Microsoft.Build.Utilities.ToolLocationHelper]::GetPlatformSDKDisplayName('MyPlatform','8.0', '$(SDKDirectoryRoot)', '$(SDKRegistryRoot)'))</SDKName>
                 </PropertyGroup>
                 <Import Project=""$(MSBuildBinPath)\Microsoft.Common.targets""/>
              </Project>");

            string platformSDKManifestContents = @"<FileList
                    DisplayName = ""MyPlatform from the registry""
                    PlatformIdentity = ""MyPlatform, version=8.0""
                    TargetFramework = "".NETCore, version=v4.5; .NETFramework, version=v4.5""
                    MinVSVersion = ""12.0""
                    MinOSVersion = ""6.2.1""
                    MaxOSVersionTested = ""6.2.1""
                    UnsupportedDowntarget = ""MyPlatform, version=8.0"">

                <File Reference = ""Windows"">
	                <ToolboxItems VSCategory = ""Toolbox.Default""/>
                </File>
            </FileList>";

            string registryKey = @"SOFTWARE\Microsoft\VerifyGetInstalledSDKLocations3\";
            RegistryKey baseKey = Registry.CurrentUser;

            try
            {
                if (NativeMethodsShared.IsWindows)
                {
                    RegistryKey folderKey = baseKey.CreateSubKey(registryKey + @"\MyPlatform\v8.0\ExtensionSDKS\SDKWithManifest\2.0");
                    folderKey.SetValue("", Path.Combine(testDirectoryRoot, sdkDirectory));

                    folderKey = baseKey.CreateSubKey(registryKey + @"\MyPlatform\v8.0");
                    folderKey.SetValue("", Path.Combine(testDirectoryRoot, platformDirectory));
                }


                if (Directory.Exists(testDirectoryRoot))
                {
                    FileUtilities.DeleteDirectoryNoThrow(testDirectoryRoot, true);
                }

                Directory.CreateDirectory(testDirectoryRoot);
                Directory.CreateDirectory(sdkDirectory);
                File.WriteAllText(Path.Combine(sdkDirectory, "SDKManifest.xml"), "HI");
                File.WriteAllText(Path.Combine(platformDirectory, "SDKManifest.xml"), platformSDKManifestContents);

                string testProjectFile = Path.Combine(testDirectoryRoot, "testproject.csproj");

                File.WriteAllText(testProjectFile, tempProjectContents);

                MockLogger logger = new MockLogger(_output);

                ProjectCollection pc = new ProjectCollection();
                Project project = pc.LoadProject(testProjectFile);
                string propertyValue1 = project.GetPropertyValue("SDKLocation1");
                string propertyValue2 = project.GetPropertyValue("SDKLocation2");
                string propertyValue3 = project.GetPropertyValue("SDKLocation3");
                string sdkName = project.GetPropertyValue("SDKName");

                Assert.True(propertyValue1.Equals(sdkDirectory, StringComparison.OrdinalIgnoreCase));
                Assert.True(propertyValue3.Equals(platformDirectory, StringComparison.OrdinalIgnoreCase));
                Assert.Equal(0, propertyValue2.Length);
                Assert.Equal("MyPlatform from the registry", sdkName);
            }
            finally
            {
                try
                {
                    if (NativeMethodsShared.IsWindows)
                    {
                        baseKey.DeleteSubKeyTree(registryKey);
                    }
                }
                catch (Exception)
                {
                }
                if (Directory.Exists(testDirectoryRoot))
                {
                    FileUtilities.DeleteDirectoryNoThrow(testDirectoryRoot, true);
                }
            }
        }
#endif

        /// <summary>
        /// Verify based on a fake directory structure with some good directories and some invalid ones at each level that we 
        /// get the expected set out.
        /// </summary>
        [Fact]
        [Trait("Category", "mono-osx-failing")]
        public void ResolveSDKFromDirectory()
        {
            Dictionary<string, string> extensionSDKs = new Dictionary<string, string>(StringComparer.OrdinalIgnoreCase);
            List<string> paths = new List<string> { _fakeStructureRoot, _fakeStructureRoot2 };
            Dictionary<TargetPlatformSDK, TargetPlatformSDK> targetPlatforms = new Dictionary<TargetPlatformSDK, TargetPlatformSDK>();

            ToolLocationHelper.GatherSDKListFromDirectory(paths, targetPlatforms);

            TargetPlatformSDK key = new TargetPlatformSDK("Windows", new Version("1.0"), null);
            Assert.True(targetPlatforms[key].ExtensionSDKs.Count == 2);
            Assert.True(targetPlatforms[key].ExtensionSDKs.ContainsKey("MyAssembly, Version=1.0"));
            Assert.True(
                targetPlatforms[key].Path.Equals(
                    Path.Combine(_fakeStructureRoot, "Windows", "1.0") + Path.DirectorySeparatorChar,
                    StringComparison.OrdinalIgnoreCase));
            Assert.True(
                targetPlatforms[key].ExtensionSDKs["MyAssembly, Version=1.0"].Equals(
                    Path.Combine(new[] { _fakeStructureRoot, "Windows", "v1.0", "ExtensionSDKs", "MyAssembly", "1.0" })
                    + Path.DirectorySeparatorChar,
                    StringComparison.OrdinalIgnoreCase));
            Assert.True(targetPlatforms[key].ExtensionSDKs.ContainsKey("MyAssembly, Version=2.0"));
            Assert.True(
                targetPlatforms[key].ExtensionSDKs["MyAssembly, Version=2.0"].Equals(
                    Path.Combine(new[] { _fakeStructureRoot, "Windows", "1.0", "ExtensionSDKs", "MyAssembly", "2.0" })
                    + Path.DirectorySeparatorChar,
                    StringComparison.OrdinalIgnoreCase));

            key = new TargetPlatformSDK("Windows", new Version("2.0"), null);
            Assert.True(targetPlatforms[key].ExtensionSDKs.Count == 2);
            Assert.True(
                targetPlatforms[key].Path.Equals(
                    Path.Combine(_fakeStructureRoot, "Windows", "2.0") + Path.DirectorySeparatorChar,
                    StringComparison.OrdinalIgnoreCase));
            Assert.True(targetPlatforms[key].ExtensionSDKs.ContainsKey("MyAssembly, Version=3.0"));
            Assert.True(
                targetPlatforms[key].ExtensionSDKs["MyAssembly, Version=3.0"].Equals(
                    Path.Combine(new[] { _fakeStructureRoot, "Windows", "2.0", "ExtensionSDKs", "MyAssembly", "3.0" })
                    + Path.DirectorySeparatorChar,
                    StringComparison.OrdinalIgnoreCase));
            Assert.True(targetPlatforms[key].ExtensionSDKs.ContainsKey("MyAssembly, Version=4.0"));
            Assert.True(
                targetPlatforms[key].ExtensionSDKs["MyAssembly, Version=4.0"].Equals(
                    Path.Combine(new[] { _fakeStructureRoot2, "Windows", "2.0", "ExtensionSDKs", "MyAssembly", "4.0" })
                    + Path.DirectorySeparatorChar,
                    StringComparison.OrdinalIgnoreCase));

            // Windows kits special case is only in registry
            key = new TargetPlatformSDK("MyPlatform", new Version("6.0"), null);
            Assert.False(targetPlatforms.ContainsKey(key));

            key = new TargetPlatformSDK("MyPlatform", new Version("4.0"), null);
            Assert.True(targetPlatforms[key].Path == null);
            Assert.True(targetPlatforms[key].ExtensionSDKs.Count == 1);
            Assert.True(targetPlatforms[key].ExtensionSDKs.ContainsKey("AnotherAssembly, Version=1.0"));
            Assert.True(
                targetPlatforms[key].ExtensionSDKs["AnotherAssembly, Version=1.0"].Equals(
                    Path.Combine(
                        new[] { _fakeStructureRoot, "MyPlatform", "4.0", "ExtensionSDKs", "AnotherAssembly", "1.0" })
                    + Path.DirectorySeparatorChar,
                    StringComparison.OrdinalIgnoreCase));

            key = new TargetPlatformSDK("MyPlatform", new Version("3.0"), null);
            Assert.True(targetPlatforms[key].ExtensionSDKs.Count == 1);
            Assert.True(
                targetPlatforms[key].Path.Equals(
                    Path.Combine(_fakeStructureRoot, "MyPlatform", "3.0") + Path.DirectorySeparatorChar,
                    StringComparison.OrdinalIgnoreCase));
            Assert.True(targetPlatforms[key].ExtensionSDKs.ContainsKey("MyAssembly, Version=1.0"));
            Assert.True(
                targetPlatforms[key].ExtensionSDKs["MyAssembly, Version=1.0"].Equals(
                    Path.Combine(new[] { _fakeStructureRoot, "MyPlatform", "3.0", "ExtensionSDKs", "MyAssembly", "1.0" })
                    + Path.DirectorySeparatorChar,
                    StringComparison.OrdinalIgnoreCase));

            key = new TargetPlatformSDK("MyPlatform", new Version("2.0"), null);
            Assert.True(targetPlatforms[key].ExtensionSDKs.Count == 1);
            Assert.True(
                targetPlatforms[key].Path.Equals(
                    Path.Combine(_fakeStructureRoot, "MyPlatform", "2.0") + Path.DirectorySeparatorChar,
                    StringComparison.OrdinalIgnoreCase));
            Assert.True(targetPlatforms[key].ExtensionSDKs.ContainsKey("MyAssembly, Version=1.0"));
            Assert.True(
                targetPlatforms[key].ExtensionSDKs["MyAssembly, Version=1.0"].Equals(
                    Path.Combine(new[] { _fakeStructureRoot, "MyPlatform", "2.0", "ExtensionSDKs", "MyAssembly", "1.0" })
                    + Path.DirectorySeparatorChar,
                    StringComparison.OrdinalIgnoreCase));

            key = new TargetPlatformSDK("MyPlatform", new Version("1.0"), null);
            Assert.True(
                targetPlatforms[key].Path.Equals(
                    Path.Combine(_fakeStructureRoot, "MyPlatform", "1.0") + Path.DirectorySeparatorChar,
                    StringComparison.OrdinalIgnoreCase));
            Assert.True(targetPlatforms[key].ExtensionSDKs.Count == 0);

            key = new TargetPlatformSDK("MyPlatform", new Version("8.0"), null);
            Assert.Equal(
                Path.Combine(_fakeStructureRoot, "MyPlatform", "8.0") + Path.DirectorySeparatorChar,
                targetPlatforms[key].Path);
            Assert.Equal(0, targetPlatforms[key].ExtensionSDKs.Count);
            Assert.Equal(3, targetPlatforms[key].Platforms.Count);
            Assert.True(targetPlatforms[key].ContainsPlatform("PlatformAssembly", "0.1.2.3"));
            Assert.Equal(
                Path.Combine(new[] { _fakeStructureRoot, "MyPlatform", "8.0", "Platforms", "PlatformAssembly", "0.1.2.3" })
                + Path.DirectorySeparatorChar,
                targetPlatforms[key].Platforms["PlatformAssembly, Version=0.1.2.3"]);
            Assert.True(targetPlatforms[key].ContainsPlatform("PlatformAssembly", "1.2.3.0"));
            Assert.True(targetPlatforms[key].ContainsPlatform("Sparkle", "3.3.3.3"));

            key = new TargetPlatformSDK("MyPlatform", new Version("9.0"), null);
            Assert.Equal(
                Path.Combine(_fakeStructureRoot, "MyPlatform", "9.0") + Path.DirectorySeparatorChar,
                targetPlatforms[key].Path);
            Assert.Equal(0, targetPlatforms[key].ExtensionSDKs.Count);
            Assert.Equal(1, targetPlatforms[key].Platforms.Count);
            Assert.True(targetPlatforms[key].ContainsPlatform("PlatformAssembly", "0.1.2.3"));
            Assert.Equal(
                Path.Combine(new[] { _fakeStructureRoot, "MyPlatform", "9.0", "Platforms", "PlatformAssembly", "0.1.2.3" })
                + Path.DirectorySeparatorChar,
                targetPlatforms[key].Platforms["PlatformAssembly, Version=0.1.2.3"]);
        }

#if FEATURE_REGISTRY_SDKS
        /// <summary>
        /// Verify based on a fake directory structure with some good directories and some invalid ones at each level that we 
        /// get the expected set out.
        /// </summary>
        [Fact]
        public void ResolveSDKFromRegistry()
        {
            if (!NativeMethodsShared.IsWindows)
            {
                return; // "No registry unless under Windows"
            }

            Dictionary<TargetPlatformSDK, TargetPlatformSDK> targetPlatforms = new Dictionary<TargetPlatformSDK, TargetPlatformSDK>();

            ToolLocationHelper.GatherSDKsFromRegistryImpl(targetPlatforms, "Software\\Microsoft\\MicrosoftSDks", RegistryView.Registry32, RegistryHive.CurrentUser, getRegistrySubKeyNames, getRegistrySubKeyDefaultValue, _openBaseKey, new FileExists(File.Exists));
            ToolLocationHelper.GatherSDKsFromRegistryImpl(targetPlatforms, "Software\\Microsoft\\MicrosoftSDks", RegistryView.Registry32, RegistryHive.LocalMachine, getRegistrySubKeyNames, getRegistrySubKeyDefaultValue, _openBaseKey, new FileExists(File.Exists));

            TargetPlatformSDK key = new TargetPlatformSDK("Windows", new Version("1.0"), null);
            Assert.True(targetPlatforms[key].ExtensionSDKs.Count == 2);
            Assert.True(
                targetPlatforms[key].Path.Equals(
                    Path.Combine(_fakeStructureRoot, "Windows", "1.0") + Path.DirectorySeparatorChar,
                    StringComparison.OrdinalIgnoreCase));
            Assert.True(targetPlatforms[key].ExtensionSDKs.ContainsKey("MyAssembly, Version=1.0"));
            Assert.True(
                targetPlatforms[key].ExtensionSDKs["MyAssembly, Version=1.0"].Equals(
                    Path.Combine(new[] { _fakeStructureRoot, "Windows", "v1.0", "ExtensionSDKs", "MyAssembly", "1.0" })
                    + Path.DirectorySeparatorChar,
                    StringComparison.OrdinalIgnoreCase));
            Assert.True(targetPlatforms[key].ExtensionSDKs.ContainsKey("MyAssembly, Version=2.0"));
            Assert.True(
                targetPlatforms[key].ExtensionSDKs["MyAssembly, Version=2.0"].Equals(
                    Path.Combine(new[] { _fakeStructureRoot, "Windows", "1.0", "ExtensionSDKs", "MyAssembly", "2.0" })
                    + Path.DirectorySeparatorChar,
                    StringComparison.OrdinalIgnoreCase));

            key = new TargetPlatformSDK("Windows", new Version("2.0"), null);
            Assert.True(targetPlatforms[key].ExtensionSDKs.Count == 1);
            Assert.True(
                targetPlatforms[key].Path.Equals(
                    Path.Combine(_fakeStructureRoot, "Windows", "2.0") + Path.DirectorySeparatorChar,
                    StringComparison.OrdinalIgnoreCase));
            Assert.True(targetPlatforms[key].ExtensionSDKs.ContainsKey("MyAssembly, Version=3.0"));
            Assert.True(
                targetPlatforms[key].ExtensionSDKs["MyAssembly, Version=3.0"].Equals(
                    Path.Combine(new[] { _fakeStructureRoot, "Windows", "2.0", "ExtensionSDKs", "MyAssembly", "3.0" })
                    + Path.DirectorySeparatorChar,
                    StringComparison.OrdinalIgnoreCase));

            key = new TargetPlatformSDK("MyPlatform", new Version("5.0"), null);
            Assert.True(targetPlatforms.ContainsKey(key));
            Assert.Null(targetPlatforms[key].Path);

            key = new TargetPlatformSDK("MyPlatform", new Version("6.0"), null);
            Assert.True(targetPlatforms.ContainsKey(key));
            Assert.True(
                targetPlatforms[key].Path.Equals(
                    Path.Combine(_fakeStructureRoot, "Windows Kits", "6.0") + Path.DirectorySeparatorChar,
                    StringComparison.OrdinalIgnoreCase));

            key = new TargetPlatformSDK("MyPlatform", new Version("4.0"), null);
            Assert.True(targetPlatforms[key].ExtensionSDKs.Count == 1);
            Assert.True(
                targetPlatforms[key].Path.Equals(
                    Path.Combine(_fakeStructureRoot, "SomeOtherPlace", "MyPlatformOtherLocation", "4.0")
                    + Path.DirectorySeparatorChar,
                    StringComparison.OrdinalIgnoreCase));
            Assert.True(targetPlatforms[key].ExtensionSDKs.ContainsKey("MyAssembly, Version=1.0"));
            Assert.True(
                targetPlatforms[key].ExtensionSDKs["MyAssembly, Version=1.0"].Equals(
                    Path.Combine(
                        new[]
                            {
                                _fakeStructureRoot, "SomeOtherPlace", "MyPlatformOtherLocation", "4.0", "ExtensionSDKs",
                                "MyAssembly", "1.0"
                            }) + Path.DirectorySeparatorChar,
                    StringComparison.OrdinalIgnoreCase));

            key = new TargetPlatformSDK("MyPlatform", new Version("9.0"), null);
            Assert.Equal(
                Path.Combine(_fakeStructureRoot, "MyPlatform", "9.0") + Path.DirectorySeparatorChar,
                targetPlatforms[key].Path);
            Assert.Equal(0, targetPlatforms[key].ExtensionSDKs.Count);
            Assert.Equal(1, targetPlatforms[key].Platforms.Count);
            Assert.True(targetPlatforms[key].ContainsPlatform("PlatformAssembly", "0.1.2.3"));
            Assert.Equal(
                Path.Combine(new[] { _fakeStructureRoot, "MyPlatform", "9.0", "Platforms", "PlatformAssembly", "0.1.2.3" })
                + Path.DirectorySeparatorChar,
                targetPlatforms[key].Platforms["PlatformAssembly, Version=0.1.2.3"]);
        }

        /// <summary>
        /// Verify based on a fake directory structure with some good directories and some invalid ones at each level that we 
        /// get the expected set out. Make sure that when we resolve from both the disk and registry that there are no duplicates
        /// and make sure we get the expected results.
        /// </summary>
        [Fact]
        public void ResolveSDKFromRegistryAndDisk()
        {
            Dictionary<TargetPlatformSDK, TargetPlatformSDK> targetPlatforms = new Dictionary<TargetPlatformSDK, TargetPlatformSDK>();

            List<string> paths = new List<string>() { _fakeStructureRoot };

            ToolLocationHelper.GatherSDKListFromDirectory(paths, targetPlatforms);

            if (NativeMethodsShared.IsWindows)
            {
                ToolLocationHelper.GatherSDKsFromRegistryImpl(targetPlatforms, "Software\\Microsoft\\MicrosoftSDks", RegistryView.Registry32, RegistryHive.CurrentUser, getRegistrySubKeyNames, getRegistrySubKeyDefaultValue, _openBaseKey, new FileExists(File.Exists));
                ToolLocationHelper.GatherSDKsFromRegistryImpl(targetPlatforms, "Software\\Microsoft\\MicrosoftSDks", RegistryView.Registry32, RegistryHive.LocalMachine, getRegistrySubKeyNames, getRegistrySubKeyDefaultValue, _openBaseKey, new FileExists(File.Exists));
            }

            TargetPlatformSDK key = new TargetPlatformSDK("Windows", new Version("1.0"), null);
            Assert.Equal(2, targetPlatforms[key].ExtensionSDKs.Count);
            Assert.True(
                targetPlatforms[key].Path.Equals(
                    Path.Combine(_fakeStructureRoot, "Windows", "1.0") + Path.DirectorySeparatorChar,
                    StringComparison.OrdinalIgnoreCase));
            Assert.Contains("MyAssembly, Version=1.0", targetPlatforms[key].ExtensionSDKs.Keys);
            Assert.True(
                targetPlatforms[key].ExtensionSDKs["MyAssembly, Version=1.0"].Equals(
                    Path.Combine(new[] { _fakeStructureRoot, "Windows", "v1.0", "ExtensionSDKs", "MyAssembly", "1.0" })
                    + Path.DirectorySeparatorChar,
                    StringComparison.OrdinalIgnoreCase));
            Assert.Contains("MyAssembly, Version=2.0", targetPlatforms[key].ExtensionSDKs.Keys);
            Assert.True(
                targetPlatforms[key].ExtensionSDKs["MyAssembly, Version=2.0"].Equals(
                    Path.Combine(new[] { _fakeStructureRoot, "Windows", "1.0", "ExtensionSDKs", "MyAssembly", "2.0" })
                    + Path.DirectorySeparatorChar,
                    StringComparison.OrdinalIgnoreCase));

            key = new TargetPlatformSDK("Windows", new Version("2.0"), null);
            Assert.Equal(1, targetPlatforms[key].ExtensionSDKs.Count);
            Assert.True(
                targetPlatforms[key].Path.Equals(
                    Path.Combine(_fakeStructureRoot, "Windows", "2.0") + Path.DirectorySeparatorChar,
                    StringComparison.OrdinalIgnoreCase));
            Assert.Contains("MyAssembly, Version=3.0", targetPlatforms[key].ExtensionSDKs.Keys);
            Assert.True(
                targetPlatforms[key].ExtensionSDKs["MyAssembly, Version=3.0"].Equals(
                    Path.Combine(new[] { _fakeStructureRoot, "Windows", "2.0", "ExtensionSDKs", "MyAssembly", "3.0" })
                    + Path.DirectorySeparatorChar,
                    StringComparison.OrdinalIgnoreCase));

            // This is present in the registry but not on disk.
            key = new TargetPlatformSDK("MyPlatform", new Version("6.0"), null);
            Assert.Contains(key, targetPlatforms.Keys);
            Assert.True(
                targetPlatforms[key].Path.Equals(
                    Path.Combine(_fakeStructureRoot, "Windows Kits", "6.0") + Path.DirectorySeparatorChar,
                    StringComparison.OrdinalIgnoreCase));

            key = new TargetPlatformSDK("MyPlatform", new Version("5.0"), null);
            Assert.Contains(key, targetPlatforms.Keys);
            Assert.Empty(targetPlatforms[key].ExtensionSDKs);
            Assert.Null(targetPlatforms[key].Path);

            key = new TargetPlatformSDK("MyPlatform", new Version("4.0"), null);
            Assert.Equal(2, targetPlatforms[key].ExtensionSDKs.Count);
            Assert.True(
                targetPlatforms[key].Path.Equals(
                    Path.Combine(_fakeStructureRoot, "SomeOtherPlace", "MyPlatformOtherLocation", "4.0")
                    + Path.DirectorySeparatorChar,
                    StringComparison.OrdinalIgnoreCase));
            Assert.Contains("MyAssembly, Version=1.0", targetPlatforms[key].ExtensionSDKs.Keys);
            Assert.True(
                targetPlatforms[key].ExtensionSDKs["MyAssembly, Version=1.0"].Equals(
                    Path.Combine(
                        new[]
                            {
                                _fakeStructureRoot, "SomeOtherPlace", "MyPlatformOtherLocation", "4.0", "ExtensionSDKs",
                                "MyAssembly", "1.0"
                            }) + Path.DirectorySeparatorChar,
                    StringComparison.OrdinalIgnoreCase));
            Assert.Contains("AnotherAssembly, Version=1.0", targetPlatforms[key].ExtensionSDKs.Keys);
            Assert.True(
                targetPlatforms[key].ExtensionSDKs["AnotherAssembly, Version=1.0"].Equals(
                    Path.Combine(
                        new[] {_fakeStructureRoot, "MyPlatform", "4.0", "ExtensionSDKs", "AnotherAssembly", "1.0"}) +
                    Path.DirectorySeparatorChar,
                    StringComparison.OrdinalIgnoreCase));

            key = new TargetPlatformSDK("MyPlatform", new Version("3.0"), null);
            Assert.Equal(1, targetPlatforms[key].ExtensionSDKs.Count);
            Assert.Contains("MyAssembly, Version=1.0", targetPlatforms[key].ExtensionSDKs.Keys);
            Assert.True(
                targetPlatforms[key].Path.Equals(
                    Path.Combine(_fakeStructureRoot, "MyPlatform", "3.0") + Path.DirectorySeparatorChar,
                    StringComparison.OrdinalIgnoreCase));
            Assert.True(
                targetPlatforms[key].ExtensionSDKs["MyAssembly, Version=1.0"].Equals(
                    Path.Combine(new[] { _fakeStructureRoot, "MyPlatform", "3.0", "ExtensionSDKs", "MyAssembly", "1.0" })
                    + Path.DirectorySeparatorChar,
                    StringComparison.OrdinalIgnoreCase));

            key = new TargetPlatformSDK("MyPlatform", new Version("2.0"), null);
            Assert.Equal(1, targetPlatforms[key].ExtensionSDKs.Count);
            Assert.Contains("MyAssembly, Version=1.0", targetPlatforms[key].ExtensionSDKs.Keys);
            Assert.True(
                targetPlatforms[key].Path.Equals(
                    Path.Combine(_fakeStructureRoot, "MyPlatform", "2.0") + Path.DirectorySeparatorChar,
                    StringComparison.OrdinalIgnoreCase));
            Assert.True(
                targetPlatforms[key].ExtensionSDKs["MyAssembly, Version=1.0"].Equals(
                    Path.Combine(new[] { _fakeStructureRoot, "MyPlatform", "2.0", "ExtensionSDKs", "MyAssembly", "1.0" })
                    + Path.DirectorySeparatorChar,
                    StringComparison.OrdinalIgnoreCase));

            key = new TargetPlatformSDK("MyPlatform", new Version("1.0"), null);
            Assert.True(
                targetPlatforms[key].Path.Equals(
                    Path.Combine(_fakeStructureRoot, "MyPlatform", "1.0") + Path.DirectorySeparatorChar,
                    StringComparison.OrdinalIgnoreCase));
            Assert.Empty(targetPlatforms[key].ExtensionSDKs);
        }
#endif

        /// <summary>
        /// Make sure if the sdk identifier is null we get an ArgumentNullException because without specifying the
        /// sdk identifier we can't get any platforms back.
        /// </summary>
        [Fact]
        public void GetPlatformsForSDKNullSDKIdentifier()
        {
            Assert.Throws<ArgumentNullException>(() =>
            {
                ToolLocationHelper.GetPlatformsForSDK(null, new Version("1.0"));
            }
           );
        }
        /// <summary>
        /// Make sure if the sdk version is null we get an ArgumentNullException because without specifying the
        /// sdk version we can't get any platforms back.
        /// </summary>
        [Fact]
        public void GetPlatformsForSDKNullSDKVersion()
        {
            Assert.Throws<ArgumentNullException>(() =>
            {
                ToolLocationHelper.GetPlatformsForSDK("AnySDK", null);
            }
           );
        }
        /// <summary>
        /// Verify that when there are no sdks with target platforms installed, our list of platforms is empty
        /// to make sure we are not getting platforms from somewhere else.
        /// </summary>
        [Fact]
        public void GetPlatformsForSDKWithNoInstalledTargetPlatforms()
        {
            IEnumerable<string> platforms = ToolLocationHelper.GetPlatformsForSDK("AnySDK", new Version("1.0"), new string[0], "");
            Assert.Equal(false, platforms.Any<string>());
        }

        /// <summary>
        /// Verify that the list of platforms returned is exactly as we expect when we have platforms
        /// installed and we pass in a matching sdk identifier and version number for one of the
        /// installed platforms.
        /// </summary>
        [Fact]
        public void GetPlatformsForSDKWithMatchingInstalledTargetPlatforms()
        {
            IEnumerable<string> myPlatforms = ToolLocationHelper.GetPlatformsForSDK("MyPlatform", new Version("8.0"), new string[] { _fakeStructureRoot }, null);
            Assert.True(myPlatforms.Contains<string>("Sparkle, Version=3.3.3.3"));
            Assert.True(myPlatforms.Contains<string>("PlatformAssembly, Version=0.1.2.3"));
            Assert.True(myPlatforms.Contains<string>("PlatformAssembly, Version=1.2.3.0"));
            Assert.Equal(3, myPlatforms.Count<string>());
        }

        /// <summary>
        /// Verify that the list of platforms is empty if we ask for an sdk that is not installed.
        /// </summary>
        [Fact]
        public void GetPlatformsForSDKWithInstalledTargetPlatformsNoMatch()
        {
            IEnumerable<string> platforms = ToolLocationHelper.GetPlatformsForSDK("DoesNotExistPlatform", new Version("0.0.0.0"), new string[] { _fakeStructureRoot }, null);
            Assert.Equal(false, platforms.Any<string>());
        }

        /// <summary>
        /// Verify that the list of platforms is empty if we ask for a valid sdk identifier but
        /// a version number that isn't installed.
        /// </summary>
        [Fact]
        public void GetPlatformsForSDKWithMatchingPlatformNotMatchingVersion()
        {
            IEnumerable<string> platforms = ToolLocationHelper.GetPlatformsForSDK("MyPlatform", new Version("0.0.0.0"), new string[] { _fakeStructureRoot }, null);
            Assert.Equal(false, platforms.Any<string>());
        }

        /// <summary>
        /// Verify that if we pass in an sdk identifier and version for an installed legacy platform sdk
        /// that the list of platforms is empty because it has no platforms.
        /// </summary>
        [Fact]
        public void GetPlatformsForSDKForLegacyPlatformSDK()
        {
            IEnumerable<string> platforms = ToolLocationHelper.GetPlatformsForSDK("Windows", new Version("8.0"), new string[] { _fakeStructureRoot }, null);
            Assert.Equal(false, platforms.Any<string>());
        }

        /// <summary>
        /// Verify based on a fake directory structure with some good directories and some invalid ones at each level that we 
        /// get the expected set out. Make sure that when we resolve from both the disk and registry that there are no duplicates
        /// and make sure we get the expected results.
        /// </summary>
        [Fact]
        public void GetALLTargetPlatformSDKs()
        {
            try
            {
                Environment.SetEnvironmentVariable("MSBUILDDISABLEREGISTRYFORSDKLOOKUP", "true");
                var sdks = ToolLocationHelper.GetTargetPlatformSdks(new[] { _fakeStructureRoot }, null);

                Dictionary<TargetPlatformSDK, TargetPlatformSDK> targetPlatforms = new Dictionary<TargetPlatformSDK, TargetPlatformSDK>();
                foreach (TargetPlatformSDK sdk in sdks)
                {
                    targetPlatforms.Add(sdk, sdk);
                }

                TargetPlatformSDK key = new TargetPlatformSDK("Windows", new Version("1.0"), null);
                Assert.True(
                    targetPlatforms[key].Path.Equals(
                        Path.Combine(_fakeStructureRoot, "Windows", "1.0") + Path.DirectorySeparatorChar,
                        StringComparison.OrdinalIgnoreCase));

                key = new TargetPlatformSDK("Windows", new Version("2.0"), null);
                Assert.True(
                    targetPlatforms[key].Path.Equals(
                        Path.Combine(_fakeStructureRoot, "Windows", "2.0") + Path.DirectorySeparatorChar,
                        StringComparison.OrdinalIgnoreCase));

                key = new TargetPlatformSDK("MyPlatform", new Version("3.0"), null);
                Assert.True(
                    targetPlatforms[key].Path.Equals(
                        Path.Combine(_fakeStructureRoot, "MyPlatform", "3.0") + Path.DirectorySeparatorChar,
                        StringComparison.OrdinalIgnoreCase));

                key = new TargetPlatformSDK("MyPlatform", new Version("2.0"), null);
                Assert.True(
                    targetPlatforms[key].Path.Equals(
                        Path.Combine(_fakeStructureRoot, "MyPlatform", "2.0") + Path.DirectorySeparatorChar,
                        StringComparison.OrdinalIgnoreCase));

                key = new TargetPlatformSDK("MyPlatform", new Version("1.0"), null);
                Assert.True(
                    targetPlatforms[key].Path.Equals(
                        Path.Combine(_fakeStructureRoot, "MyPlatform", "1.0") + Path.DirectorySeparatorChar,
                        StringComparison.OrdinalIgnoreCase));

                key = new TargetPlatformSDK("MyPlatform", new Version("5.0"), null);
                Assert.False(targetPlatforms.ContainsKey(key));
            }
            finally
            {
                Environment.SetEnvironmentVariable("MSBUILDDISABLEREGISTRYFORSDKLOOKUP", null);
            }
        }

#if FEATURE_REGISTRY_SDKS
        /// <summary>
        /// Verify that the GetPlatformSDKPropsFileLocation method can be correctly called for pre-OneCore SDKs during evaluation time as a msbuild function.
        /// </summary>
        [Fact]
        [Trait("Category", "mono-osx-failing")]
        public void VerifyGetPreOneCoreSDKPropsLocation()
        {
            // This is the mockup layout for SDKs before One Core SDK.
            string testDirectoryRoot = Path.Combine(Path.GetTempPath(), "VerifyGetPreOneCoreSDKPropsLocation");
            string platformDirectory = Path.Combine(testDirectoryRoot, "MyPlatform", "8.0")
                                       + Path.DirectorySeparatorChar;
            string propsDirectory = Path.Combine(platformDirectory, "DesignTime", "CommonConfiguration", "Neutral");

            string tempProjectContents = ObjectModelHelpers.CleanupFileContents(@"
             <Project DefaultTargets=""ExpandSDKReferenceAssemblies"" ToolsVersion=""msbuilddefaulttoolsversion"" xmlns=""msbuildnamespace"">
                 <PropertyGroup>
                    <TargetPlatformIdentifier>MyPlatform</TargetPlatformIdentifier> 
                    <TargetPlatformVersion>8.0</TargetPlatformVersion>
                    <SDKRegistryRoot>SOFTWARE\Microsoft\VerifyGetPlatformSDKPropsLocation</SDKRegistryRoot>
                    <SDKDiskRoot>Somewhere</SDKDiskRoot>
                    <PlatformSDKLocation>$([Microsoft.Build.Utilities.ToolLocationHelper]::GetPlatformSDKLocation('MyPlatform', '8.0', '$(SDKDirectoryRoot)', '$(SDKRegistryRoot)'))</PlatformSDKLocation> 
                    <PropsLocation>$([Microsoft.Build.Utilities.ToolLocationHelper]::GetPlatformSDKPropsFileLocation('',' ','MyPlatform',' ','8.0', '$(SDKDirectoryRoot)', '$(SDKRegistryRoot)'))</PropsLocation>
                 </PropertyGroup>
                 <Import Project=""$(MSBuildBinPath)\Microsoft.Common.targets""/>
              </Project>");

            string registryKey = @"SOFTWARE\Microsoft\VerifyGetPlatformSDKPropsLocation\";
            RegistryKey baseKey = Registry.CurrentUser;

            try
            {
                if (NativeMethodsShared.IsWindows)
                {
                    using (RegistryKey platformKey = baseKey.CreateSubKey(registryKey + @"\MyPlatform\v8.0"))
                    {
                        platformKey.SetValue("InstallationFolder", platformDirectory);
                    }
                }

                if (Directory.Exists(testDirectoryRoot))
                {
                    FileUtilities.DeleteDirectoryNoThrow(testDirectoryRoot, true);
                }

                Directory.CreateDirectory(testDirectoryRoot);
                Directory.CreateDirectory(propsDirectory);

                File.WriteAllText(Path.Combine(platformDirectory, "SDKManifest.xml"), "Test");

                Project project = ObjectModelHelpers.CreateInMemoryProject(new ProjectCollection(), tempProjectContents, null);

                string propertyValue = project.GetPropertyValue("PlatformSDKLocation");
                string propsLocation = project.GetPropertyValue("PropsLocation");

                Assert.True(propertyValue.Equals(platformDirectory, StringComparison.OrdinalIgnoreCase));
                Assert.True(propsLocation.Equals(propsDirectory, StringComparison.OrdinalIgnoreCase));
            }
            finally
            {
                try
                {
                    if (NativeMethodsShared.IsWindows)
                    {
                        baseKey.DeleteSubKeyTree(registryKey);
                    }
                }
                catch (Exception)
                {
                }
                if (Directory.Exists(testDirectoryRoot))
                {
                    FileUtilities.DeleteDirectoryNoThrow(testDirectoryRoot, true);
                }
            }
        }

        /// <summary>
        /// Verify that the GetPlatformSDKPropsFileLocation method can be correctly called for OneCore SDK during evaluation time as a msbuild function.
        /// </summary>
        [Fact]
        [Trait("Category", "mono-osx-failing")]
        public void VerifyGetOneCoreSDKPropsLocation()
        {
            // This is the mockup layout for One Core SDK. 
            string testDirectoryRoot = Path.Combine(Path.GetTempPath(), "VerifyGetOneCoreSDKPropsLocation");
            string platformDirectory = Path.Combine(testDirectoryRoot, "OneCoreSDK", "1.0") + Path.DirectorySeparatorChar;
            string propsDirectory =
                Path.Combine(
                    new[] { platformDirectory, "DesignTime", "CommonConfiguration", "Neutral", "MyPlatform", "0.8.0.0" });
            string platformDirectory2 = Path.Combine(platformDirectory, "Platforms", "MyPlatform", "0.8.0.0");

            string tempProjectContents = ObjectModelHelpers.CleanupFileContents(@"
             <Project DefaultTargets=""ExpandSDKReferenceAssemblies"" ToolsVersion=""msbuilddefaulttoolsversion"" xmlns=""msbuildnamespace"">
                 <PropertyGroup>
                    <TargetPlatformIdentifier>MyPlatform</TargetPlatformIdentifier> 
                    <TargetPlatformVersion>8.0</TargetPlatformVersion>
                    <SDKRegistryRoot>SOFTWARE\Microsoft\VerifyGetOneCoreSDKPropsLocation</SDKRegistryRoot>
                    <SDKDiskRoot>Somewhere</SDKDiskRoot>
                    <PlatformSDKLocation>$([Microsoft.Build.Utilities.ToolLocationHelper]::GetPlatformSDKLocation('OneCoreSDK', '1.0', '', '$(SDKRegistryRoot)'))</PlatformSDKLocation> 
                    <PropsLocation>$([Microsoft.Build.Utilities.ToolLocationHelper]::GetPlatformSDKPropsFileLocation('OneCoreSDK','1.0','MyPlatform',' ','0.8.0.0', '', '$(SDKRegistryRoot)'))</PropsLocation>
                 </PropertyGroup>
                 <Import Project=""$(MSBuildBinPath)\Microsoft.Common.targets""/>
              </Project>");

            string registryKey = @"SOFTWARE\Microsoft\VerifyGetOneCoreSDKPropsLocation\";
            RegistryKey baseKey = Registry.CurrentUser;

            try
            {
                if (NativeMethodsShared.IsWindows)
                {
                    using (RegistryKey platformKey = baseKey.CreateSubKey(registryKey + @"\OneCoreSDK\1.0"))
                    {
                        platformKey.SetValue("InstallationFolder", platformDirectory);
                    }
                }

                if (Directory.Exists(testDirectoryRoot))
                {
                    FileUtilities.DeleteDirectoryNoThrow(testDirectoryRoot, true);
                }

                Directory.CreateDirectory(testDirectoryRoot);
                Directory.CreateDirectory(propsDirectory);
                Directory.CreateDirectory(platformDirectory2);

                File.WriteAllText(Path.Combine(platformDirectory, "SDKManifest.xml"), "Test");
                File.WriteAllText(Path.Combine(platformDirectory2, "Platform.xml"), "Test");

                Project project = ObjectModelHelpers.CreateInMemoryProject(new ProjectCollection(), tempProjectContents, null);

                string propertyValue = project.GetPropertyValue("PlatformSDKLocation");
                string propsLocation = project.GetPropertyValue("PropsLocation");

                Assert.True(propertyValue.Equals(platformDirectory, StringComparison.OrdinalIgnoreCase));
                Assert.True(propsLocation.Equals(propsDirectory, StringComparison.OrdinalIgnoreCase));
            }
            finally
            {
                try
                {
                    if (NativeMethodsShared.IsWindows)
                    {
                        baseKey.DeleteSubKeyTree(registryKey);
                    }
                }
                catch (Exception)
                {
                }
                if (Directory.Exists(testDirectoryRoot))
                {
                    FileUtilities.DeleteDirectoryNoThrow(testDirectoryRoot, true);
                }
            }
        }
#endif

        /// <summary>
        /// Make a fake SDK structure on disk for testing.
        /// </summary>
        private static string MakeFakeSDKStructure()
        {
            string manifestPlatformSDK1 = @"
                <FileList
                    DisplayName = ""Windows""
                    PlatformIdentity = ""Windows, version=8.0""
                    TargetFramework = "".NETCore, version=v4.5; .NETFramework, version=v4.5""
                    MinVSVersion = ""12.0""
                    MinOSVersion = ""6.2.1""
                    MaxOSVersionTested = ""6.2.1""
                    UnsupportedDowntarget = ""Windows, version=8.0"">

                <File Reference = ""Windows"">
	                <ToolboxItems VSCategory = ""Toolbox.Default""/>
                </File>
                </FileList>";

            string manifestPlatformSDK2 = @"
                <FileList
                    DisplayName = ""Windows""
                    PlatformIdentity = ""Windows, version=8.0""
                    TargetFramework = "".NETCore, version=v4.5; .NETFramework, version=v4.5""
                    MinVSVersion = ""11.0""
                    MinOSVersion = ""6.2.2""
                    MaxOSVersionTested = ""6.2.1""
                    UnsupportedDowntarget = ""Windows, version=8.0"">

                <File Reference = ""Windows"">
	                <ToolboxItems VSCategory = ""Toolbox.Default""/>
                </File>
                </FileList>";

            string manifestPlatformSDK3 = @"
                <FileList
                    DisplayName = ""Windows""
                    PlatformIdentity = ""Windows, version=8.0""
                    TargetFramework = "".NETCore, version=v4.5; .NETFramework, version=v4.5""
                    MinVSVersion = ""10.0""
                    MinOSVersion = ""6.2.3""
                    MaxOSVersionTested = ""6.2.1""
                    UnsupportedDowntarget = ""Windows, version=8.0"">

                <File Reference = ""Windows"">
	                <ToolboxItems VSCategory = ""Toolbox.Default""/>
                </File>
                </FileList>";

            string manifestPlatformSDK4 = @"
                <FileList
                    DisplayName = ""Windows""
                    PlatformIdentity = ""Windows, version=8.0""
                    TargetFramework = "".NETCore, version=v4.5; .NETFramework, version=v4.5""
                    MinVSVersion = ""9.0""
                    MinOSVersion = ""6.2.4""
                    MaxOSVersionTested = ""6.2.1""
                    UnsupportedDowntarget = ""Windows, version=8.0"">

                <File Reference = ""Windows"">
	                <ToolboxItems VSCategory = ""Toolbox.Default""/>
                </File>
                </FileList>";

            string manifestPlatformSDK5 = @"
                <FileList
                    DisplayName = ""Windows""
                    PlatformIdentity = ""Windows, version=8.0""
                    TargetFramework = "".NETCore, version=v4.5; .NETFramework, version=v4.5""
                    MinVSVersion = ""8.0""
                    MinOSVersion = ""6.2.5""
                    MaxOSVersionTested = ""6.2.1""
                    UnsupportedDowntarget = ""Windows, version=8.0"">

                <File Reference = ""Windows"">
	                <ToolboxItems VSCategory = ""Toolbox.Default""/>
                </File>
                </FileList>";

            string manifestPlatformSDK6 = @"
                <FileList
                    DisplayName = ""Windows""
                    PlatformIdentity = ""Windows, version=8.0""
                    TargetFramework = "".NETCore, version=v4.5; .NETFramework, version=v4.5""
                    MaxOSVersionTested = ""6.2.1""
                    UnsupportedDowntarget = ""Windows, version=8.0"">

                <File Reference = ""Windows"">
	                <ToolboxItems VSCategory = ""Toolbox.Default""/>
                </File>
                </FileList>";

            string manifestPlatformSDK7 = @"
                <FileList
                    DisplayName = ""Windows""
                    PlatformIdentity = ""Windows, version=8.0""
                    TargetFramework = "".NETCore, version=v4.5; .NETFramework, version=v4.5""
                    MinVSVersion = ""8""
                    MinOSVersion = ""Blah""
                    MaxOSVersionTested = ""6.2.1""
                    UnsupportedDowntarget = ""Windows, version=8.0"">

                <File Reference = ""Windows"">
                    <ToolboxItems VSCategory = ""Toolbox.Default""/>
                </File>
                </FileList>";

            string manifestExtensionSDK1 = @"
                <FileList
                    DisplayName = ""ExtensionSDK2""
                    TargetFramework = "".NETCore, version=v4.5; .NETFramework, version=v4.5""
                    MinVSVersion = ""11.0""
                    MaxPlatformVersion = ""8.0""
                    MinOSVersion = ""6.2.1""
                    MaxOSVersionTested = ""6.2.1"">

                    <File Reference = ""MySDK.Sprint.winmd"" Implementation = ""XNASprintImpl.dll"">
                    </File>
                </FileList>";

            string manifestExtensionSDK2 = @"
                <FileList
                    DisplayName = ""ExtensionSDK2""
                    TargetFramework = "".NETCore, version=v4.5; .NETFramework, version=v4.5""
                    MinVSVersion = ""11.0""
                    MaxPlatformVersion = ""9.0""
                    MinOSVersion = ""6.2.1""
                    MaxOSVersionTested = ""6.2.1"">

                    <File Reference = ""MySDK.Sprint.winmd"" Implementation = ""XNASprintImpl.dll"">
                    </File>
                </FileList>";

            string tempPath = Path.Combine(Path.GetTempPath(), "FakeSDKDirectory");
            try
            {
                // Good
                Directory.CreateDirectory(
                    Path.Combine(tempPath, "Windows", "v1.0", "ExtensionSDKs", "MyAssembly", "1.0"));
                Directory.CreateDirectory(
                    Path.Combine(tempPath, "Windows", "1.0", "ExtensionSDKs", "MyAssembly", "2.0"));
                Directory.CreateDirectory(
                    Path.Combine(new[] { tempPath, "Windows", "2.0", "ExtensionSDKs", "MyAssembly", "3.0" }));
                Directory.CreateDirectory(
                    Path.Combine(
                        new[]
                            {
                                tempPath, "SomeOtherPlace", "MyPlatformOtherLocation", "4.0", "ExtensionSDKs",
                                "MyAssembly", "1.0"
                            }));
                Directory.CreateDirectory(Path.Combine(tempPath, "WindowsKits", "6.0"));
                Directory.CreateDirectory(Path.Combine(tempPath, "MyPlatform", "5.0"));
                Directory.CreateDirectory(
                    Path.Combine(new[] { tempPath, "MyPlatform", "4.0", "ExtensionSDKs", "AnotherAssembly", "1.0" }));
                Directory.CreateDirectory(
                    Path.Combine(new[] { tempPath, "MyPlatform", "3.0", "ExtensionSDKs", "MyAssembly", "1.0" }));
                Directory.CreateDirectory(
                    Path.Combine(new[] { tempPath, "MyPlatform", "2.0", "ExtensionSDKs", "MyAssembly", "1.0" }));
                Directory.CreateDirectory(Path.Combine(tempPath, "MyPlatform", "1.0"));
                Directory.CreateDirectory(Path.Combine(tempPath, "MyPlatform", "8.0"));
                Directory.CreateDirectory(
                    Path.Combine(new[] { tempPath, "MyPlatform", "8.0", "Platforms", "PlatformAssembly", "0.1.2.3" }));
                Directory.CreateDirectory(
                    Path.Combine(new[] { tempPath, "MyPlatform", "8.0", "Platforms", "PlatformAssembly", "1.2.3.0" }));
                Directory.CreateDirectory(
                    Path.Combine(new[] { tempPath, "MyPlatform", "8.0", "Platforms", "Sparkle", "3.3.3.3" }));
                Directory.CreateDirectory(Path.Combine(tempPath, "MyPlatform", "9.0"));
                Directory.CreateDirectory(
                    Path.Combine(new[] { tempPath, "MyPlatform", "9.0", "Platforms", "PlatformAssembly", "0.1.2.3" }));
                Directory.CreateDirectory(Path.Combine(new[] { tempPath, "MyPlatform", "9.0", "PlatformAssembly", "Sparkle" }));
                Directory.CreateDirectory(
                    Path.Combine(new[] { tempPath, "MyPlatform", "9.0", "Platforms", "PlatformAssembly", "Sparkle" }));

                File.WriteAllText(
                    Path.Combine(
                        new[] { tempPath, "Windows", "v1.0", "ExtensionSDKs", "MyAssembly", "1.0", "SDKManifest.xml" }),
                    "Hello");
                File.WriteAllText(
                    Path.Combine(
                        new[] { tempPath, "Windows", "1.0", "ExtensionSDKs", "MyAssembly", "2.0", "SDKManifest.xml" }),
                    "Hello");
                File.WriteAllText(
                    Path.Combine(
                        new[] { tempPath, "Windows", "2.0", "ExtensionSDKs", "MyAssembly", "3.0", "SDKManifest.xml" }),
                    "Hello");

                File.WriteAllText(
                    Path.Combine(
                        new[] { tempPath, "SomeOtherPlace", "MyPlatformOtherLocation", "4.0", "SDKManifest.xml" }),
                    "Hello");
                File.WriteAllText(
                    Path.Combine(
                        new[]
                            {
                                tempPath, "SomeOtherPlace", "MyPlatformOtherLocation", "4.0", "ExtensionSDKs",
                                "MyAssembly", "1.0", "SDKManifest.xml"
                            }),
                    "Hello");
                File.WriteAllText(Path.Combine(tempPath, "Windows", "1.0", "SDKManifest.xml"), manifestPlatformSDK1);
                File.WriteAllText(Path.Combine(tempPath, "Windows", "2.0", "SDKManifest.xml"), manifestPlatformSDK2);
                File.WriteAllText(
                    Path.Combine(
                        new[]
                            { tempPath, "MyPlatform", "4.0", "ExtensionSDKs", "AnotherAssembly", "1.0", "SDKManifest.xml" }),
                    manifestExtensionSDK2);
                File.WriteAllText(Path.Combine(tempPath, "MyPlatform", "3.0", "SDKManifest.xml"), manifestPlatformSDK3);
                File.WriteAllText(Path.Combine(tempPath, "MyPlatform", "2.0", "SDKManifest.xml"), manifestPlatformSDK4);
                File.WriteAllText(
                    Path.Combine(
                        new[] { tempPath, "MyPlatform", "3.0", "ExtensionSDKs", "MyAssembly", "1.0", "SDKManifest.xml" }),
                    manifestExtensionSDK1);
                File.WriteAllText(
                    Path.Combine(
                        new[] { tempPath, "MyPlatform", "2.0", "ExtensionSDKs", "MyAssembly", "1.0", "SDKManifest.xml" }),
                    "Hello");
                File.WriteAllText(Path.Combine(tempPath, "MyPlatform", "1.0", "SDKManifest.xml"), manifestPlatformSDK5);

                // Contains a couple of sub-platforms
                File.WriteAllText(
                    Path.Combine(tempPath, "MyPlatform", "8.0", "SDKManifest.xml"),
                    manifestPlatformSDK6);
                File.WriteAllText(
                    Path.Combine(
                        new[] { tempPath, "MyPlatform", "8.0", "Platforms", "PlatformAssembly", "0.1.2.3", "Platform.xml" }),
                    "Hello");
                File.WriteAllText(
                    Path.Combine(
                        new[] { tempPath, "MyPlatform", "8.0", "Platforms", "PlatformAssembly", "1.2.3.0", "Platform.xml" }),
                    "Hello");
                File.WriteAllText(
                    Path.Combine(
                        new[] { tempPath, "MyPlatform", "8.0", "Platforms", "Sparkle", "3.3.3.3", "Platform.xml" }),
                    "Hello");

                // Contains invalid sub-platforms as well as valid ones
                File.WriteAllText(Path.Combine(tempPath, "MyPlatform", "9.0", "SDKManifest.xml"), manifestPlatformSDK7);
                File.WriteAllText(
                    Path.Combine(
                        new[] { tempPath, "MyPlatform", "9.0", "Platforms", "PlatformAssembly", "0.1.2.3", "Platform.xml" }),
                    "Hello");
                File.WriteAllText(
                    Path.Combine(new[] { tempPath, "MyPlatform", "9.0", "PlatformAssembly", "Sparkle", "Platform.xml" }),
                    "Hello"); // not under the Platforms directory
                File.WriteAllText(
                    Path.Combine(
                        new[] { tempPath, "MyPlatform", "9.0", "Platforms", "PlatformAssembly", "Sparkle", "Platform.xml" }),
                    "Hello"); // bad version
                Directory.CreateDirectory(
                    Path.Combine(new[] { tempPath, "MyPlatform", "9.0", "Platforms", "Sparkle", "3.3.3.3" })); // no platform.xml

                //Bad because of v in the sdk version
                Directory.CreateDirectory(
                    Path.Combine(new[] { tempPath, "Windows", "v1.0", "ExtensionSDKs", "AnotherAssembly", "v1.1" }));

                //Bad because no extensionsdks directory under the platform version
                Directory.CreateDirectory(Path.Combine(tempPath, "Windows", "v3.0") + Path.DirectorySeparatorChar);

                // Bad because the directory under the identifier is not a version
                Directory.CreateDirectory(
                    Path.Combine(tempPath, "Windows", "NotAVersion") + Path.DirectorySeparatorChar);

                // Bad because the directory under the identifier is not a version
                Directory.CreateDirectory(
                    Path.Combine(
                        new[] { tempPath, "Windows", "NotAVersion", "ExtensionSDKs", "Assembly", "1.0" }));
            }
            catch (Exception)
            {
                FileUtilities.DeleteDirectoryNoThrow(tempPath, true);
                return null;
            }

            return tempPath;
        }

        /// <summary>
        /// Make a fake SDK structure on disk for testing.
        /// </summary>
        private static string MakeFakeSDKStructure2()
        {
            string tempPath = Path.Combine(Path.GetTempPath(), "FakeSDKDirectory2");
            try
            {
                // Good
                Directory.CreateDirectory(
                    Path.Combine(new[] { tempPath, "Windows", "v1.0", "ExtensionSDKs", "MyAssembly", "1.0" }));
                Directory.CreateDirectory(
                    Path.Combine(new[] { tempPath, "Windows", "1.0", "ExtensionSDKs", "MyAssembly", "2.0" }));
                Directory.CreateDirectory(
                    Path.Combine(new[] { tempPath, "Windows", "2.0", "ExtensionSDKs", "MyAssembly", "4.0" }));

                File.WriteAllText(
                    Path.Combine(
                        new[] { tempPath, "Windows", "v1.0", "ExtensionSDKs", "MyAssembly", "1.0", "SDKManifest.xml" }),
                    "Hello");
                File.WriteAllText(
                    Path.Combine(
                        new[] { tempPath, "Windows", "1.0", "ExtensionSDKs", "MyAssembly", "2.0", "SDKManifest.xml" }),
                    "Hello");
                File.WriteAllText(
                    Path.Combine(
                        new[] { tempPath, "Windows", "2.0", "ExtensionSDKs", "MyAssembly", "4.0", "SDKManifest.xml" }),
                    "Hello");
            }
            catch (Exception)
            {
                FileUtilities.DeleteDirectoryNoThrow(tempPath, true);
                return null;
            }

            return tempPath;
        }
        #endregion

        #region HelperMethods

#if FEATURE_WIN32_REGISTRY
        /// <summary>
        /// Simplified registry access delegate. Given a baseKey and a subKey, get all of the subkey
        /// names.
        /// </summary>
        /// <param name="baseKey">The base registry key.</param>
        /// <param name="subKey">The subkey</param>
        /// <returns>An enumeration of strings.</returns>
        private static IEnumerable<string> GetRegistrySubKeyNames(RegistryKey baseKey, string subKey)
        {
            if (baseKey == Registry.CurrentUser)
            {
                if (string.Compare(subKey, @"Software\Microsoft\MicrosoftSDKs", StringComparison.OrdinalIgnoreCase) == 0)
                {
                    return new[] { "Windows", "MyPlatform" };
                }

                if (string.Compare(subKey, @"Software\Microsoft\MicrosoftSDKs\Windows", StringComparison.OrdinalIgnoreCase) == 0)
                {
                    return new[] { "v1.0", "1.0" };
                }

                if (string.Compare(subKey, @"Software\Microsoft\MicrosoftSDKs\Windows\v1.0\ExtensionSDKs", StringComparison.OrdinalIgnoreCase) == 0)
                {
                    return new string[] { "MyAssembly" };
                }

                if (string.Compare(subKey, @"Software\Microsoft\MicrosoftSDKs\Windows\1.0\ExtensionSDKs", StringComparison.OrdinalIgnoreCase) == 0)
                {
                    return new string[] { "MyAssembly" };
                }

                if (string.Compare(subKey, @"Software\Microsoft\MicrosoftSDKs\Windows\v1.0\ExtensionSDKs\MyAssembly", StringComparison.OrdinalIgnoreCase) == 0)
                {
                    return new[] { "v1.1", "1.0", "2.0", "3.0" };
                }

                if (string.Compare(subKey, @"Software\Microsoft\MicrosoftSDKs\Windows\1.0\ExtensionSDKs\MyAssembly", StringComparison.OrdinalIgnoreCase) == 0)
                {
                    return new[] { "2.0" };
                }

                if (string.Compare(subKey, @"Software\Microsoft\MicrosoftSDKs\MyPlatform", StringComparison.OrdinalIgnoreCase) == 0)
                {
                    return new[] { "4.0", "5.0", "6.0", "9.0" };
                }

                if (string.Compare(subKey, @"Software\Microsoft\MicrosoftSDKs\MyPlatform\4.0\ExtensionSDKs", StringComparison.OrdinalIgnoreCase) == 0)
                {
                    return new string[] { "MyAssembly" };
                }

                if (string.Compare(subKey, @"Software\Microsoft\MicrosoftSDKs\MyPlatform\5.0\ExtensionSDKs", StringComparison.OrdinalIgnoreCase) == 0)
                {
                    return new[] { string.Empty };
                }

                if (string.Compare(subKey, @"Software\Microsoft\MicrosoftSDKs\MyPlatform\4.0\ExtensionSDKs\MyAssembly", StringComparison.OrdinalIgnoreCase) == 0)
                {
                    return new[] { "1.0" };
                }
            }

            if (baseKey == Registry.LocalMachine)
            {
                if (string.Compare(subKey, @"Software\Microsoft\MicrosoftSDKs", StringComparison.OrdinalIgnoreCase) == 0)
                {
                    return new[] { "Windows" };
                }

                if (string.Compare(subKey, @"Software\Microsoft\MicrosoftSDKs\Windows", StringComparison.OrdinalIgnoreCase) == 0)
                {
                    return new[] { "v2.0" };
                }

                if (string.Compare(subKey, @"Software\Microsoft\MicrosoftSDKs\Windows\v2.0\ExtensionSDKs", StringComparison.OrdinalIgnoreCase) == 0)
                {
                    return new[] { "MyAssembly" };
                }

                if (string.Compare(subKey, @"Software\Microsoft\MicrosoftSDKs\Windows\v2.0\ExtensionSDKs\MyAssembly", StringComparison.OrdinalIgnoreCase) == 0)
                {
                    return new[] { "3.0" };
                }
            }

            return new string[] { };
        }

        /// <summary>
        /// Simplified registry access delegate. Given a baseKey and subKey, get the default value
        /// of the subKey.
        /// </summary>
        /// <param name="baseKey">The base registry key.</param>
        /// <param name="subKey">The subkey</param>
        /// <returns>A string containing the default value.</returns>
        private string GetRegistrySubKeyDefaultValue(RegistryKey baseKey, string subKey)
        {
            if (baseKey == Registry.CurrentUser)
            {
                if (string.Compare(subKey, @"Software\Microsoft\MicrosoftSDKs\Windows\v1.0\ExtensionSDKs\MyAssembly\1.0", StringComparison.OrdinalIgnoreCase) == 0)
                {
                    return Path.Combine(_fakeStructureRoot, "Windows\\v1.0\\ExtensionSDKs\\MyAssembly\\1.0");
                }

                // This has a v in the sdk version and should not be found but we need a real path in case it is so it will show up in the returned list and fail the test.
                if (string.Compare(subKey, @"Software\Microsoft\MicrosoftSDKs\Windows\v1.0\ExtensionSDKs\MyAssembly\v1.0", StringComparison.OrdinalIgnoreCase) == 0)
                {
                    return Path.Combine(_fakeStructureRoot, "Windows\\v1.0\\ExtensionSDKs\\MyAssembly\\1.0");
                }

                if (string.Compare(subKey, @"Software\Microsoft\MicrosoftSDKs\Windows\1.0\ExtensionSDKs\MyAssembly\2.0", StringComparison.OrdinalIgnoreCase) == 0)
                {
                    return Path.Combine(_fakeStructureRoot, "Windows\\1.0\\ExtensionSDKs\\MyAssembly\\2.0");
                }

                // This has a set of bad char in the returned directory so it should not be allowed.
                if (string.Compare(subKey, @"Software\Microsoft\MicrosoftSDKs\Windows\v1.0\ExtensionSDKs\MyAssembly\3.0", StringComparison.OrdinalIgnoreCase) == 0)
                {
                    return _fakeStructureRoot + @"\Windows\1.0\ExtensionSDKs\MyAssembly\<>?/";
                }

                if (string.Compare(subKey, @"Software\Microsoft\MicrosoftSDKs\MyPlatform\5.0", StringComparison.OrdinalIgnoreCase) == 0)
                {
                    return Path.Combine(_fakeStructureRoot, "MyPlatform\\5.0");
                }

                if (string.Compare(subKey, @"Software\Microsoft\MicrosoftSDKs\MyPlatform\4.0", StringComparison.OrdinalIgnoreCase) == 0)
                {
                    return Path.Combine(_fakeStructureRoot, "SomeOtherPlace\\MyPlatformOtherLocation\\4.0");
                }

                if (string.Compare(subKey, @"Software\Microsoft\MicrosoftSDKs\MyPlatform\6.0", StringComparison.OrdinalIgnoreCase) == 0)
                {
                    return Path.Combine(_fakeStructureRoot, "Windows Kits\\6.0");
                }

                if (string.Compare(subKey, @"Software\Microsoft\MicrosoftSDKs\MyPlatform\9.0", StringComparison.OrdinalIgnoreCase) == 0)
                {
                    return Path.Combine(_fakeStructureRoot, "MyPlatform\\9.0");
                }

                if (string.Compare(subKey, @"Software\Microsoft\MicrosoftSDKs\MyPlatform\4.0\ExtensionSDKs\MyAssembly\1.0", StringComparison.OrdinalIgnoreCase) == 0)
                {
                    return Path.Combine(_fakeStructureRoot, "SomeOtherPlace\\MyPlatformOtherLocation\\4.0\\ExtensionSDKs\\MyAssembly\\1.0");
                }

                if (string.Compare(subKey, @"Software\Microsoft\MicrosoftSDKs\Windows\v1.0", StringComparison.OrdinalIgnoreCase) == 0)
                {
                    return Path.Combine(_fakeStructureRoot, "Windows\\1.0");
                }
            }

            if (baseKey == Registry.LocalMachine)
            {
                if (string.Compare(subKey, @"Software\Microsoft\MicrosoftSDKs\Windows\v2.0\ExtensionSDKs\MyAssembly\3.0", StringComparison.OrdinalIgnoreCase) == 0)
                {
                    return Path.Combine(_fakeStructureRoot, "Windows\\2.0\\ExtensionSDKs\\MyAssembly\\3.0");
                }

                if (string.Compare(subKey, @"Software\Microsoft\MicrosoftSDKs\Windows\v2.0", StringComparison.OrdinalIgnoreCase) == 0)
                {
                    return Path.Combine(_fakeStructureRoot, "Windows\\2.0");
                }
            }

            return null;
        }

        /// <summary>
        /// Registry access delegate. Given a hive and a view, return the registry base key.
        /// </summary>
        private static RegistryKey GetBaseKey(RegistryHive hive, RegistryView view)
        {
            if (hive == RegistryHive.CurrentUser)
            {
                return Registry.CurrentUser;
            }
            else if (hive == RegistryHive.LocalMachine)
            {
                return Registry.LocalMachine;
            }

            return null;
        }
#endif
        #endregion
    }
}<|MERGE_RESOLUTION|>--- conflicted
+++ resolved
@@ -86,9 +86,7 @@
         }
 
         [Fact]
-<<<<<<< HEAD
-        [Trait("Category", "netcore-osx-failing")]
-=======
+        [PlatformSpecific(Xunit.PlatformID.Windows)]
         public void GetApiContractReferencesFindsVersionedWinMDs()
         {
             string tempDirectory = Path.Combine(Path.GetTempPath(), Path.GetRandomFileName());
@@ -111,8 +109,7 @@
             }
         }
 
-        [Fact]
->>>>>>> 68b96728
+        [Trait("Category", "netcore-osx-failing")]
         public void GatherExtensionSDKsInvalidVersionDirectory()
         {
             string tempDirectory = Path.Combine(Path.GetTempPath(), Path.GetRandomFileName());
