--- conflicted
+++ resolved
@@ -1,13 +1,9 @@
-﻿// Copyright (c) Microsoft. All rights reserved.
+// Copyright (c) Microsoft. All rights reserved.
 // Licensed under the MIT license. See LICENSE file in the project root for full license information.
 
 using System;
 using System.IO;
 using System.Reflection;
-<<<<<<< HEAD
-using NUnit.Framework;
-=======
->>>>>>> 3f8a403e
 using Microsoft.Build.Framework;
 using Microsoft.Build.Tasks;
 using Microsoft.Build.Utilities;
@@ -18,20 +14,12 @@
 
 namespace Microsoft.Build.UnitTests
 {
-<<<<<<< HEAD
-    [TestFixture]
-=======
->>>>>>> 3f8a403e
     sealed public class AssignLinkMetadata_Tests
     {
         /// <summary>
         /// AssignLinkMetadata should behave nicely when no items are set to it
         /// </summary>
-<<<<<<< HEAD
-        [Test]
-=======
         [Fact]
->>>>>>> 3f8a403e
         public void NoItems()
         {
             AssignLinkMetadata t = new AssignLinkMetadata();
@@ -46,11 +34,7 @@
         /// AssignLinkMetadata should behave nicely when there is an item with an 
         /// itemspec that contains invalid path characters.
         /// </summary>
-<<<<<<< HEAD
-        [Test]
-=======
         [Fact]
->>>>>>> 3f8a403e
         public void InvalidItemPath()
         {
             ITaskItem item = GetParentedTaskItem();
@@ -68,11 +52,7 @@
         /// <summary>
         /// Test basic function of the AssignLinkMetadata task
         /// </summary>
-<<<<<<< HEAD
-        [Test]
-=======
         [Fact]
->>>>>>> 3f8a403e
         public void Basic()
         {
             ITaskItem item = GetParentedTaskItem();
@@ -96,11 +76,7 @@
         /// itemspec that contains invalid path characters, and still successfully 
         /// output any items that aren't problematic.
         /// </summary>
-<<<<<<< HEAD
-        [Test]
-=======
         [Fact]
->>>>>>> 3f8a403e
         public void InvalidItemPathWithOtherValidItem()
         {
             ITaskItem item1 = GetParentedTaskItem(itemSpec: "|||");
@@ -123,11 +99,7 @@
         /// <summary>
         /// AssignLinkMetadata should not override if Link is already set
         /// </summary>
-<<<<<<< HEAD
-        [Test]
-=======
         [Fact]
->>>>>>> 3f8a403e
         public void DontOverrideLink()
         {
             ITaskItem item = GetParentedTaskItem(linkMetadata: @"SubFolder2\SubSubFolder\a.cs");
@@ -145,11 +117,7 @@
         /// AssignLinkMetadata should not set Link if the item is outside the 
         /// defining project's cone
         /// </summary>
-<<<<<<< HEAD
-        [Test]
-=======
         [Fact]
->>>>>>> 3f8a403e
         public void OutsideDefiningProjectCone()
         {
             ITaskItem item = GetParentedTaskItem(itemSpec: @"c:\subfolder\a.cs");
@@ -167,11 +135,7 @@
         /// AssignLinkMetadata should not set Link if the item does not know its
         /// defining project
         /// </summary>
-<<<<<<< HEAD
-        [Test]
-=======
         [Fact]
->>>>>>> 3f8a403e
         public void NoDefiningProjectMetadata()
         {
             ITaskItem item = new TaskItem(@"SubFolder\a.cs");
