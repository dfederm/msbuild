--- conflicted
+++ resolved
@@ -238,75 +238,43 @@
 
 #if FEATURE_BINARY_SERIALIZATION
         [OptionalField(VersionAdded = 2)]
-<<<<<<< HEAD
-#endif
-        private string _subcategory;
-=======
+#endif
         private string subcategory;
->>>>>>> a4e0dd5f
-
-#if FEATURE_BINARY_SERIALIZATION
-        [OptionalField(VersionAdded = 2)]
-<<<<<<< HEAD
-#endif
-        private string _code;
-=======
+
+#if FEATURE_BINARY_SERIALIZATION
+        [OptionalField(VersionAdded = 2)]
+#endif
         private string code;
->>>>>>> a4e0dd5f
-
-#if FEATURE_BINARY_SERIALIZATION
-        [OptionalField(VersionAdded = 2)]
-<<<<<<< HEAD
-#endif
-        private string _file;
-=======
+
+#if FEATURE_BINARY_SERIALIZATION
+        [OptionalField(VersionAdded = 2)]
+#endif
         private string file;
->>>>>>> a4e0dd5f
-
-#if FEATURE_BINARY_SERIALIZATION
-        [OptionalField(VersionAdded = 2)]
-<<<<<<< HEAD
-#endif
-        private string _projectFile;
-=======
+
+#if FEATURE_BINARY_SERIALIZATION
+        [OptionalField(VersionAdded = 2)]
+#endif
         private string projectFile;
->>>>>>> a4e0dd5f
-
-#if FEATURE_BINARY_SERIALIZATION
-        [OptionalField(VersionAdded = 2)]
-<<<<<<< HEAD
-#endif
-        private int _lineNumber;
-=======
+
+#if FEATURE_BINARY_SERIALIZATION
+        [OptionalField(VersionAdded = 2)]
+#endif
         private int lineNumber;
->>>>>>> a4e0dd5f
-
-#if FEATURE_BINARY_SERIALIZATION
-        [OptionalField(VersionAdded = 2)]
-<<<<<<< HEAD
-#endif
-        private int _columnNumber;
-=======
+
+#if FEATURE_BINARY_SERIALIZATION
+        [OptionalField(VersionAdded = 2)]
+#endif
         private int columnNumber;
->>>>>>> a4e0dd5f
-
-#if FEATURE_BINARY_SERIALIZATION
-        [OptionalField(VersionAdded = 2)]
-<<<<<<< HEAD
-#endif
-        private int _endLineNumber;
-=======
+
+#if FEATURE_BINARY_SERIALIZATION
+        [OptionalField(VersionAdded = 2)]
+#endif
         private int endLineNumber;
->>>>>>> a4e0dd5f
-
-#if FEATURE_BINARY_SERIALIZATION
-        [OptionalField(VersionAdded = 2)]
-<<<<<<< HEAD
-#endif
-        private int _endColumnNumber;
-=======
+
+#if FEATURE_BINARY_SERIALIZATION
+        [OptionalField(VersionAdded = 2)]
+#endif
         private int endColumnNumber;
->>>>>>> a4e0dd5f
 
 #if FEATURE_BINARY_SERIALIZATION
         #region CustomSerializationToStream
