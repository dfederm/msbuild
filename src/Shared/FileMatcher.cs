﻿// Copyright (c) Microsoft. All rights reserved.
// Licensed under the MIT license. See LICENSE file in the project root for full license information.
//-----------------------------------------------------------------------
// </copyright>
// <summary>Functions for matching file names with patterns.</summary>
//-----------------------------------------------------------------------

using System;
using System.IO;
using System.Text;
using System.Diagnostics;
using System.Linq;
using System.Text.RegularExpressions;
using System.Threading;
using System.Globalization;
using System.Collections.Generic;

namespace Microsoft.Build.Shared
{
    /// <summary>
    /// Functions for matching file names with patterns. 
    /// </summary>
    internal static class FileMatcher
    {
        private const string recursiveDirectoryMatch = "**";
        private const string dotdot = "..";
<<<<<<< HEAD
        private static readonly string s_currentDirectoryPattern = "." + Path.DirectorySeparatorChar;
=======

>>>>>>> 82f27879
        private static readonly string s_directorySeparator = new string(Path.DirectorySeparatorChar, 1);

        private static readonly string s_thisDirectory = "." + s_directorySeparator;

        private static readonly char[] s_wildcardCharacters = { '*', '?' };
        private static readonly char[] s_wildcardAndSemicolonCharacters = { '*', '?', ';' };

        // on OSX both System.IO.Path separators are '/', so we have to use the literals
        internal static readonly char[] directorySeparatorCharacters = { '/', '\\' };
        internal static readonly string[] directorySeparatorStrings = directorySeparatorCharacters.Select(c => c.ToString()).ToArray();

        internal static readonly GetFileSystemEntries s_defaultGetFileSystemEntries = new GetFileSystemEntries(GetAccessibleFileSystemEntries);
        private static readonly DirectoryExists s_defaultDirectoryExists = new DirectoryExists(Directory.Exists);

        /// <summary>
        /// Cache of the list of invalid path characters, because this method returns a clone (for security reasons)
        /// which can cause significant transient allocations
        /// </summary>
        private static readonly char[] s_invalidPathChars = Path.GetInvalidPathChars();

        /// <summary>
        /// The type of entity that GetFileSystemEntries should return.
        /// </summary>
        internal enum FileSystemEntity
        {
            Files,
            Directories,
            FilesAndDirectories
        };

        /// <summary>
        /// Delegate defines the GetFileSystemEntries signature that GetLongPathName uses
        /// to enumerate directories on the file system.
        /// </summary>
        /// <param name="entityType">Files, Directories, or Files and Directories</param>
        /// <param name="path">The path to search.</param>
        /// <param name="pattern">The file pattern.</param>
        /// <param name="projectDirectory"></param>
        /// <param name="stripProjectDirectory"></param>
        /// <returns>The array of filesystem entries.</returns>
        internal delegate string[] GetFileSystemEntries(FileSystemEntity entityType, string path, string pattern, string projectDirectory, bool stripProjectDirectory);

        /// <summary>
        /// Determines whether the given path has any wild card characters.
        /// </summary>
        /// <param name="filespec"></param>
        /// <returns></returns>
        internal static bool HasWildcards(string filespec)
        {
            return -1 != filespec.IndexOfAny(s_wildcardCharacters);
        }

        /// <summary>
        /// Determines whether the given path has any wild card characters or any semicolons.
        /// </summary>
        internal static bool HasWildcardsSemicolonItemOrPropertyReferences(string filespec)
        {
            return
                (
                (-1 != filespec.IndexOfAny(s_wildcardAndSemicolonCharacters)) ||
                filespec.Contains("$(") ||
                filespec.Contains("@(")
                );
        }

        /// <summary>
        /// Get the files and\or folders specified by the given path and pattern.
        /// </summary>
        /// <param name="entityType">Whether Files, Directories or both.</param>
        /// <param name="path">The path to search.</param>
        /// <param name="pattern">The pattern to search.</param>
        /// <param name="projectDirectory">The directory for the project within which the call is made</param>
        /// <param name="stripProjectDirectory">If true the project directory should be stripped</param>
        /// <returns></returns>
        private static string[] GetAccessibleFileSystemEntries(FileSystemEntity entityType, string path, string pattern, string projectDirectory, bool stripProjectDirectory)
        {
            path = FileUtilities.FixFilePath(path);
            string[] files = null;
            switch (entityType)
            {
                case FileSystemEntity.Files: files = GetAccessibleFiles(path, pattern, projectDirectory, stripProjectDirectory); break;
                case FileSystemEntity.Directories: files = GetAccessibleDirectories(path, pattern); break;
                case FileSystemEntity.FilesAndDirectories: files = GetAccessibleFilesAndDirectories(path, pattern); break;
                default:
                    ErrorUtilities.VerifyThrow(false, "Unexpected filesystem entity type.");
                    break;
            }

            return files;
        }

        /// <summary>
        /// Returns an array of file system entries matching the specified search criteria. Inaccessible or non-existent file
        /// system entries are skipped.
        /// </summary>
        /// <param name="path"></param>
        /// <param name="pattern"></param>
        /// <returns>Array of matching file system entries (can be empty).</returns>
        private static string[] GetAccessibleFilesAndDirectories(string path, string pattern)
        {
            string[] entries = null;

            if (Directory.Exists(path))
            {
                try
                {
                    entries = Directory.GetFileSystemEntries(path, pattern);
                }
                // for OS security
                catch (UnauthorizedAccessException)
                {
                    // do nothing
                }
                // for code access security
                catch (System.Security.SecurityException)
                {
                    // do nothing
                }
            }

            if (entries == null)
            {
                entries = new string[0];
            }

            return entries;
        }

        /// <summary>
        /// Same as Directory.GetFiles(...) except that files that
        /// aren't accessible are skipped instead of throwing an exception.
        /// 
        /// Other exceptions are passed through.
        /// </summary>
        /// <param name="path">The path.</param>
        /// <param name="filespec">The pattern.</param>
        /// <param name="projectDirectory">The project directory</param>
        /// <param name="stripProjectDirectory"></param>
        /// <returns>Files that can be accessed.</returns>
        private static string[] GetAccessibleFiles
        (
            string path,
            string filespec,     // can be null
            string projectDirectory,
            bool stripProjectDirectory
        )
        {
            try
            {
                // look in current directory if no path specified
<<<<<<< HEAD
                string dir = ((path.Length == 0) ? s_currentDirectoryPattern : path);
=======
                string dir = ((path.Length == 0) ? s_thisDirectory : path);
>>>>>>> 82f27879

                // get all files in specified directory, unless a file-spec has been provided
                string[] files = (filespec == null)
                    ? Directory.GetFiles(dir)
                    : Directory.GetFiles(dir, filespec);

                // If the Item is based on a relative path we need to strip
                // the current directory from the front
                if (stripProjectDirectory)
                {
                    RemoveProjectDirectory(files, projectDirectory);
                }
                // Files in the current directory are coming back with a ".\"
                // prepended to them.  We need to remove this; it breaks the
                // IDE, which expects just the filename if it is in the current
                // directory.  But only do this if the original path requested
                // didn't itself contain a ".\".
<<<<<<< HEAD
                else if (!path.StartsWith(s_currentDirectoryPattern, StringComparison.Ordinal))
=======
                else if (!path.StartsWith(s_thisDirectory, StringComparison.Ordinal))
>>>>>>> 82f27879
                {
                    RemoveInitialDotSlash(files);
                }

                return files;
            }
            catch (System.Security.SecurityException)
            {
                // For code access security.
                return new string[0];
            }
            catch (System.UnauthorizedAccessException)
            {
                // For OS security.
                return new string[0];
            }
        }

        /// <summary>
        /// Same as Directory.GetDirectories(...) except that files that
        /// aren't accessible are skipped instead of throwing an exception.
        /// 
        /// Other exceptions are passed through.
        /// </summary>
        /// <param name="path">The path.</param>
        /// <param name="pattern">Pattern to match</param>
        /// <returns>Accessible directories.</returns>
        private static string[] GetAccessibleDirectories
        (
            string path,
            string pattern
        )
        {
            try
            {
                string[] directories = null;

                if (pattern == null)
                {
<<<<<<< HEAD
                    directories = Directory.GetDirectories((path.Length == 0) ? s_currentDirectoryPattern : path);
                }
                else
                {
                    directories = Directory.GetDirectories((path.Length == 0) ? s_currentDirectoryPattern : path, pattern);
=======
                    directories = Directory.GetDirectories((path.Length == 0) ? s_thisDirectory : path);
                }
                else
                {
                    directories = Directory.GetDirectories((path.Length == 0) ? s_thisDirectory : path, pattern);
>>>>>>> 82f27879
                }

                // Subdirectories in the current directory are coming back with a ".\"
                // prepended to them.  We need to remove this; it breaks the
                // IDE, which expects just the filename if it is in the current
                // directory.  But only do this if the original path requested
                // didn't itself contain a ".\".
<<<<<<< HEAD
                if (!path.StartsWith(s_currentDirectoryPattern, StringComparison.Ordinal))
=======
                if (!path.StartsWith(s_thisDirectory, StringComparison.Ordinal))
>>>>>>> 82f27879
                {
                    RemoveInitialDotSlash(directories);
                }

                return directories;
            }
            catch (System.Security.SecurityException)
            {
                // For code access security.
                return new string[0];
            }
            catch (System.UnauthorizedAccessException)
            {
                // For OS security.
                return new string[0];
            }
        }

        /// <summary>
        /// Given a path name, get its long version.
        /// </summary>
        /// <param name="path">The short path.</param>
        /// <returns>The long path.</returns>
        internal static string GetLongPathName
        (
            string path
        )
        {
            return GetLongPathName(path, s_defaultGetFileSystemEntries);
        }

        /// <summary>
        /// Given a path name, get its long version.
        /// </summary>
        /// <param name="path">The short path.</param>
        /// <param name="getFileSystemEntries">Delegate.</param>
        /// <returns>The long path.</returns>
        internal static string GetLongPathName
        (
            string path,
            GetFileSystemEntries getFileSystemEntries
        )
        {
            if (path.IndexOf("~", StringComparison.Ordinal) == -1)
            {
                // A path with no '~' must not be a short name.
                return path;
            }

            ErrorUtilities.VerifyThrow(!HasWildcards(path),
                "GetLongPathName does not handle wildcards and was passed '{0}'.", path);

            string[] parts = path.Split(directorySeparatorCharacters);
            string pathRoot;
            int startingElement = 0;

            bool isUnc = path.StartsWith(s_directorySeparator + s_directorySeparator, StringComparison.Ordinal);
            if (isUnc)
            {
                pathRoot = s_directorySeparator + s_directorySeparator;
                pathRoot += parts[2];
                pathRoot += s_directorySeparator;
                pathRoot += parts[3];
                pathRoot += s_directorySeparator;
                startingElement = 4;
            }
            else
            {
                // Is it relative?
                if (path.Length > 2 && path[1] == ':')
                {
                    // Not relative
                    pathRoot = parts[0] + s_directorySeparator;
                    startingElement = 1;
                }
                else
                {
                    // Relative
                    pathRoot = String.Empty;
                    startingElement = 0;
                }
            }

            // Build up an array of parts. These elements may be "" if there are
            // extra slashes.
            string[] longParts = new string[parts.Length - startingElement];

            string longPath = pathRoot;
            for (int i = startingElement; i < parts.Length; ++i)
            {
                // If there is a zero-length part, then that means there was an extra slash.
                if (parts[i].Length == 0)
                {
                    longParts[i - startingElement] = String.Empty;
                }
                else
                {
                    if (parts[i].IndexOf("~", StringComparison.Ordinal) == -1)
                    {
                        // If there's no ~, don't hit the disk.
                        longParts[i - startingElement] = parts[i];
                        longPath = Path.Combine(longPath, parts[i]);
                    }
                    else
                    {
                        // getFileSystemEntries(...) returns an empty array if longPath doesn't exist.
                        string[] entries = getFileSystemEntries(FileSystemEntity.FilesAndDirectories, longPath, parts[i], null, false);

                        if (0 == entries.Length)
                        {
                            // The next part doesn't exist. Therefore, no more of the path will exist.
                            // Just return the rest.
                            for (int j = i; j < parts.Length; ++j)
                            {
                                longParts[j - startingElement] = parts[j];
                            }
                            break;
                        }

                        // Since we know there are no wild cards, this should be length one.
                        ErrorUtilities.VerifyThrow(entries.Length == 1,
                            "Unexpected number of entries ({3}) found when enumerating '{0}' under '{1}'. Original path was '{2}'",
                            parts[i], longPath, path, entries.Length);

                        // Entries[0] contains the full path.
                        longPath = entries[0];

                        // We just want the trailing node.
                        longParts[i - startingElement] = Path.GetFileName(longPath);
                    }
                }
            }

            return pathRoot + String.Join(s_directorySeparator, longParts);
        }

        /// <summary>
        /// Given a filespec, split it into left-most 'fixed' dir part, middle 'wildcard' dir part, and filename part.
        /// The filename part may have wildcard characters in it.
        /// </summary>
        /// <param name="filespec">The filespec to be decomposed.</param>
        /// <param name="fixedDirectoryPart">Receives the fixed directory part.</param>
        /// <param name="wildcardDirectoryPart">The wildcard directory part.</param>
        /// <param name="filenamePart">The filename part.</param>
        /// <param name="getFileSystemEntries">Delegate.</param>
        internal static void SplitFileSpec
        (
            string filespec,
            out string fixedDirectoryPart,
            out string wildcardDirectoryPart,
            out string filenamePart,
            GetFileSystemEntries getFileSystemEntries
        )
        {
            PreprocessFileSpecForSplitting
            (
                filespec,
                out fixedDirectoryPart,
                out wildcardDirectoryPart,
                out filenamePart
            );

            /* 
             * Handle the special case in which filenamePart is '**'.
             * In this case, filenamePart becomes '*.*' and the '**' is appended
             * to the end of the wildcardDirectory part.
             * This is so that later regular expression matching can accurately
             * pull out the different parts (fixed, wildcard, filename) of given
             * file specs.
             */
            if (recursiveDirectoryMatch == filenamePart)
            {
                wildcardDirectoryPart += recursiveDirectoryMatch;
                wildcardDirectoryPart += s_directorySeparator;
                filenamePart = "*.*";
            }

            fixedDirectoryPart = FileMatcher.GetLongPathName(fixedDirectoryPart, getFileSystemEntries);
        }

        /// <summary>
        /// Do most of the grunt work of splitting the filespec into parts.
        /// Does not handle post-processing common to the different matching
        /// paths.
        /// </summary>
        /// <param name="filespec">The filespec to be decomposed.</param>
        /// <param name="fixedDirectoryPart">Receives the fixed directory part.</param>
        /// <param name="wildcardDirectoryPart">The wildcard directory part.</param>
        /// <param name="filenamePart">The filename part.</param>
        private static void PreprocessFileSpecForSplitting
        (
            string filespec,
            out string fixedDirectoryPart,
            out string wildcardDirectoryPart,
            out string filenamePart
        )
        {
            filespec = FileUtilities.FixFilePath(filespec);
            int indexOfLastDirectorySeparator = filespec.LastIndexOfAny(directorySeparatorCharacters);
            if (-1 == indexOfLastDirectorySeparator)
            {
                /*
                 * No dir separator found. This is either this form,
                 * 
                 *      Source.cs
                 *      *.cs
                 * 
                 *  or this form,
                 * 
                 *     **
                 */
                fixedDirectoryPart = String.Empty;
                wildcardDirectoryPart = String.Empty;
                filenamePart = filespec;
                return;
            }

            int indexOfFirstWildcard = filespec.IndexOfAny(s_wildcardCharacters);
            if
            (
                -1 == indexOfFirstWildcard
                || indexOfFirstWildcard > indexOfLastDirectorySeparator
            )
            {
                /*
                 * There is at least one dir separator, but either there is no wild card or the
                 * wildcard is after the dir separator.
                 *
                 * The form is one of these:
                 * 
                 *      dir1\Source.cs
                 *      dir1\*.cs
                 * 
                 * Where the trailing spec is meant to be a filename. Or,
                 * 
                 *      dir1\**
                 * 
                 * Where the trailing spec is meant to be any file recursively.
                 */

                // We know the fixed director part now.
                fixedDirectoryPart = filespec.Substring(0, indexOfLastDirectorySeparator + 1);
                wildcardDirectoryPart = String.Empty;
                filenamePart = filespec.Substring(indexOfLastDirectorySeparator + 1);
                return;
            }

            /*
             * Find the separator right before the first wildcard.
             */
            string filespecLeftOfWildcard = filespec.Substring(0, indexOfFirstWildcard);
            int indexOfSeparatorBeforeWildCard = filespecLeftOfWildcard.LastIndexOfAny(directorySeparatorCharacters);
            if (-1 == indexOfSeparatorBeforeWildCard)
            {
                /*
                 * There is no separator before the wildcard, so the form is like this:
                 * 
                 *      dir?\Source.cs
                 * 
                 * or this,
                 * 
                 *      dir?\**
                 */
                fixedDirectoryPart = String.Empty;
                wildcardDirectoryPart = filespec.Substring(0, indexOfLastDirectorySeparator + 1);
                filenamePart = filespec.Substring(indexOfLastDirectorySeparator + 1);
                return;
            }

            /*
             * There is at least one wildcard and one dir separator, split parts out.
             */
            fixedDirectoryPart = filespec.Substring(0, indexOfSeparatorBeforeWildCard + 1);
            wildcardDirectoryPart = filespec.Substring(indexOfSeparatorBeforeWildCard + 1, indexOfLastDirectorySeparator - indexOfSeparatorBeforeWildCard);
            filenamePart = filespec.Substring(indexOfLastDirectorySeparator + 1);
        }

        /// <summary>
        /// Removes the leading ".\" from all of the paths in the array. 
        /// </summary>
        /// <param name="paths">Paths to remove .\ from.</param>
        private static void RemoveInitialDotSlash
        (
            string[] paths
        )
        {
            for (int i = 0; i < paths.Length; i++)
            {
<<<<<<< HEAD
                if (paths[i].StartsWith(s_currentDirectoryPattern, StringComparison.Ordinal))
=======
                if (paths[i].StartsWith(s_thisDirectory, StringComparison.Ordinal))
>>>>>>> 82f27879
                {
                    paths[i] = paths[i].Substring(2);
                }
            }
        }


        /// <summary>
        /// Checks if the char is a DirectorySeparatorChar or a AltDirectorySeparatorChar
        /// </summary>
        /// <param name="c"></param>
        /// <returns></returns>
        internal static bool IsDirectorySeparator(char c)
        {
            return (c == Path.DirectorySeparatorChar || c == Path.AltDirectorySeparatorChar);
        }
        /// <summary>
        /// Removes the current directory converting the file back to relative path 
        /// </summary>
        /// <param name="paths">Paths to remove current directory from.</param>
        /// <param name="projectDirectory"></param>
        internal static void RemoveProjectDirectory
        (
            string[] paths,
            string projectDirectory
        )
        {
            bool directoryLastCharIsSeparator = IsDirectorySeparator(projectDirectory[projectDirectory.Length - 1]);
            for (int i = 0; i < paths.Length; i++)
            {
                if (paths[i].StartsWith(projectDirectory, StringComparison.Ordinal))
                {
                    // If the project directory did not end in a slash we need to check to see if the next char in the path is a slash
                    if (!directoryLastCharIsSeparator)
                    {
                        //If the next char after the project directory is not a slash, skip this path
                        if (paths[i].Length <= projectDirectory.Length || !IsDirectorySeparator(paths[i][projectDirectory.Length]))
                        {
                            continue;
                        }
                        paths[i] = paths[i].Substring(projectDirectory.Length + 1);
                    }
                    else
                    {
                        paths[i] = paths[i].Substring(projectDirectory.Length);
                    }
                }
            }
        }

        struct RecursiveStepResult
        {
            public string[] Files;
            public string[] Subdirs;
            public string RemainingWildcardDirectory;
        }

        class FilesSearchData
        {
            public FilesSearchData(
                string filespec,                // can be null
                int extensionLengthToEnforce,   // only relevant when filespec is not null
                Regex regexFileMatch,           // can be null
                bool needsRecursion
                )
            {
                Filespec = filespec;
                ExtensionLengthToEnforce = extensionLengthToEnforce;
                RegexFileMatch = regexFileMatch;
                NeedsRecursion = needsRecursion;
            }

            /// <summary>
            /// The filespec.
            /// </summary>
            public string Filespec { get; }
            public int ExtensionLengthToEnforce { get; }
            /// <summary>
            /// Wild-card matching.
            /// </summary>
            public Regex RegexFileMatch { get; }
            /// <summary>
            /// If true, then recursion is required.
            /// </summary>
            public bool NeedsRecursion { get; }
        }

        struct RecursionState
        {
            /// <summary>
            /// The directory to search in
            /// </summary>
            public string BaseDirectory;
            /// <summary>
            /// The remaining, wildcard part of the directory.
            /// </summary>
            public string RemainingWildcardDirectory;
            /// <summary>
            /// Data about a search that does not change as the search recursively traverses directories
            /// </summary>
            public FilesSearchData SearchData;
        }

        /// <summary>
        /// Get all files that match either the file-spec or the regular expression. 
        /// </summary>
        /// <param name="listOfFiles">List of files that gets populated.</param>
        /// <param name="recursionState">Information about the search</param>
        /// <param name="projectDirectory"></param>
        /// <param name="stripProjectDirectory"></param>
        /// <param name="getFileSystemEntries">Delegate.</param>
        /// <param name="searchesToExclude">Patterns to exclude from the results</param>
<<<<<<< HEAD
        /// <param name="searchesToExcludeInSubdirs">exclude patterns that might activate farther down the directory tree. Assumes no trailing slashes</param>
        private static void GetFilesRecursive
        (
            System.Collections.IList listOfFiles,
=======
        /// <param name="searchesToExcludeInSubdirs">exclude patterns that might activate farther down the directory tree. Keys assume paths are normalized with forward slashes and no trailing slashes</param>
        private static void GetFilesRecursive
        (
            IList<string> listOfFiles,
>>>>>>> 82f27879
            RecursionState recursionState,
            string projectDirectory,
            bool stripProjectDirectory,
            GetFileSystemEntries getFileSystemEntries,
            IList<RecursionState> searchesToExclude,
            Dictionary<string, List<RecursionState>> searchesToExcludeInSubdirs
        )
        {
            ErrorUtilities.VerifyThrow((recursionState.SearchData.Filespec== null) || (recursionState.SearchData.RegexFileMatch == null),
                "File-spec overrides the regular expression -- pass null for file-spec if you want to use the regular expression.");

            ErrorUtilities.VerifyThrow((recursionState.SearchData.Filespec != null) || (recursionState.SearchData.RegexFileMatch != null),
                "Need either a file-spec or a regular expression to match files.");

            ErrorUtilities.VerifyThrow(recursionState.RemainingWildcardDirectory != null, "Expected non-null remaning wildcard directory.");

            //  Determine if any of searchesToExclude is necessarily a superset of the results that will be returned.
            //  This means all results will be excluded and we should bail out now.
            if (searchesToExclude != null)
            {
                foreach (var searchToExclude in searchesToExclude)
                {
                    //  The BaseDirectory of all the exclude searches should be the same as the include one
                    Debug.Assert(FileUtilities.PathsEqual(searchToExclude.BaseDirectory, recursionState.BaseDirectory), "Expected exclude search base directory to match include search base directory");

                    //  We can exclude all results in this folder if:
                    if (
                        //  We are matching files based on a filespec and not a regular expression
                        searchToExclude.SearchData.Filespec != null &&
                        //  The wildcard path portion of the excluded search matches the include search
                        FileUtilities.PathsEqual(searchToExclude.RemainingWildcardDirectory, recursionState.RemainingWildcardDirectory) &&
                        //  The exclude search will match ALL filenames OR
                        (searchToExclude.SearchData.Filespec == "*" || searchToExclude.SearchData.Filespec == "*.*" ||
                            //  The exclude search filename pattern matches the include search's pattern
                            (searchToExclude.SearchData.Filespec == recursionState.SearchData.Filespec &&
                            searchToExclude.SearchData.ExtensionLengthToEnforce == recursionState.SearchData.ExtensionLengthToEnforce)))
                    {
                        //  We won't get any results from this search that we would end up keeping
                        return;
                    }
                }
            }

            RecursiveStepResult nextStep = GetFilesRecursiveStep(
                recursionState,
                projectDirectory,
                stripProjectDirectory,
                getFileSystemEntries);

            RecursiveStepResult[] excludeNextSteps = null;
            if (searchesToExclude != null)
            {
                excludeNextSteps = new RecursiveStepResult[searchesToExclude.Count];
                for (int i = 0; i < searchesToExclude.Count; i++)
                {
                    excludeNextSteps[i] = GetFilesRecursiveStep(
                        searchesToExclude[i],
                        projectDirectory,
                        stripProjectDirectory,
                        getFileSystemEntries);
                }
            }

            if (nextStep.Files != null)
            {
                HashSet<string> filesToExclude = null;
                if (excludeNextSteps != null)
                {
                    filesToExclude = new HashSet<string>();
                    foreach (var excludeStep in excludeNextSteps)
                    {
                        foreach (var file in excludeStep.Files)
                        {
                            filesToExclude.Add(file);
                        }
                    }
                }

                foreach (var file in nextStep.Files)
                {
                    if (filesToExclude == null || !filesToExclude.Contains(file))
                    {
                        listOfFiles.Add(file);
                    }
                }
            }

            if (nextStep.Subdirs != null)
            {
                foreach (string subdir in nextStep.Subdirs)
                {
                    //  RecursionState is a struct so this copies it
                    var newRecursionState = recursionState;

                    newRecursionState.BaseDirectory = subdir;
                    newRecursionState.RemainingWildcardDirectory = nextStep.RemainingWildcardDirectory;

                    List<RecursionState> newSearchesToExclude = null;

                    if (excludeNextSteps != null)
                    {
                        newSearchesToExclude = new List<RecursionState>();

                        for (int i = 0; i < excludeNextSteps.Length; i++)
                        {
                            if (excludeNextSteps[i].Subdirs != null &&
                                excludeNextSteps[i].Subdirs.Any(excludedDir => FileUtilities.PathsEqual(excludedDir, subdir)))
                            {
                                RecursionState thisExcludeStep = searchesToExclude[i];
                                thisExcludeStep.BaseDirectory = subdir;
                                thisExcludeStep.RemainingWildcardDirectory = excludeNextSteps[i].RemainingWildcardDirectory;
                                newSearchesToExclude.Add(thisExcludeStep);
                            }
                        }
                    }

                    if (searchesToExcludeInSubdirs != null)
                    {
                        List<RecursionState> searchesForSubdir;

<<<<<<< HEAD
                        if (searchesToExcludeInSubdirs.TryGetValue(subdir, out searchesForSubdir))
=======
                        // The normalization fixes https://github.com/Microsoft/msbuild/issues/917
                        // and is a partial fix for https://github.com/Microsoft/msbuild/issues/724
                        if (searchesToExcludeInSubdirs.TryGetValue(subdir.NormalizeForPathComparison(), out searchesForSubdir))
>>>>>>> 82f27879
                        {
                            //  We've found the base directory that these exclusions apply to.  So now add them as normal searches
                            if (newSearchesToExclude == null)
                            {
                                newSearchesToExclude = new List<RecursionState>();
                            }
                            newSearchesToExclude.AddRange(searchesForSubdir);
                        }
                    }

                    // We never want to strip the project directory from the leaves, because the current 
                    // process directory maybe different
                    GetFilesRecursive(
                        listOfFiles,
                        newRecursionState,
                        projectDirectory,
                        stripProjectDirectory,
                        getFileSystemEntries,
                        newSearchesToExclude,
                        searchesToExcludeInSubdirs);
                }
            }
        }

        private static RecursiveStepResult GetFilesRecursiveStep
        (
            RecursionState recursionState,
            string projectDirectory,
            bool stripProjectDirectory,
            GetFileSystemEntries getFileSystemEntries
        )
        {
            RecursiveStepResult ret = new RecursiveStepResult();

            /*
             * Get the matching files.
             */
            bool considerFiles = false;

            // Only consider files if...
            if (recursionState.RemainingWildcardDirectory.Length == 0)
            {
                // We've reached the end of the wildcard directory elements.
                considerFiles = true;
            }
            else if (recursionState.RemainingWildcardDirectory.IndexOf(recursiveDirectoryMatch, StringComparison.Ordinal) == 0)
            {
                // or, we've reached a "**" so everything else is matched recursively.
                considerFiles = true;
            }

            if (considerFiles)
            {
                string[] files = getFileSystemEntries(FileSystemEntity.Files, recursionState.BaseDirectory,
                    recursionState.SearchData.Filespec, projectDirectory, stripProjectDirectory);

                bool needToProcessEachFile = recursionState.SearchData.Filespec == null || recursionState.SearchData.ExtensionLengthToEnforce != 0;
                if (needToProcessEachFile)
                {
                    List<string> listOfFiles = new List<string>();
                    foreach (string file in files)
                    {
                        if ((recursionState.SearchData.Filespec != null) ||
                            // if no file-spec provided, match the file to the regular expression
                            // PERF NOTE: Regex.IsMatch() is an expensive operation, so we avoid it whenever possible
                            recursionState.SearchData.RegexFileMatch.IsMatch(file))
                        {
                            if ((recursionState.SearchData.Filespec == null) ||
                                // if we used a file-spec with a "loosely" defined extension
                                (recursionState.SearchData.ExtensionLengthToEnforce == 0) ||
                                // discard all files that do not have extensions of the desired length
                                (Path.GetExtension(file).Length == recursionState.SearchData.ExtensionLengthToEnforce))
                            {
                                listOfFiles.Add(file);
                            }
                        }
                    }
                    ret.Files = listOfFiles.ToArray(); 
                }
                else
                {
                    ret.Files = files;
                }
            }

            /*
             * Recurse into subdirectories.
             */
            if (recursionState.SearchData.NeedsRecursion && recursionState.RemainingWildcardDirectory.Length > 0)
            {
                // Find the next directory piece.
                string pattern = null;

                if (!IsRecursiveDirectoryMatch(recursionState.RemainingWildcardDirectory))
                {
                    int indexOfNextSlash = recursionState.RemainingWildcardDirectory.IndexOfAny(directorySeparatorCharacters);
                    ErrorUtilities.VerifyThrow(indexOfNextSlash != -1, "Slash should be guaranteed.");

                    pattern = recursionState.RemainingWildcardDirectory.Substring(0, indexOfNextSlash);

                    if (pattern == recursiveDirectoryMatch)
                    {
                        // If pattern turned into **, then there's no choice but to enumerate everything.
                        pattern = null;
                        recursionState.RemainingWildcardDirectory = recursiveDirectoryMatch;
                    }
                    else
                    {
                        // Peel off the leftmost directory piece. So for example, if remainingWildcardDirectory
                        // contains:
                        //
                        //        ?emp\foo\**\bar
                        //
                        // then put '?emp' into pattern. Then put the remaining part,
                        //
                        //        foo\**\bar
                        //
                        // back into remainingWildcardDirectory.
                        // This is a performance optimization. We don't want to enumerate everything if we 
                        // don't have to.
                        recursionState.RemainingWildcardDirectory = recursionState.RemainingWildcardDirectory.Substring(indexOfNextSlash + 1);
                    }
                }

                ret.RemainingWildcardDirectory = recursionState.RemainingWildcardDirectory;
                ret.Subdirs = getFileSystemEntries(FileSystemEntity.Directories, recursionState.BaseDirectory, pattern, null, false);
            }

            return ret;
        }

        /// <summary>
        /// Given a file spec, create a regular expression that will match that
        /// file spec.
        /// 
        /// PERF WARNING: this method is called in performance-critical
        /// scenarios, so keep it fast and cheap
        /// </summary>
        /// <param name="fixedDirectoryPart">The fixed directory part.</param>
        /// <param name="wildcardDirectoryPart">The wildcard directory part.</param>
        /// <param name="filenamePart">The filename part.</param>
        /// <param name="isLegalFileSpec">Receives whether this pattern is legal or not.</param>
        /// <returns>The regular expression string.</returns>
        private static string RegularExpressionFromFileSpec
        (
            string fixedDirectoryPart,
            string wildcardDirectoryPart,
            string filenamePart,
            out bool isLegalFileSpec
        )
        {
            isLegalFileSpec = true;

            /*
             * The code below uses tags in the form <:tag:> to encode special information
             * while building the regular expression.
             * 
             * This format was chosen because it's not a legal form for filespecs. If the
             * filespec comes in with either "<:" or ":>", return isLegalFileSpec=false to
             * prevent intrusion into the special processing.
             */
            if ((fixedDirectoryPart.IndexOf("<:", StringComparison.Ordinal) != -1) ||
                (fixedDirectoryPart.IndexOf(":>", StringComparison.Ordinal) != -1) ||
                (wildcardDirectoryPart.IndexOf("<:", StringComparison.Ordinal) != -1) ||
                (wildcardDirectoryPart.IndexOf(":>", StringComparison.Ordinal) != -1) ||
                (filenamePart.IndexOf("<:", StringComparison.Ordinal) != -1) ||
                (filenamePart.IndexOf(":>", StringComparison.Ordinal) != -1))
            {
                isLegalFileSpec = false;
                return String.Empty;
            }

            /*
             * Its not legal for there to be a ".." after a wildcard.
             */
            if (wildcardDirectoryPart.Contains(dotdot))
            {
                isLegalFileSpec = false;
                return String.Empty;
            }

            /* 
             * Trailing dots in file names have to be treated specially.
             * We want:
             * 
             *     *. to match foo
             * 
             * but 'foo' doesn't have a trailing '.' so we need to handle this while still being careful 
             * not to match 'foo.txt'
             */
            if (filenamePart.EndsWith(".", StringComparison.Ordinal))
            {
                filenamePart = filenamePart.Replace("*", "<:anythingbutdot:>");
                filenamePart = filenamePart.Replace("?", "<:anysinglecharacterbutdot:>");
                filenamePart = filenamePart.Substring(0, filenamePart.Length - 1);
            }

            /*
             * Now, build up the starting filespec but put tags in to identify where the fixedDirectory,
             * wildcardDirectory and filenamePart are. Also tag the beginning of the line and the end of
             * the line, so that we can identify patterns by whether they're on one end or the other.
             */
            StringBuilder matchFileExpression = new StringBuilder();
            matchFileExpression.Append("<:bol:>");
            matchFileExpression.Append("<:fixeddir:>").Append(fixedDirectoryPart).Append("<:endfixeddir:>");
            matchFileExpression.Append("<:wildcarddir:>").Append(wildcardDirectoryPart).Append("<:endwildcarddir:>");
            matchFileExpression.Append("<:filename:>").Append(filenamePart).Append("<:endfilename:>");
            matchFileExpression.Append("<:eol:>");

            /*
             *  Call out our special matching characters.
             */
            foreach (var separator in directorySeparatorStrings)
            {
                matchFileExpression.Replace(separator, "<:dirseparator:>");
            }

            /*
             * Capture the leading \\ in UNC paths, so that the doubled slash isn't
             * reduced in a later step.
             */
            matchFileExpression.Replace("<:fixeddir:><:dirseparator:><:dirseparator:>", "<:fixeddir:><:uncslashslash:>");

            /*
             * Iteratively reduce four cases involving directory separators
             * 
             *  (1) <:dirseparator:>.<:dirseparator:> -> <:dirseparator:>
             *        This is an identity, so for example, these two are equivalent,
             * 
             *            dir1\.\dir2 == dir1\dir2
             * 
             *    (2) <:dirseparator:><:dirseparator:> -> <:dirseparator:>
             *      Double directory separators are treated as a single directory separator,
             *      so, for example, this is an identity:
             * 
             *          f:\dir1\\dir2 == f:\dir1\dir2
             * 
             *      The single exemption is for UNC path names, like this:
             * 
             *          \\server\share != \server\share
             * 
             *      This case is handled by the <:uncslashslash:> which was substituted in
             *      a prior step.
             * 
             *  (3) <:fixeddir:>.<:dirseparator:>.<:dirseparator:> -> <:fixeddir:>.<:dirseparator:>
             *      A ".\" at the beginning of a line is equivalent to nothing, so:
             * 
             *          .\.\dir1\file.txt == .\dir1\file.txt
             * 
             *  (4) <:dirseparator:>.<:eol:> -> <:eol:>
             *      A "\." at the end of a line is equivalent to nothing, so:
             * 
             *          dir1\dir2\. == dir1\dir2             *
             */
            int sizeBefore;
            do
            {
                sizeBefore = matchFileExpression.Length;

                // NOTE: all these replacements will necessarily reduce the expression length i.e. length will either reduce or
                // stay the same through this loop
                matchFileExpression.Replace("<:dirseparator:>.<:dirseparator:>", "<:dirseparator:>");
                matchFileExpression.Replace("<:dirseparator:><:dirseparator:>", "<:dirseparator:>");
                matchFileExpression.Replace("<:fixeddir:>.<:dirseparator:>.<:dirseparator:>", "<:fixeddir:>.<:dirseparator:>");
                matchFileExpression.Replace("<:dirseparator:>.<:endfilename:>", "<:endfilename:>");
                matchFileExpression.Replace("<:filename:>.<:endfilename:>", "<:filename:><:endfilename:>");

                ErrorUtilities.VerifyThrow(matchFileExpression.Length <= sizeBefore,
                    "Expression reductions cannot increase the length of the expression.");
            } while (matchFileExpression.Length < sizeBefore);

            /*
             * Collapse **\** into **.
             */
            do
            {
                sizeBefore = matchFileExpression.Length;
                matchFileExpression.Replace(recursiveDirectoryMatch + "<:dirseparator:>" + recursiveDirectoryMatch, recursiveDirectoryMatch);

                ErrorUtilities.VerifyThrow(matchFileExpression.Length <= sizeBefore,
                    "Expression reductions cannot increase the length of the expression.");
            } while (matchFileExpression.Length < sizeBefore);

            /*
             * Call out legal recursion operators:
             * 
             *        fixed-directory + **\
             *        \**\
             *        **\**
             * 
             */
            do
            {
                sizeBefore = matchFileExpression.Length;
                matchFileExpression.Replace("<:dirseparator:>" + recursiveDirectoryMatch + "<:dirseparator:>", "<:middledirs:>");
                matchFileExpression.Replace("<:wildcarddir:>" + recursiveDirectoryMatch + "<:dirseparator:>", "<:wildcarddir:><:leftdirs:>");

                ErrorUtilities.VerifyThrow(matchFileExpression.Length <= sizeBefore,
                    "Expression reductions cannot increase the length of the expression.");
            } while (matchFileExpression.Length < sizeBefore);


            /*
             * By definition, "**" must appear alone between directory slashes. If there is any remaining "**" then this is not
             * a valid filespec.
             */
            // NOTE: this condition is evaluated left-to-right -- this is important because we want the length BEFORE stripping
            // any "**"s remaining in the expression
            if (matchFileExpression.Length > matchFileExpression.Replace(recursiveDirectoryMatch, null).Length)
            {
                isLegalFileSpec = false;
                return String.Empty;
            }

            /*
             * Remaining call-outs not involving "**"
             */
            matchFileExpression.Replace("*.*", "<:anynonseparator:>");
            matchFileExpression.Replace("*", "<:anynonseparator:>");
            matchFileExpression.Replace("?", "<:singlecharacter:>");

            /*
             *  Escape all special characters defined for regular expresssions.
             */
            matchFileExpression.Replace("\\", "\\\\"); // Must be first.
            matchFileExpression.Replace("$", "\\$");
            matchFileExpression.Replace("(", "\\(");
            matchFileExpression.Replace(")", "\\)");
            matchFileExpression.Replace("*", "\\*");
            matchFileExpression.Replace("+", "\\+");
            matchFileExpression.Replace(".", "\\.");
            matchFileExpression.Replace("[", "\\[");
            matchFileExpression.Replace("?", "\\?");
            matchFileExpression.Replace("^", "\\^");
            matchFileExpression.Replace("{", "\\{");
            matchFileExpression.Replace("|", "\\|");

            /*
             *  Now, replace call-outs with their regex equivalents.
             */
            matchFileExpression.Replace("<:middledirs:>", "((/)|(\\\\)|(/.*/)|(/.*\\\\)|(\\\\.*\\\\)|(\\\\.*/))");
            matchFileExpression.Replace("<:leftdirs:>", "((.*/)|(.*\\\\)|())");
            matchFileExpression.Replace("<:rightdirs:>", ".*");
            matchFileExpression.Replace("<:anything:>", ".*");
            matchFileExpression.Replace("<:anythingbutdot:>", "[^\\.]*");
            matchFileExpression.Replace("<:anysinglecharacterbutdot:>", "[^\\.].");
            matchFileExpression.Replace("<:anynonseparator:>", "[^/\\\\]*");
            matchFileExpression.Replace("<:singlecharacter:>", ".");
            matchFileExpression.Replace("<:dirseparator:>", "[/\\\\]+");
            matchFileExpression.Replace("<:uncslashslash:>", @"\\\\");
            matchFileExpression.Replace("<:bol:>", "^");
            matchFileExpression.Replace("<:eol:>", "$");
            matchFileExpression.Replace("<:fixeddir:>", "(?<FIXEDDIR>");
            matchFileExpression.Replace("<:endfixeddir:>", ")");
            matchFileExpression.Replace("<:wildcarddir:>", "(?<WILDCARDDIR>");
            matchFileExpression.Replace("<:endwildcarddir:>", ")");
            matchFileExpression.Replace("<:filename:>", "(?<FILENAME>");
            matchFileExpression.Replace("<:endfilename:>", ")");

            return matchFileExpression.ToString();
        }

        /// <summary>
        /// Given a filespec, get the information needed for file matching. 
        /// </summary>
        /// <param name="filespec">The filespec.</param>
        /// <param name="regexFileMatch">Receives the regular expression.</param>
        /// <param name="needsRecursion">Receives the flag that is true if recursion is required.</param>
        /// <param name="isLegalFileSpec">Receives the flag that is true if the filespec is legal.</param>
        /// <param name="getFileSystemEntries">Delegate.</param>
        internal static void GetFileSpecInfo
        (
            string filespec,
            out Regex regexFileMatch,
            out bool needsRecursion,
            out bool isLegalFileSpec,
            GetFileSystemEntries getFileSystemEntries

        )
        {
            string fixedDirectoryPart;
            string wildcardDirectoryPart;
            string filenamePart;
            string matchFileExpression;

            GetFileSpecInfo(filespec,
                out fixedDirectoryPart, out wildcardDirectoryPart, out filenamePart,
                out matchFileExpression, out needsRecursion, out isLegalFileSpec,
                getFileSystemEntries);

            if (isLegalFileSpec)
            {
                regexFileMatch = new Regex(matchFileExpression, RegexOptions.IgnoreCase);
            }
            else
            {
                regexFileMatch = null;
            }
        }

        /// <summary>
        /// Given a filespec, get the information needed for file matching.
        /// </summary>
        /// <param name="filespec">The filespec.</param>
        /// <param name="fixedDirectoryPart">Receives the fixed directory part.</param>
        /// <param name="wildcardDirectoryPart">Receives the wildcard directory part.</param>
        /// <param name="filenamePart">Receives the filename part.</param>
        /// <param name="matchFileExpression">Receives the regular expression.</param>
        /// <param name="needsRecursion">Receives the flag that is true if recursion is required.</param>
        /// <param name="isLegalFileSpec">Receives the flag that is true if the filespec is legal.</param>
        /// <param name="getFileSystemEntries">Delegate.</param>
        private static void GetFileSpecInfo
        (
            string filespec,
            out string fixedDirectoryPart,
            out string wildcardDirectoryPart,
            out string filenamePart,
            out string matchFileExpression,
            out bool needsRecursion,
            out bool isLegalFileSpec,
            GetFileSystemEntries getFileSystemEntries
        )
        {
            isLegalFileSpec = true;
            needsRecursion = false;
            fixedDirectoryPart = String.Empty;
            wildcardDirectoryPart = String.Empty;
            filenamePart = String.Empty;
            matchFileExpression = null;

            // bail out if filespec contains illegal characters
            if (-1 != filespec.IndexOfAny(s_invalidPathChars))
            {
                isLegalFileSpec = false;
                return;
            }

            /*
             * Check for patterns in the filespec that are explicitly illegal.
             * 
             * Any path with "..." in it is illegal.
             */
            if (-1 != filespec.IndexOf("...", StringComparison.Ordinal))
            {
                isLegalFileSpec = false;
                return;
            }

            /*
             * If there is a ':' anywhere but the second character, this is an illegal pattern.
             * Catches this case among others,
             * 
             *        http://www.website.com
             * 
             */
            int rightmostColon = filespec.LastIndexOf(":", StringComparison.Ordinal);

            if
            (
                -1 != rightmostColon
                && 1 != rightmostColon
            )
            {
                isLegalFileSpec = false;
                return;
            }

            /*
             * Now break up the filespec into constituent parts--fixed, wildcard and filename.
             */
            SplitFileSpec(filespec, out fixedDirectoryPart, out wildcardDirectoryPart, out filenamePart, getFileSystemEntries);

            /*
             *  Get a regular expression for matching files that will be found.
             */
            matchFileExpression = RegularExpressionFromFileSpec(fixedDirectoryPart, wildcardDirectoryPart, filenamePart, out isLegalFileSpec);

            /*
             * Was the filespec valid? If not, then just return now.
             */
            if (!isLegalFileSpec)
            {
                return;
            }

            /*
             * Determine whether recursion will be required.
             */
            needsRecursion = (wildcardDirectoryPart.Length != 0);
        }

        /// <summary>
        /// The results of a match between a filespec and a file name.
        /// </summary>
        internal sealed class Result
        {
            /// <summary>
            /// Default constructor.
            /// </summary>
            internal Result()
            {
                // do nothing
            }

            internal bool isLegalFileSpec; // initially false
            internal bool isMatch; // initially false
            internal bool isFileSpecRecursive; // initially false
            internal string fixedDirectoryPart = String.Empty;
            internal string wildcardDirectoryPart = String.Empty;
            internal string filenamePart = String.Empty;
        }


        /// <summary>
        /// Given a pattern (filespec) and a candidate filename (fileToMatch)
        /// return matching information.
        /// </summary>
        /// <param name="filespec">The filespec.</param>
        /// <param name="fileToMatch">The candidate to match against.</param>
        /// <returns>The result class.</returns>
        internal static Result FileMatch
        (
            string filespec,
            string fileToMatch
        )
        {
            Result matchResult = new Result();

            fileToMatch = GetLongPathName(fileToMatch, s_defaultGetFileSystemEntries);

            Regex regexFileMatch;
            GetFileSpecInfo
            (
                filespec,
                out regexFileMatch,
                out matchResult.isFileSpecRecursive,
                out matchResult.isLegalFileSpec,
                s_defaultGetFileSystemEntries
            );

            if (matchResult.isLegalFileSpec)
            {
                Match match = regexFileMatch.Match(fileToMatch);
                matchResult.isMatch = match.Success;

                if (matchResult.isMatch)
                {
                    matchResult.fixedDirectoryPart = match.Groups["FIXEDDIR"].Value;
                    matchResult.wildcardDirectoryPart = match.Groups["WILDCARDDIR"].Value;
                    matchResult.filenamePart = match.Groups["FILENAME"].Value;
                }
            }

            return matchResult;
        }

        /// <summary>
        /// Given a filespec, find the files that match. 
        /// Will never throw IO exceptions: if there is no match, returns the input verbatim.
        /// </summary>
        /// <param name="projectDirectoryUnescaped">The project directory.</param>
        /// <param name="filespecUnescaped">Get files that match the given file spec.</param>
        /// <param name="excludeSpecsUnescaped"></param>
        /// <returns>The array of files.</returns>
        internal static string[] GetFiles
        (
            string projectDirectoryUnescaped,
            string filespecUnescaped,
            IEnumerable<string> excludeSpecsUnescaped = null
        )
        {
            string[] files = GetFiles(projectDirectoryUnescaped, filespecUnescaped, excludeSpecsUnescaped, s_defaultGetFileSystemEntries, s_defaultDirectoryExists);
            return files;
        }

        enum SearchAction
        {
            RunSearch,
            ReturnFileSpec,
            ReturnEmptyList,
        }

        static SearchAction GetFileSearchData(string projectDirectoryUnescaped, string filespecUnescaped,
            GetFileSystemEntries getFileSystemEntries, DirectoryExists directoryExists, out bool stripProjectDirectory,
            out RecursionState result)
        {
            stripProjectDirectory = false;
            result = new RecursionState();

            string fixedDirectoryPart;
            string wildcardDirectoryPart;
            string filenamePart;
            string matchFileExpression;
            bool needsRecursion;
            bool isLegalFileSpec;
            GetFileSpecInfo
            (
                filespecUnescaped,
                out fixedDirectoryPart,
                out wildcardDirectoryPart,
                out filenamePart,
                out matchFileExpression,
                out needsRecursion,
                out isLegalFileSpec,
                getFileSystemEntries
            );

            /*
             * If the filespec is invalid, then just return now.
             */
            if (!isLegalFileSpec)
            {
                return SearchAction.ReturnFileSpec;
            }

            // The projectDirectory is not null only if we are running the evaluation from
            // inside the engine (i.e. not from a task)
            if (projectDirectoryUnescaped != null)
            {
                if (fixedDirectoryPart != null)
                {
                    string oldFixedDirectoryPart = fixedDirectoryPart;
                    try
                    {
                        fixedDirectoryPart = Path.Combine(projectDirectoryUnescaped, fixedDirectoryPart);
                    }
                    catch (ArgumentException)
                    {
                        return SearchAction.ReturnEmptyList;
                    }

                    stripProjectDirectory = !String.Equals(fixedDirectoryPart, oldFixedDirectoryPart, StringComparison.OrdinalIgnoreCase);
                }
                else
                {
                    fixedDirectoryPart = projectDirectoryUnescaped;
                    stripProjectDirectory = true;
                }
            }

            /*
             * If the fixed directory part doesn't exist, then this means no files should be
             * returned.
             */
            if (fixedDirectoryPart.Length > 0 && !directoryExists(fixedDirectoryPart))
            {
                return SearchAction.ReturnEmptyList;
            }

            // determine if we need to use the regular expression to match the files
            // PERF NOTE: Constructing a Regex object is expensive, so we avoid it whenever possible
            bool matchWithRegex =
                // if we have a directory specification that uses wildcards, and
                (wildcardDirectoryPart.Length > 0) &&
                // the specification is not a simple "**"
                !IsRecursiveDirectoryMatch(wildcardDirectoryPart);
            // then we need to use the regular expression

            // if we're not using the regular expression, get the file pattern extension
            string extensionPart = matchWithRegex
                ? null
                : Path.GetExtension(filenamePart);

            // check if the file pattern would cause Windows to match more loosely on the extension
            // NOTE: Windows matches loosely in two cases (in the absence of the * wildcard in the extension):
            // 1) if the extension ends with the ? wildcard, it matches files with shorter extensions also e.g. "file.tx?" would
            //    match both "file.txt" and "file.tx"
            // 2) if the extension is three characters, and the filename contains the * wildcard, it matches files with longer
            //    extensions that start with the same three characters e.g. "*.htm" would match both "file.htm" and "file.html"
            bool needToEnforceExtensionLength =
                    (extensionPart != null) &&
                    (extensionPart.IndexOf('*') == -1)
                &&
                    (extensionPart.EndsWith("?", StringComparison.Ordinal)
                ||
                    ((extensionPart.Length == (3 + 1 /* +1 for the period */)) &&
                    (filenamePart.IndexOf('*') != -1)));

            var searchData = new FilesSearchData(
                // if using the regular expression, ignore the file pattern
                (matchWithRegex ? null : filenamePart), (needToEnforceExtensionLength ? extensionPart.Length : 0),
                // if using the file pattern, ignore the regular expression
                (matchWithRegex ? new Regex(matchFileExpression, RegexOptions.IgnoreCase) : null),
                needsRecursion);

            result.SearchData = searchData;

            // The double trim fixes https://github.com/Microsoft/msbuild/issues/917
            // System.IO does not leave trailing slashes in directory enumerations.
            // Since this string will be matched against System.IO directory enumerations, both need to agree on trailing slashes
            result.BaseDirectory = fixedDirectoryPart.TrimEnd(Path.AltDirectorySeparatorChar, Path.DirectorySeparatorChar);
            result.RemainingWildcardDirectory = wildcardDirectoryPart;

            return SearchAction.RunSearch;
        }

        static string[] CreateArrayWithSingleItemIfNotExcluded(string filespecUnescaped, IEnumerable<string> excludeSpecsUnescaped)
        {
            if (excludeSpecsUnescaped != null)
            {
                foreach (string excludeSpec in excludeSpecsUnescaped)
                {
                    //  The FileMatch method always creates a Regex to check if the file matches the pattern
                    //  Creating a Regex is relatively expensive, so we may want to avoid doing so if possible
                    Result match = FileMatch(excludeSpec, filespecUnescaped);

                    if (match.isLegalFileSpec && match.isMatch)
                    {
                        //  This file is excluded
                        return new string[0];
                    }
                }
            }
            return new string[] { filespecUnescaped };
        }

        /// <summary>
        /// Given a filespec, find the files that match. 
        /// Will never throw IO exceptions: if there is no match, returns the input verbatim.
        /// </summary>
        /// <param name="projectDirectoryUnescaped">The project directory.</param>
        /// <param name="filespecUnescaped">Get files that match the given file spec.</param>
        /// <param name="excludeSpecsUnescaped"></param>
        /// <param name="getFileSystemEntries">Get files that match the given file spec.</param>
        /// <param name="directoryExists">Determine whether a directory exists.</param>
        /// <returns>The array of files.</returns>
        internal static string[] GetFiles
        (
            string projectDirectoryUnescaped,
            string filespecUnescaped,
            IEnumerable<string> excludeSpecsUnescaped,
            GetFileSystemEntries getFileSystemEntries,
            DirectoryExists directoryExists
        )
        {
            // For performance. Short-circuit iff there is no wildcard.
            // Perf Note: Doing a [Last]IndexOfAny(...) is much faster than compiling a
            // regular expression that does the same thing, regardless of whether
            // filespec contains one of the characters.
            // Choose LastIndexOfAny instead of IndexOfAny because it seems more likely
            // that wildcards will tend to be towards the right side.
            if (!HasWildcards(filespecUnescaped))
            {
                return CreateArrayWithSingleItemIfNotExcluded(filespecUnescaped, excludeSpecsUnescaped);
            }

            // UNDONE (perf): Short circuit the complex processing when we only have a path and a wildcarded filename

            /*
             * Analyze the file spec and get the information we need to do the matching.
             */
            bool stripProjectDirectory;
            RecursionState state;
<<<<<<< HEAD
            var result = GetFileSearchData(projectDirectoryUnescaped, filespecUnescaped, getFileSystemEntries, directoryExists,
=======
            var action = GetFileSearchData(projectDirectoryUnescaped, filespecUnescaped, getFileSystemEntries, directoryExists,
>>>>>>> 82f27879
                out stripProjectDirectory, out state);

            if (action == SearchAction.ReturnEmptyList)
            {
                return new string[0];
            }
            else if (action == SearchAction.ReturnFileSpec)
            {
                return CreateArrayWithSingleItemIfNotExcluded(filespecUnescaped, excludeSpecsUnescaped);
            }
            else if (action != SearchAction.RunSearch)
            {
                //  This means the enum value wasn't valid (or a new one was added without updating code correctly)
                throw new NotSupportedException(action.ToString());
            }

            List<RecursionState> searchesToExclude = null;

            //  Exclude searches which will become active when the recursive search reaches their BaseDirectory.
            //  The BaseDirectory of the exclude search is the key for this dictionary.
            Dictionary<string, List<RecursionState>> searchesToExcludeInSubdirs = null;

            HashSet<string> resultsToExclude = null;
            if (excludeSpecsUnescaped != null)
            {
                searchesToExclude = new List<RecursionState>();
                foreach (string excludeSpec in excludeSpecsUnescaped)
                {
                    //  This is ignored, we always use the include pattern's value for stripProjectDirectory
                    bool excludeStripProjectDirectory;

                    RecursionState excludeState;
<<<<<<< HEAD
                    var excludeResult = GetFileSearchData(projectDirectoryUnescaped, excludeSpec, getFileSystemEntries, directoryExists,
=======
                    var excludeAction = GetFileSearchData(projectDirectoryUnescaped, excludeSpec, getFileSystemEntries, directoryExists,
>>>>>>> 82f27879
                        out excludeStripProjectDirectory, out excludeState);

                    if (excludeAction == SearchAction.ReturnFileSpec)
                    {
                        if (resultsToExclude == null)
                        {
                            resultsToExclude = new HashSet<string>();
                        }
                        resultsToExclude.Add(excludeSpec);
                    }
                    else if (excludeAction == SearchAction.ReturnEmptyList)
                    {
                        //  Nothing to do
                        continue;
                    }
                    else if (excludeAction != SearchAction.RunSearch)
                    {
                        //  This means the enum value wasn't valid (or a new one was added without updating code correctly)
                        throw new NotSupportedException(excludeAction.ToString());
                    }

                    var excludeBaseDirectoryNormalized = excludeState.BaseDirectory.NormalizeForPathComparison();
                    var includeBaseDirectoryNormalized = state.BaseDirectory.NormalizeForPathComparison();

                    if (excludeBaseDirectoryNormalized != includeBaseDirectoryNormalized)
                    {
                        //  What to do if the BaseDirectory for the exclude search doesn't match the one for inclusion?
                        //  - If paths don't match (one isn't a prefix of the other), then ignore the exclude search.  Examples:
                        //      - c:\Foo\ - c:\Bar\
                        //      - c:\Foo\Bar\ - C:\Foo\Baz\
                        //      - c:\Foo\ - c:\Foo2\
                        if (excludeBaseDirectoryNormalized.Length == includeBaseDirectoryNormalized.Length)
                        {
                            //  Same length, but different paths.  Ignore this exclude search
                            continue;
                        }
                        else if (excludeBaseDirectoryNormalized.Length > includeBaseDirectoryNormalized.Length)
                        {
                            if (!excludeBaseDirectoryNormalized.StartsWith(includeBaseDirectoryNormalized))
                            {
                                //  Exclude path is longer, but doesn't start with include path.  So ignore it.
                                continue;
                            }

                            //  - The exclude BaseDirectory is somewhere under the include BaseDirectory. So
                            //    keep the exclude search, but don't do any processing on it while recursing until the baseDirectory
                            //    in the recursion matches the exclude BaseDirectory.  Examples:
                            //      - Include - Exclude
                            //      - C:\git\msbuild\ - c:\git\msbuild\obj\
                            //      - C:\git\msbuild\ - c:\git\msbuild\src\Common\

                            if (searchesToExcludeInSubdirs == null)
                            {
                                searchesToExcludeInSubdirs = new Dictionary<string, List<RecursionState>>();
                            }
                            List<RecursionState> listForSubdir;
<<<<<<< HEAD
                            if (!searchesToExcludeInSubdirs.TryGetValue(excludeState.BaseDirectory, out listForSubdir))
                            {
                                listForSubdir = new List<RecursionState>();

                                searchesToExcludeInSubdirs[excludeState.BaseDirectory] = listForSubdir;
=======
                            if (!searchesToExcludeInSubdirs.TryGetValue(excludeBaseDirectoryNormalized, out listForSubdir))
                            {
                                listForSubdir = new List<RecursionState>();

                                // The normalization fixes https://github.com/Microsoft/msbuild/issues/917
                                // and is a partial fix for https://github.com/Microsoft/msbuild/issues/724
                                searchesToExcludeInSubdirs[excludeBaseDirectoryNormalized] = listForSubdir;
>>>>>>> 82f27879
                            }
                            listForSubdir.Add(excludeState);
                        }
                        else
                        {
                            //  Exclude base directory length is less than include base directory length.
                            if (!state.BaseDirectory.StartsWith(excludeState.BaseDirectory))
                            {
                                //  Include path is longer, but doesn't start with the exclude path.  So ignore exclude path
                                //  (since it won't match anything under the include path)
                                continue;
                            }

                            //  Now check the wildcard part
                            if (excludeState.RemainingWildcardDirectory.Length == 0)
                            {
                                //  The wildcard part is empty, so ignore the exclude search, as it's looking for files non-recursively
                                //  in a folder higher up than the include baseDirectory.
                                //  Example: include="c:\git\msbuild\src\Framework\**\*.cs" exclude="c:\git\msbuild\*.cs"
                                continue;
                            }
                            else if (IsRecursiveDirectoryMatch(excludeState.RemainingWildcardDirectory))
                            {
                                //  The wildcard part is exactly "**\", so the exclude pattern will apply to everything in the include
                                //  pattern, so simply update the exclude's BaseDirectory to be the same as the include baseDirectory
                                //  Example: include="c:\git\msbuild\src\Framework\**\*.*" exclude="c:\git\msbuild\**\*.bak"
                                excludeState.BaseDirectory = state.BaseDirectory;
                                searchesToExclude.Add(excludeState);
                            }
                            else
                            {
                                //  The wildcard part is non-empty and not "**\", so we will need to match it with a Regex.  Fortunately
                                //  these conditions mean that it needs to be matched with a Regex anyway, so here we will update the
                                //  BaseDirectory to be the same as the exclude BaseDirectory, and change the wildcard part to be "**\"
                                //  because we don't know where the different parts of the exclude wildcard part would be matched.
                                //  Example: include="c:\git\msbuild\src\Framework\**\*.*" exclude="c:\git\msbuild\**\bin\**\*.*"
                                Debug.Assert(excludeState.SearchData.RegexFileMatch != null, "Expected Regex to be used for exclude file matching");
                                excludeState.BaseDirectory = state.BaseDirectory;
                                excludeState.RemainingWildcardDirectory = recursiveDirectoryMatch + s_directorySeparator;
                                searchesToExclude.Add(excludeState);
                            }
                        }
                    }
                    else
                    {
                        searchesToExclude.Add(excludeState);
                    }
                }
            }

            if (searchesToExclude != null && searchesToExclude.Count == 0)
            {
                searchesToExclude = null;
            }

            /*
             * Even though we return a string[] we work internally with an IList.
             * This is because it's cheaper to add items to an IList and this code
             * might potentially do a lot of that.
             */
            var listOfFiles = new List<string>();

            /*
             * Now get the files that match, starting at the lowest fixed directory.
             */
            try
            {
                GetFilesRecursive(
                    listOfFiles,
                    state,
                    projectDirectoryUnescaped,
                    stripProjectDirectory,
                    getFileSystemEntries,
                    searchesToExclude,
                    searchesToExcludeInSubdirs);
            }
            catch (Exception ex) when (ExceptionHandling.IsIoRelatedException(ex))
            {
                // Assume it's not meant to be a path
                return CreateArrayWithSingleItemIfNotExcluded(filespecUnescaped, excludeSpecsUnescaped);
            }

            /*
             * Build the return array.
             */
            var files = resultsToExclude != null
                ? listOfFiles.Where(f => !resultsToExclude.Contains(f)).ToArray()
                : listOfFiles.ToArray();

            return files;
        }

        private static bool IsRecursiveDirectoryMatch(string path) => path.TrimTrailingSlashes() == recursiveDirectoryMatch;
    }
}<|MERGE_RESOLUTION|>--- conflicted
+++ resolved
@@ -24,11 +24,7 @@
     {
         private const string recursiveDirectoryMatch = "**";
         private const string dotdot = "..";
-<<<<<<< HEAD
-        private static readonly string s_currentDirectoryPattern = "." + Path.DirectorySeparatorChar;
-=======
-
->>>>>>> 82f27879
+
         private static readonly string s_directorySeparator = new string(Path.DirectorySeparatorChar, 1);
 
         private static readonly string s_thisDirectory = "." + s_directorySeparator;
@@ -179,11 +175,7 @@
             try
             {
                 // look in current directory if no path specified
-<<<<<<< HEAD
-                string dir = ((path.Length == 0) ? s_currentDirectoryPattern : path);
-=======
                 string dir = ((path.Length == 0) ? s_thisDirectory : path);
->>>>>>> 82f27879
 
                 // get all files in specified directory, unless a file-spec has been provided
                 string[] files = (filespec == null)
@@ -201,11 +193,7 @@
                 // IDE, which expects just the filename if it is in the current
                 // directory.  But only do this if the original path requested
                 // didn't itself contain a ".\".
-<<<<<<< HEAD
-                else if (!path.StartsWith(s_currentDirectoryPattern, StringComparison.Ordinal))
-=======
                 else if (!path.StartsWith(s_thisDirectory, StringComparison.Ordinal))
->>>>>>> 82f27879
                 {
                     RemoveInitialDotSlash(files);
                 }
@@ -245,19 +233,11 @@
 
                 if (pattern == null)
                 {
-<<<<<<< HEAD
-                    directories = Directory.GetDirectories((path.Length == 0) ? s_currentDirectoryPattern : path);
+                    directories = Directory.GetDirectories((path.Length == 0) ? s_thisDirectory : path);
                 }
                 else
                 {
-                    directories = Directory.GetDirectories((path.Length == 0) ? s_currentDirectoryPattern : path, pattern);
-=======
-                    directories = Directory.GetDirectories((path.Length == 0) ? s_thisDirectory : path);
-                }
-                else
-                {
                     directories = Directory.GetDirectories((path.Length == 0) ? s_thisDirectory : path, pattern);
->>>>>>> 82f27879
                 }
 
                 // Subdirectories in the current directory are coming back with a ".\"
@@ -265,11 +245,7 @@
                 // IDE, which expects just the filename if it is in the current
                 // directory.  But only do this if the original path requested
                 // didn't itself contain a ".\".
-<<<<<<< HEAD
-                if (!path.StartsWith(s_currentDirectoryPattern, StringComparison.Ordinal))
-=======
                 if (!path.StartsWith(s_thisDirectory, StringComparison.Ordinal))
->>>>>>> 82f27879
                 {
                     RemoveInitialDotSlash(directories);
                 }
@@ -558,11 +534,7 @@
         {
             for (int i = 0; i < paths.Length; i++)
             {
-<<<<<<< HEAD
-                if (paths[i].StartsWith(s_currentDirectoryPattern, StringComparison.Ordinal))
-=======
                 if (paths[i].StartsWith(s_thisDirectory, StringComparison.Ordinal))
->>>>>>> 82f27879
                 {
                     paths[i] = paths[i].Substring(2);
                 }
@@ -675,17 +647,10 @@
         /// <param name="stripProjectDirectory"></param>
         /// <param name="getFileSystemEntries">Delegate.</param>
         /// <param name="searchesToExclude">Patterns to exclude from the results</param>
-<<<<<<< HEAD
-        /// <param name="searchesToExcludeInSubdirs">exclude patterns that might activate farther down the directory tree. Assumes no trailing slashes</param>
-        private static void GetFilesRecursive
-        (
-            System.Collections.IList listOfFiles,
-=======
         /// <param name="searchesToExcludeInSubdirs">exclude patterns that might activate farther down the directory tree. Keys assume paths are normalized with forward slashes and no trailing slashes</param>
         private static void GetFilesRecursive
         (
             IList<string> listOfFiles,
->>>>>>> 82f27879
             RecursionState recursionState,
             string projectDirectory,
             bool stripProjectDirectory,
@@ -806,13 +771,9 @@
                     {
                         List<RecursionState> searchesForSubdir;
 
-<<<<<<< HEAD
-                        if (searchesToExcludeInSubdirs.TryGetValue(subdir, out searchesForSubdir))
-=======
                         // The normalization fixes https://github.com/Microsoft/msbuild/issues/917
                         // and is a partial fix for https://github.com/Microsoft/msbuild/issues/724
                         if (searchesToExcludeInSubdirs.TryGetValue(subdir.NormalizeForPathComparison(), out searchesForSubdir))
->>>>>>> 82f27879
                         {
                             //  We've found the base directory that these exclusions apply to.  So now add them as normal searches
                             if (newSearchesToExclude == null)
@@ -1375,7 +1336,6 @@
         /// </summary>
         /// <param name="projectDirectoryUnescaped">The project directory.</param>
         /// <param name="filespecUnescaped">Get files that match the given file spec.</param>
-        /// <param name="excludeSpecsUnescaped"></param>
         /// <returns>The array of files.</returns>
         internal static string[] GetFiles
         (
@@ -1499,11 +1459,7 @@
                 needsRecursion);
 
             result.SearchData = searchData;
-
-            // The double trim fixes https://github.com/Microsoft/msbuild/issues/917
-            // System.IO does not leave trailing slashes in directory enumerations.
-            // Since this string will be matched against System.IO directory enumerations, both need to agree on trailing slashes
-            result.BaseDirectory = fixedDirectoryPart.TrimEnd(Path.AltDirectorySeparatorChar, Path.DirectorySeparatorChar);
+            result.BaseDirectory = fixedDirectoryPart;
             result.RemainingWildcardDirectory = wildcardDirectoryPart;
 
             return SearchAction.RunSearch;
@@ -1535,7 +1491,6 @@
         /// </summary>
         /// <param name="projectDirectoryUnescaped">The project directory.</param>
         /// <param name="filespecUnescaped">Get files that match the given file spec.</param>
-        /// <param name="excludeSpecsUnescaped"></param>
         /// <param name="getFileSystemEntries">Get files that match the given file spec.</param>
         /// <param name="directoryExists">Determine whether a directory exists.</param>
         /// <returns>The array of files.</returns>
@@ -1566,11 +1521,7 @@
              */
             bool stripProjectDirectory;
             RecursionState state;
-<<<<<<< HEAD
-            var result = GetFileSearchData(projectDirectoryUnescaped, filespecUnescaped, getFileSystemEntries, directoryExists,
-=======
             var action = GetFileSearchData(projectDirectoryUnescaped, filespecUnescaped, getFileSystemEntries, directoryExists,
->>>>>>> 82f27879
                 out stripProjectDirectory, out state);
 
             if (action == SearchAction.ReturnEmptyList)
@@ -1603,11 +1554,7 @@
                     bool excludeStripProjectDirectory;
 
                     RecursionState excludeState;
-<<<<<<< HEAD
-                    var excludeResult = GetFileSearchData(projectDirectoryUnescaped, excludeSpec, getFileSystemEntries, directoryExists,
-=======
                     var excludeAction = GetFileSearchData(projectDirectoryUnescaped, excludeSpec, getFileSystemEntries, directoryExists,
->>>>>>> 82f27879
                         out excludeStripProjectDirectory, out excludeState);
 
                     if (excludeAction == SearchAction.ReturnFileSpec)
@@ -1664,13 +1611,6 @@
                                 searchesToExcludeInSubdirs = new Dictionary<string, List<RecursionState>>();
                             }
                             List<RecursionState> listForSubdir;
-<<<<<<< HEAD
-                            if (!searchesToExcludeInSubdirs.TryGetValue(excludeState.BaseDirectory, out listForSubdir))
-                            {
-                                listForSubdir = new List<RecursionState>();
-
-                                searchesToExcludeInSubdirs[excludeState.BaseDirectory] = listForSubdir;
-=======
                             if (!searchesToExcludeInSubdirs.TryGetValue(excludeBaseDirectoryNormalized, out listForSubdir))
                             {
                                 listForSubdir = new List<RecursionState>();
@@ -1678,7 +1618,6 @@
                                 // The normalization fixes https://github.com/Microsoft/msbuild/issues/917
                                 // and is a partial fix for https://github.com/Microsoft/msbuild/issues/724
                                 searchesToExcludeInSubdirs[excludeBaseDirectoryNormalized] = listForSubdir;
->>>>>>> 82f27879
                             }
                             listForSubdir.Add(excludeState);
                         }
