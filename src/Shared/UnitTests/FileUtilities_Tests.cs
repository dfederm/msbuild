﻿// Copyright (c) Microsoft. All rights reserved.
// Licensed under the MIT license. See LICENSE file in the project root for full license information.

using System;
<<<<<<< HEAD
using NUnit.Framework;
=======
using System.Collections;
using System.Diagnostics;
>>>>>>> 3f8a403e
using System.Text;

using Microsoft.Build.Shared;
using System.IO;
<<<<<<< HEAD

namespace Microsoft.Build.UnitTests
{
    [TestFixture]
=======
using System.Collections.Generic;
using Xunit;

namespace Microsoft.Build.UnitTests
{
>>>>>>> 3f8a403e
    public class FileUtilities_Tests
    {
        /// <summary>
        /// Exercises FileUtilities.ItemSpecModifiers.GetItemSpecModifier
        /// </summary>
<<<<<<< HEAD
        [Test]
=======
        [Fact]
>>>>>>> 3f8a403e
        public void GetItemSpecModifier()
        {
            TestGetItemSpecModifier(Directory.GetCurrentDirectory());
            TestGetItemSpecModifier(null);
        }

        private static void TestGetItemSpecModifier(string currentDirectory)
        {
            string cache = null;
            string modifier = FileUtilities.ItemSpecModifiers.GetItemSpecModifier(currentDirectory, "foo", String.Empty, FileUtilities.ItemSpecModifiers.RecursiveDir, ref cache);
            Assert.Equal(String.Empty, modifier);

            cache = null;
            modifier = FileUtilities.ItemSpecModifiers.GetItemSpecModifier(currentDirectory, "foo", String.Empty, FileUtilities.ItemSpecModifiers.ModifiedTime, ref cache);
            Assert.Equal(String.Empty, modifier);

            cache = null;
            modifier = FileUtilities.ItemSpecModifiers.GetItemSpecModifier(currentDirectory, @"foo\goo", String.Empty, FileUtilities.ItemSpecModifiers.RelativeDir, ref cache);
            Assert.Equal(@"foo\", modifier);

            // confirm we get the same thing back the second time
            modifier = FileUtilities.ItemSpecModifiers.GetItemSpecModifier(currentDirectory, @"foo\goo", String.Empty, FileUtilities.ItemSpecModifiers.RelativeDir, ref cache);
            Assert.Equal(@"foo\", modifier);

            cache = null;
            modifier = FileUtilities.ItemSpecModifiers.GetItemSpecModifier(currentDirectory, @"c:\foo.txt", String.Empty, FileUtilities.ItemSpecModifiers.FullPath, ref cache);
            Assert.Equal(@"c:\foo.txt", modifier);
            Assert.Equal(@"c:\foo.txt", cache);

            modifier = FileUtilities.ItemSpecModifiers.GetItemSpecModifier(currentDirectory, @"c:\foo.txt", String.Empty, FileUtilities.ItemSpecModifiers.RootDir, ref cache);
            Assert.Equal(@"c:\", modifier);

            modifier = FileUtilities.ItemSpecModifiers.GetItemSpecModifier(currentDirectory, @"c:\foo.txt", String.Empty, FileUtilities.ItemSpecModifiers.Filename, ref cache);
            Assert.Equal(@"foo", modifier);

            modifier = FileUtilities.ItemSpecModifiers.GetItemSpecModifier(currentDirectory, @"c:\foo.txt", String.Empty, FileUtilities.ItemSpecModifiers.Extension, ref cache);
            Assert.Equal(@".txt", modifier);

            modifier = FileUtilities.ItemSpecModifiers.GetItemSpecModifier(currentDirectory, @"c:\foo.txt", String.Empty, FileUtilities.ItemSpecModifiers.Directory, ref cache);
            Assert.Equal(String.Empty, modifier);

            modifier = FileUtilities.ItemSpecModifiers.GetItemSpecModifier(currentDirectory, @"c:\foo.txt", String.Empty, FileUtilities.ItemSpecModifiers.Identity, ref cache);
            Assert.Equal(@"c:\foo.txt", modifier);

            modifier = FileUtilities.ItemSpecModifiers.GetItemSpecModifier(currentDirectory, @"c:\foo.txt", @"c:\abc\goo.proj", FileUtilities.ItemSpecModifiers.DefiningProjectDirectory, ref cache);
            Assert.Equal(@"c:\abc\", modifier);

            modifier = FileUtilities.ItemSpecModifiers.GetItemSpecModifier(currentDirectory, @"c:\foo.txt", @"c:\abc\goo.proj", FileUtilities.ItemSpecModifiers.DefiningProjectExtension, ref cache);
            Assert.Equal(@".proj", modifier);

            modifier = FileUtilities.ItemSpecModifiers.GetItemSpecModifier(currentDirectory, @"c:\foo.txt", @"c:\abc\goo.proj", FileUtilities.ItemSpecModifiers.DefiningProjectFullPath, ref cache);
            Assert.Equal(@"c:\abc\goo.proj", modifier);

            modifier = FileUtilities.ItemSpecModifiers.GetItemSpecModifier(currentDirectory, @"c:\foo.txt", @"c:\abc\goo.proj", FileUtilities.ItemSpecModifiers.DefiningProjectName, ref cache);
            Assert.Equal(@"goo", modifier);
        }

<<<<<<< HEAD
        [Test]
=======
        [Fact]
>>>>>>> 3f8a403e
        public void MakeRelativeTests()
        {
            Assert.Equal(@"foo.cpp", FileUtilities.MakeRelative(@"c:\abc\def", @"c:\abc\def\foo.cpp"));
            Assert.Equal(@"def\foo.cpp", FileUtilities.MakeRelative(@"c:\abc\", @"c:\abc\def\foo.cpp"));
            Assert.Equal(@"..\foo.cpp", FileUtilities.MakeRelative(@"c:\abc\def\xyz", @"c:\abc\def\foo.cpp"));
            Assert.Equal(@"..\ttt\foo.cpp", FileUtilities.MakeRelative(@"c:\abc\def\xyz\", @"c:\abc\def\ttt\foo.cpp"));
            Assert.Equal(@"e:\abc\def\foo.cpp", FileUtilities.MakeRelative(@"c:\abc\def", @"e:\abc\def\foo.cpp"));
            Assert.Equal(@"foo.cpp", FileUtilities.MakeRelative(@"\\aaa\abc\def", @"\\aaa\abc\def\foo.cpp"));
            Assert.Equal(@"foo.cpp", FileUtilities.MakeRelative(@"c:\abc\def", @"foo.cpp"));
            Assert.Equal(@"foo.cpp", FileUtilities.MakeRelative(@"c:\abc\def", @"..\def\foo.cpp"));
            Assert.Equal(@"\\host\path\file", FileUtilities.MakeRelative(@"c:\abc\def", @"\\host\path\file"));
            Assert.Equal(@"\\host\d$\file", FileUtilities.MakeRelative(@"c:\abc\def", @"\\host\d$\file"));
        }

        /// <summary>
        /// Exercises FileUtilities.ItemSpecModifiers.GetItemSpecModifier on a bad path.
        /// </summary>
<<<<<<< HEAD
        [Test]
        [ExpectedException(typeof(InvalidOperationException))]
=======
        [Fact]
>>>>>>> 3f8a403e
        public void GetItemSpecModifierOnBadPath()
        {
            Assert.Throws<InvalidOperationException>(() =>
            {
                TestGetItemSpecModifierOnBadPath(Directory.GetCurrentDirectory());
            }
           );
        }
        /// <summary>
        /// Exercises FileUtilities.ItemSpecModifiers.GetItemSpecModifier on a bad path.
        /// </summary>
<<<<<<< HEAD
        [Test]
        [ExpectedException(typeof(InvalidOperationException))]
=======
        [Fact]
>>>>>>> 3f8a403e
        public void GetItemSpecModifierOnBadPath2()
        {
            Assert.Throws<InvalidOperationException>(() =>
            {
                TestGetItemSpecModifierOnBadPath(null);
            }
           );
        }
        private static void TestGetItemSpecModifierOnBadPath(string currentDirectory)
        {
            try
            {
                string cache = null;
                string modifier = FileUtilities.ItemSpecModifiers.GetItemSpecModifier(currentDirectory, @"http://www.microsoft.com", String.Empty, FileUtilities.ItemSpecModifiers.RootDir, ref cache);
            }
            catch (Exception e)
            {
                // so I can see the exception message in NUnit's "Standard Out" window
                Console.WriteLine(e.Message);
                throw;
            }
        }

<<<<<<< HEAD
        [Test]
=======
        [Fact]
>>>>>>> 3f8a403e
        public void GetFileInfoNoThrowBasic()
        {
            string file = null;
            try
            {
                file = FileUtilities.GetTemporaryFile();
                FileInfo info = FileUtilities.GetFileInfoNoThrow(file);
                Assert.Equal(info.LastWriteTime, new FileInfo(file).LastWriteTime);
            }
            finally
            {
                if (file != null) File.Delete(file);
            }
        }

<<<<<<< HEAD
        [Test]
=======
        [Fact]
>>>>>>> 3f8a403e
        public void GetFileInfoNoThrowNonexistent()
        {
            FileInfo info = FileUtilities.GetFileInfoNoThrow("this_file_is_nonexistent");
            Assert.Null(info);
        }

        /// <summary>
        /// Exercises FileUtilities.EndsWithSlash
        /// </summary>
<<<<<<< HEAD
        [Test]
=======
        [Fact]
>>>>>>> 3f8a403e
        public void EndsWithSlash()
        {
            Assert.True(FileUtilities.EndsWithSlash(@"C:\foo\"));
            Assert.True(FileUtilities.EndsWithSlash(@"C:\"));
            Assert.True(FileUtilities.EndsWithSlash(@"\"));

            Assert.True(FileUtilities.EndsWithSlash(@"http://www.microsoft.com/"));
            Assert.True(FileUtilities.EndsWithSlash(@"//server/share/"));
            Assert.True(FileUtilities.EndsWithSlash(@"/"));

            Assert.False(FileUtilities.EndsWithSlash(@"C:\foo"));
            Assert.False(FileUtilities.EndsWithSlash(@"C:"));
            Assert.False(FileUtilities.EndsWithSlash(@"foo"));

            // confirm that empty string doesn't barf
            Assert.False(FileUtilities.EndsWithSlash(String.Empty));
        }

        /// <summary>
        /// Exercises FileUtilities.GetDirectory
        /// </summary>
<<<<<<< HEAD
        [Test]
        public void GetDirectoryWithTrailingSlash()
        {
            Assert.AreEqual(NativeMethodsShared.IsWindows ? @"c:\" : "/", FileUtilities.GetDirectory(NativeMethodsShared.IsWindows ? @"c:\" : "/"));
            Assert.AreEqual(NativeMethodsShared.IsWindows ? @"c:\" : "/", FileUtilities.GetDirectory(NativeMethodsShared.IsWindows ? @"c:\foo" : "/foo"));
            Assert.AreEqual(NativeMethodsShared.IsWindows ? @"c:" : "/", FileUtilities.GetDirectory(NativeMethodsShared.IsWindows ? @"c:" : "/"));
            Assert.AreEqual(FileUtilities.FixFilePath(@"\"), FileUtilities.GetDirectory(@"\"));
            Assert.AreEqual(FileUtilities.FixFilePath(@"\"), FileUtilities.GetDirectory(@"\foo"));
            Assert.AreEqual(FileUtilities.FixFilePath(@"..\"), FileUtilities.GetDirectory(@"..\foo"));
            Assert.AreEqual(FileUtilities.FixFilePath(@"\foo\"), FileUtilities.GetDirectory(@"\foo\"));
            Assert.AreEqual(FileUtilities.FixFilePath(@"\\server\share"), FileUtilities.GetDirectory(@"\\server\share"));
            Assert.AreEqual(FileUtilities.FixFilePath(@"\\server\share\"), FileUtilities.GetDirectory(@"\\server\share\"));
            Assert.AreEqual(FileUtilities.FixFilePath(@"\\server\share\"), FileUtilities.GetDirectory(@"\\server\share\file"));
            Assert.AreEqual(FileUtilities.FixFilePath(@"\\server\share\directory\"), FileUtilities.GetDirectory(@"\\server\share\directory\"));
            Assert.AreEqual(FileUtilities.FixFilePath(@"foo\"), FileUtilities.GetDirectory(@"foo\bar"));
            Assert.AreEqual(FileUtilities.FixFilePath(@"\foo\bar\"), FileUtilities.GetDirectory(@"\foo\bar\"));
            Assert.AreEqual(String.Empty, FileUtilities.GetDirectory("foo"));
=======
        [Fact]
        public void GetDirectoryWithTrailingSlash()
        {
            Assert.Equal(@"c:\", FileUtilities.GetDirectory(@"c:\"));
            Assert.Equal(@"c:\", FileUtilities.GetDirectory(@"c:\foo"));
            Assert.Equal(@"c:", FileUtilities.GetDirectory(@"c:"));
            Assert.Equal(@"\", FileUtilities.GetDirectory(@"\"));
            Assert.Equal(@"\", FileUtilities.GetDirectory(@"\foo"));
            Assert.Equal(@"..\", FileUtilities.GetDirectory(@"..\foo"));
            Assert.Equal(@"\foo\", FileUtilities.GetDirectory(@"\foo\"));
            Assert.Equal(@"\\server\share", FileUtilities.GetDirectory(@"\\server\share"));
            Assert.Equal(@"\\server\share\", FileUtilities.GetDirectory(@"\\server\share\"));
            Assert.Equal(@"\\server\share\", FileUtilities.GetDirectory(@"\\server\share\file"));
            Assert.Equal(@"\\server\share\directory\", FileUtilities.GetDirectory(@"\\server\share\directory\"));
            Assert.Equal(@"foo\", FileUtilities.GetDirectory(@"foo\bar"));
            Assert.Equal(@"\foo\bar\", FileUtilities.GetDirectory(@"\foo\bar\"));
            Assert.Equal(String.Empty, FileUtilities.GetDirectory("foo"));
>>>>>>> 3f8a403e
        }

        /// <summary>
        /// Exercises FileUtilities.HasExtension
        /// </summary>
<<<<<<< HEAD
        [Test]
=======
        [Fact]
>>>>>>> 3f8a403e
        public void HasExtension()
        {
            Assert.True(FileUtilities.HasExtension("foo.txt", new string[] { ".EXE", ".TXT" })); // "test 1"
            Assert.False(FileUtilities.HasExtension("foo.txt", new string[] { ".EXE", ".DLL" })); // "test 2"
        }

        /// <summary>
        /// Exercises FileUtilities.EnsureTrailingSlash
        /// </summary>
<<<<<<< HEAD
        [Test]
        public void EnsureTrailingSlash()
        {
            // Doesn't have a trailing slash to start with.
            Assert.AreEqual(FileUtilities.FixFilePath(@"foo\bar\"), FileUtilities.EnsureTrailingSlash(@"foo\bar"), "test 1");
            Assert.AreEqual(FileUtilities.FixFilePath(@"foo/bar\"), FileUtilities.EnsureTrailingSlash(@"foo/bar"), "test 2");

            // Already has a trailing slash to start with.
            Assert.AreEqual(FileUtilities.FixFilePath(@"foo/bar/"), FileUtilities.EnsureTrailingSlash(@"foo/bar/"), "test 3");
            Assert.AreEqual(FileUtilities.FixFilePath(@"foo\bar\"), FileUtilities.EnsureTrailingSlash(@"foo\bar\"), "test 4");
            Assert.AreEqual(FileUtilities.FixFilePath(@"foo/bar\"), FileUtilities.EnsureTrailingSlash(@"foo/bar\"), "test 5");
            Assert.AreEqual(FileUtilities.FixFilePath(@"foo\bar/"), FileUtilities.EnsureTrailingSlash(@"foo\bar/"), "test 5");
=======
        [Fact]
        public void EnsureTrailingSlash()
        {
            // Doesn't have a trailing slash to start with.
            Assert.Equal(@"foo\bar\", FileUtilities.EnsureTrailingSlash(@"foo\bar")); // "test 1"
            Assert.Equal(@"foo/bar\", FileUtilities.EnsureTrailingSlash(@"foo/bar")); // "test 2"

            // Already has a trailing slash to start with.
            Assert.Equal(@"foo/bar/", FileUtilities.EnsureTrailingSlash(@"foo/bar/")); // "test 3"
            Assert.Equal(@"foo\bar\", FileUtilities.EnsureTrailingSlash(@"foo\bar\")); // "test 4"
            Assert.Equal(@"foo/bar\", FileUtilities.EnsureTrailingSlash(@"foo/bar\")); // "test 5"
            Assert.Equal(@"foo\bar/", FileUtilities.EnsureTrailingSlash(@"foo\bar/")); // "test 5"
>>>>>>> 3f8a403e
        }

        /// <summary>
        /// Exercises FileUtilities.ItemSpecModifiers.IsItemSpecModifier
        /// </summary>
<<<<<<< HEAD
        [Test]
=======
        [Fact]
>>>>>>> 3f8a403e
        public void IsItemSpecModifier()
        {
            // Positive matches using exact case.
            Assert.True(FileUtilities.ItemSpecModifiers.IsItemSpecModifier("FullPath")); // "test 1"
            Assert.True(FileUtilities.ItemSpecModifiers.IsItemSpecModifier("RootDir")); // "test 2"
            Assert.True(FileUtilities.ItemSpecModifiers.IsItemSpecModifier("Filename")); // "test 3"
            Assert.True(FileUtilities.ItemSpecModifiers.IsItemSpecModifier("Extension")); // "test 4"
            Assert.True(FileUtilities.ItemSpecModifiers.IsItemSpecModifier("RelativeDir")); // "test 5"
            Assert.True(FileUtilities.ItemSpecModifiers.IsItemSpecModifier("Directory")); // "test 6"
            Assert.True(FileUtilities.ItemSpecModifiers.IsItemSpecModifier("RecursiveDir")); // "test 7"
            Assert.True(FileUtilities.ItemSpecModifiers.IsItemSpecModifier("Identity")); // "test 8"
            Assert.True(FileUtilities.ItemSpecModifiers.IsItemSpecModifier("ModifiedTime")); // "test 9"
            Assert.True(FileUtilities.ItemSpecModifiers.IsItemSpecModifier("CreatedTime")); // "test 10"
            Assert.True(FileUtilities.ItemSpecModifiers.IsItemSpecModifier("AccessedTime")); // "test 11"

            // Positive matches using different case.
            Assert.True(FileUtilities.ItemSpecModifiers.IsItemSpecModifier("fullPath")); // "test 21"
            Assert.True(FileUtilities.ItemSpecModifiers.IsItemSpecModifier("rootDir")); // "test 22"
            Assert.True(FileUtilities.ItemSpecModifiers.IsItemSpecModifier("filename")); // "test 23"
            Assert.True(FileUtilities.ItemSpecModifiers.IsItemSpecModifier("extension")); // "test 24"
            Assert.True(FileUtilities.ItemSpecModifiers.IsItemSpecModifier("relativeDir")); // "test 25"
            Assert.True(FileUtilities.ItemSpecModifiers.IsItemSpecModifier("directory")); // "test 26"
            Assert.True(FileUtilities.ItemSpecModifiers.IsItemSpecModifier("recursiveDir")); // "test 27"
            Assert.True(FileUtilities.ItemSpecModifiers.IsItemSpecModifier("identity")); // "test 28"
            Assert.True(FileUtilities.ItemSpecModifiers.IsItemSpecModifier("modifiedTime")); // "test 29"
            Assert.True(FileUtilities.ItemSpecModifiers.IsItemSpecModifier("createdTime")); // "test 30"
            Assert.True(FileUtilities.ItemSpecModifiers.IsItemSpecModifier("accessedTime")); // "test 31"

            // Negative tests to get maximum code coverage inside the many many different branches
            // of FileUtilities.ItemSpecModifiers.IsItemSpecModifier.
<<<<<<< HEAD
            Assert.IsFalse(FileUtilities.ItemSpecModifiers.IsItemSpecModifier("rootxxx"), "test 41");
            Assert.IsFalse(FileUtilities.ItemSpecModifiers.IsItemSpecModifier("Rootxxx"), "test 42");
            Assert.IsFalse(FileUtilities.ItemSpecModifiers.IsItemSpecModifier("xxxxxxx"), "test 43");

            Assert.IsFalse(FileUtilities.ItemSpecModifiers.IsItemSpecModifier("filexxxx"), "test 44");
            Assert.IsFalse(FileUtilities.ItemSpecModifiers.IsItemSpecModifier("Filexxxx"), "test 45");
            Assert.IsFalse(FileUtilities.ItemSpecModifiers.IsItemSpecModifier("idenxxxx"), "test 46");
            Assert.IsFalse(FileUtilities.ItemSpecModifiers.IsItemSpecModifier("Idenxxxx"), "test 47");
            Assert.IsFalse(FileUtilities.ItemSpecModifiers.IsItemSpecModifier("xxxxxxxx"), "test 48");

            Assert.IsFalse(FileUtilities.ItemSpecModifiers.IsItemSpecModifier("extenxxxx"), "test 49");
            Assert.IsFalse(FileUtilities.ItemSpecModifiers.IsItemSpecModifier("Extenxxxx"), "test 50");
            Assert.IsFalse(FileUtilities.ItemSpecModifiers.IsItemSpecModifier("direcxxxx"), "test 51");
            Assert.IsFalse(FileUtilities.ItemSpecModifiers.IsItemSpecModifier("Direcxxxx"), "test 52");
            Assert.IsFalse(FileUtilities.ItemSpecModifiers.IsItemSpecModifier("xxxxxxxxx"), "test 53");

            Assert.IsFalse(FileUtilities.ItemSpecModifiers.IsItemSpecModifier("xxxxxxxxxx"), "test 54");

            Assert.IsFalse(FileUtilities.ItemSpecModifiers.IsItemSpecModifier("relativexxx"), "test 55");
            Assert.IsFalse(FileUtilities.ItemSpecModifiers.IsItemSpecModifier("Relativexxx"), "test 56");
            Assert.IsFalse(FileUtilities.ItemSpecModifiers.IsItemSpecModifier("createdxxxx"), "test 57");
            Assert.IsFalse(FileUtilities.ItemSpecModifiers.IsItemSpecModifier("Createdxxxx"), "test 58");
            Assert.IsFalse(FileUtilities.ItemSpecModifiers.IsItemSpecModifier("xxxxxxxxxxx"), "test 59");

            Assert.IsFalse(FileUtilities.ItemSpecModifiers.IsItemSpecModifier("recursivexxx"), "test 60");
            Assert.IsFalse(FileUtilities.ItemSpecModifiers.IsItemSpecModifier("Recursivexxx"), "test 61");
            Assert.IsFalse(FileUtilities.ItemSpecModifiers.IsItemSpecModifier("accessedxxxx"), "test 62");
            Assert.IsFalse(FileUtilities.ItemSpecModifiers.IsItemSpecModifier("Accessedxxxx"), "test 63");
            Assert.IsFalse(FileUtilities.ItemSpecModifiers.IsItemSpecModifier("modifiedxxxx"), "test 64");
            Assert.IsFalse(FileUtilities.ItemSpecModifiers.IsItemSpecModifier("Modifiedxxxx"), "test 65");
            Assert.IsFalse(FileUtilities.ItemSpecModifiers.IsItemSpecModifier("xxxxxxxxxxxx"), "test 66");

            Assert.IsFalse(FileUtilities.ItemSpecModifiers.IsItemSpecModifier(null), "test 67");
        }

        [Test]
=======
            Assert.False(FileUtilities.ItemSpecModifiers.IsItemSpecModifier("rootxxx")); // "test 41"
            Assert.False(FileUtilities.ItemSpecModifiers.IsItemSpecModifier("Rootxxx")); // "test 42"
            Assert.False(FileUtilities.ItemSpecModifiers.IsItemSpecModifier("xxxxxxx")); // "test 43"

            Assert.False(FileUtilities.ItemSpecModifiers.IsItemSpecModifier("filexxxx")); // "test 44"
            Assert.False(FileUtilities.ItemSpecModifiers.IsItemSpecModifier("Filexxxx")); // "test 45"
            Assert.False(FileUtilities.ItemSpecModifiers.IsItemSpecModifier("idenxxxx")); // "test 46"
            Assert.False(FileUtilities.ItemSpecModifiers.IsItemSpecModifier("Idenxxxx")); // "test 47"
            Assert.False(FileUtilities.ItemSpecModifiers.IsItemSpecModifier("xxxxxxxx")); // "test 48"

            Assert.False(FileUtilities.ItemSpecModifiers.IsItemSpecModifier("extenxxxx")); // "test 49"
            Assert.False(FileUtilities.ItemSpecModifiers.IsItemSpecModifier("Extenxxxx")); // "test 50"
            Assert.False(FileUtilities.ItemSpecModifiers.IsItemSpecModifier("direcxxxx")); // "test 51"
            Assert.False(FileUtilities.ItemSpecModifiers.IsItemSpecModifier("Direcxxxx")); // "test 52"
            Assert.False(FileUtilities.ItemSpecModifiers.IsItemSpecModifier("xxxxxxxxx")); // "test 53"

            Assert.False(FileUtilities.ItemSpecModifiers.IsItemSpecModifier("xxxxxxxxxx")); // "test 54"

            Assert.False(FileUtilities.ItemSpecModifiers.IsItemSpecModifier("relativexxx")); // "test 55"
            Assert.False(FileUtilities.ItemSpecModifiers.IsItemSpecModifier("Relativexxx")); // "test 56"
            Assert.False(FileUtilities.ItemSpecModifiers.IsItemSpecModifier("createdxxxx")); // "test 57"
            Assert.False(FileUtilities.ItemSpecModifiers.IsItemSpecModifier("Createdxxxx")); // "test 58"
            Assert.False(FileUtilities.ItemSpecModifiers.IsItemSpecModifier("xxxxxxxxxxx")); // "test 59"

            Assert.False(FileUtilities.ItemSpecModifiers.IsItemSpecModifier("recursivexxx")); // "test 60"
            Assert.False(FileUtilities.ItemSpecModifiers.IsItemSpecModifier("Recursivexxx")); // "test 61"
            Assert.False(FileUtilities.ItemSpecModifiers.IsItemSpecModifier("accessedxxxx")); // "test 62"
            Assert.False(FileUtilities.ItemSpecModifiers.IsItemSpecModifier("Accessedxxxx")); // "test 63"
            Assert.False(FileUtilities.ItemSpecModifiers.IsItemSpecModifier("modifiedxxxx")); // "test 64"
            Assert.False(FileUtilities.ItemSpecModifiers.IsItemSpecModifier("Modifiedxxxx")); // "test 65"
            Assert.False(FileUtilities.ItemSpecModifiers.IsItemSpecModifier("xxxxxxxxxxxx")); // "test 66"

            Assert.False(FileUtilities.ItemSpecModifiers.IsItemSpecModifier(null)); // "test 67"
        }

        [Fact]
>>>>>>> 3f8a403e
        public void CheckDerivableItemSpecModifiers()
        {
            Assert.True(FileUtilities.ItemSpecModifiers.IsDerivableItemSpecModifier("Filename"));
            Assert.False(FileUtilities.ItemSpecModifiers.IsDerivableItemSpecModifier("RecursiveDir"));
            Assert.False(FileUtilities.ItemSpecModifiers.IsDerivableItemSpecModifier("recursivedir"));
        }

<<<<<<< HEAD
        [Test]
=======
        [Fact(Skip = "Test fails in xunit when multiple tests are run")]
>>>>>>> 3f8a403e
        public void GetExecutablePath()
        {
            string path;

            // If FileUtilities knows we are running tests, it will return the assembly path, not the
            // module path
            if (FileUtilities.RunningTests)
            {
                path =
                    Path.Combine(
                        Path.GetDirectoryName(FileUtilities.ExecutingAssemblyPath)
                            .TrimEnd(new[] { Path.DirectorySeparatorChar, Path.AltDirectorySeparatorChar }),
                        "MSBuild.exe");
            }
            else
            {
                StringBuilder sb = new StringBuilder(NativeMethodsShared.MAX_PATH);
                NativeMethodsShared.GetModuleFileName(NativeMethodsShared.NullHandleRef, sb, sb.Capacity);
                path = sb.ToString();
            }

<<<<<<< HEAD
            string configPath = FileUtilities.CurrentExecutableConfigurationFilePath;
            string directoryName = FileUtilities.CurrentExecutableDirectory;
            string executablePath = FileUtilities.CurrentExecutablePath;
            Assert.IsTrue(string.Compare(configPath, executablePath + ".config", StringComparison.OrdinalIgnoreCase) == 0);
            Assert.IsTrue(string.Compare(path, executablePath, StringComparison.OrdinalIgnoreCase) == 0);
            Assert.IsTrue(string.Compare(directoryName, Path.GetDirectoryName(path), StringComparison.OrdinalIgnoreCase) == 0);
        }

        [Test]
=======
            Assert.Equal(configPath, executablePath + ".config");
            Assert.Equal(path, executablePath);
            Assert.Equal(directoryName, Path.GetDirectoryName(path));
        }

        [Fact]
>>>>>>> 3f8a403e
        public void NormalizePathThatFitsIntoMaxPath()
        {
            string currentDirectory = @"c:\aardvark\aardvark\1234567890\1234567890\1234567890\1234567890\1234567890\1234567890\1234567890\1234567890\1234567890\1234567890\1234567890\1234567890\1234567890\1234567890\1234567890\1234567890\1234567890\1234567890";
            string filePath = @"..\..\..\..\..\..\1234567890\1234567890\1234567890\1234567890\1234567890\1234567890\a.cs";
            string fullPath = @"c:\aardvark\aardvark\1234567890\1234567890\1234567890\1234567890\1234567890\1234567890\1234567890\1234567890\1234567890\1234567890\1234567890\1234567890\1234567890\1234567890\1234567890\1234567890\1234567890\1234567890\a.cs";

            Assert.Equal(fullPath, FileUtilities.NormalizePath(Path.Combine(currentDirectory, filePath)));
        }

<<<<<<< HEAD
        [Test]
        [ExpectedException(typeof(PathTooLongException))]
=======
        [Fact]
>>>>>>> 3f8a403e
        public void NormalizePathThatDoesntFitIntoMaxPath()
        {
            Assert.Throws<PathTooLongException>(() =>
            {
                string currentDirectory = @"c:\aardvark\aardvark\1234567890\1234567890\1234567890\1234567890\1234567890\1234567890\1234567890\1234567890\1234567890\1234567890\1234567890\1234567890\1234567890\1234567890\1234567890\1234567890\1234567890\1234567890\1234567890\1234567890\1234567890\1234567890\1234567890\1234567890\1234567890\1234567890\1234567890\1234567890\1234567890\1234567890\1234567890\1234567890\1234567890\1234567890\1234567890\1234567890";
                string filePath = @"..\..\..\..\..\..\1234567890\1234567890\1234567890\1234567890\1234567890\1234567890\a.cs";

                // This path ends up over 420 characters long
                string fullPath = @"c:\aardvark\aardvark\1234567890\1234567890\1234567890\1234567890\1234567890\1234567890\1234567890\1234567890\1234567890\1234567890\1234567890\1234567890\1234567890\1234567890\1234567890\1234567890\1234567890\1234567890\1234567890\1234567890\1234567890\1234567890\1234567890\1234567890\1234567890\1234567890\1234567890\1234567890\1234567890\1234567890\1234567890\1234567890\1234567890\1234567890\1234567890\1234567890\a.cs";

                Assert.Equal(fullPath, FileUtilities.NormalizePath(Path.Combine(currentDirectory, filePath)));
            }
           );
        }
<<<<<<< HEAD

        [Test]
=======
        [Fact]
>>>>>>> 3f8a403e
        public void GetItemSpecModifierRootDirThatFitsIntoMaxPath()
        {
            string currentDirectory = @"c:\aardvark\aardvark\1234567890\1234567890\1234567890\1234567890\1234567890\1234567890\1234567890\1234567890\1234567890\1234567890\1234567890\1234567890\1234567890\1234567890\1234567890\1234567890\1234567890\1234567890";
            string fullPath = @"c:\aardvark\aardvark\1234567890\1234567890\1234567890\1234567890\1234567890\1234567890\1234567890\1234567890\1234567890\1234567890\1234567890\1234567890\1234567890\1234567890\1234567890\1234567890\1234567890\1234567890\a.cs";
            string cache = fullPath;

            Assert.Equal(@"c:\", FileUtilities.ItemSpecModifiers.GetItemSpecModifier(currentDirectory, fullPath, String.Empty, FileUtilities.ItemSpecModifiers.RootDir, ref cache));
        }

<<<<<<< HEAD
        [Test]
        [ExpectedException(typeof(ArgumentNullException))]
=======
        [Fact]
>>>>>>> 3f8a403e
        public void NormalizePathNull()
        {
            Assert.Throws<ArgumentNullException>(() =>
            {
                Assert.Equal(null, FileUtilities.NormalizePath(null));
            }
           );
        }
<<<<<<< HEAD

        [Test]
        [ExpectedException(typeof(ArgumentException))]
=======
        [Fact]
>>>>>>> 3f8a403e
        public void NormalizePathEmpty()
        {
            Assert.Throws<ArgumentException>(() =>
            {
                Assert.Equal(null, FileUtilities.NormalizePath(String.Empty));
            }
           );
        }
<<<<<<< HEAD

        [Test]
        [ExpectedException(typeof(ArgumentException))]
=======
        [Fact]
>>>>>>> 3f8a403e
        public void NormalizePathBadUNC1()
        {
            Assert.Throws<ArgumentException>(() =>
            {
                Assert.Equal(null, FileUtilities.NormalizePath(@"\\"));
            }
           );
        }
<<<<<<< HEAD

        [Test]
        [ExpectedException(typeof(ArgumentException))]
=======
        [Fact]
>>>>>>> 3f8a403e
        public void NormalizePathBadUNC2()
        {
            Assert.Throws<ArgumentException>(() =>
            {
                Assert.Equal(null, FileUtilities.NormalizePath(@"\\XXX\"));
            }
           );
        }
<<<<<<< HEAD

        [Test]
        [ExpectedException(typeof(ArgumentException))]
=======
        [Fact]
>>>>>>> 3f8a403e
        public void NormalizePathBadUNC3()
        {
            Assert.Throws<ArgumentException>(() =>
            {
                Assert.Equal(@"\\localhost", FileUtilities.NormalizePath(@"\\localhost"));
            }
           );
        }
<<<<<<< HEAD

        [Test]
=======
        [Fact]
>>>>>>> 3f8a403e
        public void NormalizePathGoodUNC()
        {
            Assert.Equal(@"\\localhost\share", FileUtilities.NormalizePath(@"\\localhost\share"));
        }

<<<<<<< HEAD
        [Test]
=======
        [Fact]
>>>>>>> 3f8a403e
        public void NormalizePathTooLongWithDots()
        {
            string longPart = new string('x', 300);
            Assert.Equal(@"c:\abc\def", FileUtilities.NormalizePath(@"c:\abc\" + longPart + @"\..\def"));
        }

<<<<<<< HEAD
        [Test]
        [ExpectedException(typeof(ArgumentException))]
=======
        [Fact]
>>>>>>> 3f8a403e
        public void NormalizePathBadGlobalroot()
        {
            Assert.Throws<ArgumentException>(() =>
            {
                /*
                 From Path.cs
                   // Check for \\?\Globalroot, an internal mechanism to the kernel
                   // that provides aliases for drives and other undocumented stuff.
                   // The kernel team won't even describe the full set of what
                   // is available here - we don't want managed apps mucking 
                   // with this for security reasons.
                 * */
                Assert.Equal(null, FileUtilities.NormalizePath(@"\\?\globalroot\XXX"));
            }
           );
        }
<<<<<<< HEAD

        [Test]
        [ExpectedException(typeof(ArgumentException))]
=======
        [Fact]
>>>>>>> 3f8a403e
        public void NormalizePathInvalid()
        {
            Assert.Throws<ArgumentException>(() =>
            {
                string filePath = @"c:\aardvark\|||";
                Assert.Equal(null, FileUtilities.NormalizePath(filePath));
            }
           );
        }
<<<<<<< HEAD

        [Test]
=======
        [Fact]
>>>>>>> 3f8a403e
        public void FileOrDirectoryExistsNoThrow()
        {
            Assert.Equal(false, FileUtilities.FileOrDirectoryExistsNoThrow("||"));
            Assert.Equal(false, FileUtilities.FileOrDirectoryExistsNoThrow("c:\\doesnot_exist"));
            Assert.Equal(true, FileUtilities.FileOrDirectoryExistsNoThrow("c:\\"));
            Assert.Equal(true, FileUtilities.FileOrDirectoryExistsNoThrow(Path.GetTempPath()));

            string path = null;

            try
            {
                path = FileUtilities.GetTemporaryFile();
                Assert.Equal(true, FileUtilities.FileOrDirectoryExistsNoThrow(path));
            }
            finally
            {
                File.Delete(path);
            }
        }

<<<<<<< HEAD
        [Test]
=======
        [Fact]
>>>>>>> 3f8a403e
        public void FileOrDirectoryExistsNoThrowTooLongWithDots()
        {
            int length = (Environment.SystemDirectory + @"\" + @"\..\..\..\" + Environment.SystemDirectory.Substring(3)).Length;

            string longPart = new string('x', 260 - length); // We want the shortest that is > max path.

            string inputPath = Environment.SystemDirectory + @"\" + longPart + @"\..\..\..\" + Environment.SystemDirectory.Substring(3);
            Console.WriteLine(inputPath.Length);

            // "c:\windows\system32\<verylong>\..\..\windows\system32" exists
            Assert.Equal(true, FileUtilities.FileOrDirectoryExistsNoThrow(inputPath));
            Assert.Equal(false, FileUtilities.FileOrDirectoryExistsNoThrow(inputPath.Replace('\\', 'X')));
        }

<<<<<<< HEAD
        [Test]
=======
        [Fact]
>>>>>>> 3f8a403e
        public void FileOrDirectoryExistsNoThrowTooLongWithDotsRelative()
        {
            int length = (Environment.SystemDirectory + @"\" + @"\..\..\..\" + Environment.SystemDirectory.Substring(3)).Length;

            string longPart = new string('x', 260 - length); // We want the shortest that is > max path.

            string inputPath = longPart + @"\..\..\..\" + Environment.SystemDirectory.Substring(3);
            Console.WriteLine(inputPath.Length);

            // "c:\windows\system32\<verylong>\..\..\windows\system32" exists

            string currentDirectory = Directory.GetCurrentDirectory();

            try
            {
                currentDirectory = Directory.GetCurrentDirectory();
                Directory.SetCurrentDirectory(Environment.SystemDirectory);

                Assert.Equal(true, FileUtilities.FileOrDirectoryExistsNoThrow(inputPath));
                Assert.Equal(false, FileUtilities.FileOrDirectoryExistsNoThrow(inputPath.Replace('\\', 'X')));
            }
            finally
            {
                Directory.SetCurrentDirectory(currentDirectory);
            }
        }

<<<<<<< HEAD
        [Test]
=======
        [Fact]
>>>>>>> 3f8a403e
        public void DirectoryExistsNoThrowTooLongWithDots()
        {
            string path = Path.Combine(Environment.SystemDirectory, "..", "..", "..") + Path.DirectorySeparatorChar;
            if (NativeMethodsShared.IsWindows)
            {
                path += Environment.SystemDirectory.Substring(3);
            }

            int length = path.Length;

            string longPart = new string('x', 260 - length); // We want the shortest that is > max path.

            string inputPath = Path.Combine(new[] { Environment.SystemDirectory, longPart, "..", "..", ".." })
                               + Path.DirectorySeparatorChar;
            if (NativeMethodsShared.IsWindows)
            {
                path += Environment.SystemDirectory.Substring(3);
            }

            Console.WriteLine(inputPath.Length);

            // "c:\windows\system32\<verylong>\..\..\windows\system32" exists
            Assert.Equal(true, FileUtilities.DirectoryExistsNoThrow(inputPath));
        }

<<<<<<< HEAD
        [Test]
=======
        [Fact]
>>>>>>> 3f8a403e
        public void DirectoryExistsNoThrowTooLongWithDotsRelative()
        {
            int length = (Environment.SystemDirectory + @"\" + @"\..\..\..\" + Environment.SystemDirectory.Substring(3)).Length;

            string longPart = new string('x', 260 - length); // We want the shortest that is > max path.

            string inputPath = longPart + @"\..\..\..\" + Environment.SystemDirectory.Substring(3);
            Console.WriteLine(inputPath.Length);

            // "c:\windows\system32\<verylong>\..\..\windows\system32" exists

            string currentDirectory = Directory.GetCurrentDirectory();

            try
            {
                currentDirectory = Directory.GetCurrentDirectory();
                Directory.SetCurrentDirectory(Environment.SystemDirectory);

                Assert.Equal(true, FileUtilities.DirectoryExistsNoThrow(inputPath));
                Assert.Equal(false, FileUtilities.DirectoryExistsNoThrow(inputPath.Replace('\\', 'X')));
            }
            finally
            {
                Directory.SetCurrentDirectory(currentDirectory);
            }
        }

<<<<<<< HEAD
        [Test]
=======
        [Fact]
>>>>>>> 3f8a403e
        public void FileExistsNoThrowTooLongWithDots()
        {
            int length = (Environment.SystemDirectory + @"\" + @"\..\..\..\" + Environment.SystemDirectory.Substring(3) + @"\..\explorer.exe").Length;

            string longPart = new string('x', 260 - length); // We want the shortest that is > max path.

            string inputPath = Environment.SystemDirectory + @"\" + longPart + @"\..\..\..\" + Environment.SystemDirectory.Substring(3) + @"\..\explorer.exe";
            Console.WriteLine(inputPath.Length);
            Console.WriteLine(inputPath);

            // "c:\windows\system32\<verylong>\..\..\windows\system32" exists
            Assert.Equal(true, FileUtilities.FileExistsNoThrow(inputPath));
        }

<<<<<<< HEAD
        [Test]
=======
        [Fact]
>>>>>>> 3f8a403e
        public void FileExistsNoThrowTooLongWithDotsRelative()
        {
            int length = (Environment.SystemDirectory + @"\" + @"\..\..\..\" + Environment.SystemDirectory.Substring(3) + @"\..\explorer.exe").Length;

            string longPart = new string('x', 260 - length); // We want the shortest that is > max path.

            string inputPath = longPart + @"\..\..\..\" + Environment.SystemDirectory.Substring(3) + @"\..\explorer.exe";
            Console.WriteLine(inputPath.Length);

            // "c:\windows\system32\<verylong>\..\..\windows\system32" exists

            string currentDirectory = Directory.GetCurrentDirectory();

            try
            {
                currentDirectory = Directory.GetCurrentDirectory();
                Directory.SetCurrentDirectory(Environment.SystemDirectory);

                Assert.Equal(true, FileUtilities.FileExistsNoThrow(inputPath));
                Assert.Equal(false, FileUtilities.FileExistsNoThrow(inputPath.Replace('\\', 'X')));
            }
            finally
            {
                Directory.SetCurrentDirectory(currentDirectory);
            }
        }

<<<<<<< HEAD
        [Test]
=======
        [Fact]
>>>>>>> 3f8a403e
        public void GetFileInfoNoThrowTooLongWithDots()
        {
            int length = (Environment.SystemDirectory + @"\" + @"\..\..\..\" + Environment.SystemDirectory.Substring(3) + @"\..\explorer.exe").Length;

            string longPart = new string('x', 260 - length); // We want the shortest that is > max path.

            string inputPath = Environment.SystemDirectory + @"\" + longPart + @"\..\..\..\" + Environment.SystemDirectory.Substring(3) + @"\..\explorer.exe";
            Console.WriteLine(inputPath.Length);

            // "c:\windows\system32\<verylong>\..\..\windows\system32" exists
            Assert.Equal(true, FileUtilities.GetFileInfoNoThrow(inputPath) != null);
            Assert.Equal(false, FileUtilities.GetFileInfoNoThrow(inputPath.Replace('\\', 'X')) != null);
        }

<<<<<<< HEAD
        [Test]
=======
        [Fact]
>>>>>>> 3f8a403e
        public void GetFileInfoNoThrowTooLongWithDotsRelative()
        {
            int length = (Environment.SystemDirectory + @"\" + @"\..\..\..\" + Environment.SystemDirectory.Substring(3) + @"\..\explorer.exe").Length;

            string longPart = new string('x', 260 - length); // We want the shortest that is > max path.

            string inputPath = longPart + @"\..\..\..\" + Environment.SystemDirectory.Substring(3) + @"\..\explorer.exe";
            Console.WriteLine(inputPath.Length);

            // "c:\windows\system32\<verylong>\..\..\windows\system32" exists

            string currentDirectory = Directory.GetCurrentDirectory();

            try
            {
                currentDirectory = Directory.GetCurrentDirectory();
                Directory.SetCurrentDirectory(Environment.SystemDirectory);

                Assert.Equal(true, FileUtilities.GetFileInfoNoThrow(inputPath) != null);
                Assert.Equal(false, FileUtilities.GetFileInfoNoThrow(inputPath.Replace('\\', 'X')) != null);
            }
            finally
            {
                Directory.SetCurrentDirectory(currentDirectory);
            }
        }

        /// <summary>
        /// Simple test, neither the base file nor retry files exist
        /// </summary>
<<<<<<< HEAD
        [Test]
=======
        [Fact]
>>>>>>> 3f8a403e
        public void GenerateTempFileNameSimple()
        {
            string path = null;

            try
            {
                path = FileUtilities.GetTemporaryFile();

                Assert.Equal(true, path.EndsWith(".tmp"));
                Assert.Equal(true, File.Exists(path));
                Assert.Equal(true, path.StartsWith(Path.GetTempPath()));
            }
            finally
            {
                File.Delete(path);
            }
        }

        /// <summary>
        /// Choose an extension
        /// </summary>
<<<<<<< HEAD
        [Test]
=======
        [Fact]
>>>>>>> 3f8a403e
        public void GenerateTempFileNameWithExtension()
        {
            string path = null;

            try
            {
                path = Shared.FileUtilities.GetTemporaryFile(".bat");

                Assert.Equal(true, path.EndsWith(".bat"));
                Assert.Equal(true, File.Exists(path));
                Assert.Equal(true, path.StartsWith(Path.GetTempPath()));
            }
            finally
            {
                File.Delete(path);
            }
        }

        /// <summary>
        /// Choose a (missing) directory and extension
        /// </summary>
<<<<<<< HEAD
        [Test]
=======
        [Fact]
>>>>>>> 3f8a403e
        public void GenerateTempFileNameWithDirectoryAndExtension()
        {
            string path = null;
            string directory = Path.Combine(Environment.GetFolderPath(Environment.SpecialFolder.ApplicationData), "subfolder");

            try
            {
                path = Shared.FileUtilities.GetTemporaryFile(directory, ".bat");

                Assert.Equal(true, path.EndsWith(".bat"));
                Assert.Equal(true, File.Exists(path));
                Assert.Equal(true, path.StartsWith(directory));
            }
            finally
            {
                File.Delete(path);
                Directory.Delete(directory);
            }
        }

        /// <summary>
        /// Extension without a period
        /// </summary>
<<<<<<< HEAD
        [Test]
=======
        [Fact]
>>>>>>> 3f8a403e
        public void GenerateTempFileNameWithExtensionNoPeriod()
        {
            string path = null;

            try
            {
                path = Shared.FileUtilities.GetTemporaryFile("bat");

                Assert.Equal(true, path.EndsWith(".bat"));
                Assert.Equal(true, File.Exists(path));
                Assert.Equal(true, path.StartsWith(Path.GetTempPath()));
            }
            finally
            {
                File.Delete(path);
            }
        }

        /// <summary>
        /// Extension is invalid
        /// </summary>
<<<<<<< HEAD
        [Test]
        [ExpectedException(typeof(IOException))]
=======
        [Fact]
>>>>>>> 3f8a403e
        public void GenerateTempBatchFileWithBadExtension()
        {
            Assert.Throws<IOException>(() =>
            {
                Shared.FileUtilities.GetTemporaryFile("|");
            }
           );
        }
        /// <summary>
        /// No extension is given
        /// </summary>
<<<<<<< HEAD
        [Test]
        [ExpectedException(typeof(ArgumentException))]
=======
        [Fact]
>>>>>>> 3f8a403e
        public void GenerateTempBatchFileWithEmptyExtension()
        {
            Assert.Throws<ArgumentException>(() =>
            {
                Shared.FileUtilities.GetTemporaryFile(String.Empty);
            }
           );
        }
        /// <summary>
        /// Directory is invalid
        /// </summary>
<<<<<<< HEAD
        [Test]
        [ExpectedException(typeof(IOException))]
=======
        [Fact]
>>>>>>> 3f8a403e
        public void GenerateTempBatchFileWithBadDirectory()
        {
            Assert.Throws<IOException>(() =>
            {
                Shared.FileUtilities.GetTemporaryFile("|", ".tmp");
            }
           );
        }
    }
}<|MERGE_RESOLUTION|>--- conflicted
+++ resolved
@@ -1,39 +1,22 @@
-﻿// Copyright (c) Microsoft. All rights reserved.
+// Copyright (c) Microsoft. All rights reserved.
 // Licensed under the MIT license. See LICENSE file in the project root for full license information.
 
 using System;
-<<<<<<< HEAD
-using NUnit.Framework;
-=======
-using System.Collections;
-using System.Diagnostics;
->>>>>>> 3f8a403e
 using System.Text;
 
 using Microsoft.Build.Shared;
 using System.IO;
-<<<<<<< HEAD
+using System.Collections.Generic;
+using Xunit;
 
 namespace Microsoft.Build.UnitTests
 {
-    [TestFixture]
-=======
-using System.Collections.Generic;
-using Xunit;
-
-namespace Microsoft.Build.UnitTests
-{
->>>>>>> 3f8a403e
     public class FileUtilities_Tests
     {
         /// <summary>
         /// Exercises FileUtilities.ItemSpecModifiers.GetItemSpecModifier
         /// </summary>
-<<<<<<< HEAD
-        [Test]
-=======
-        [Fact]
->>>>>>> 3f8a403e
+        [Fact]
         public void GetItemSpecModifier()
         {
             TestGetItemSpecModifier(Directory.GetCurrentDirectory());
@@ -91,11 +74,7 @@
             Assert.Equal(@"goo", modifier);
         }
 
-<<<<<<< HEAD
-        [Test]
-=======
-        [Fact]
->>>>>>> 3f8a403e
+        [Fact]
         public void MakeRelativeTests()
         {
             Assert.Equal(@"foo.cpp", FileUtilities.MakeRelative(@"c:\abc\def", @"c:\abc\def\foo.cpp"));
@@ -113,12 +92,7 @@
         /// <summary>
         /// Exercises FileUtilities.ItemSpecModifiers.GetItemSpecModifier on a bad path.
         /// </summary>
-<<<<<<< HEAD
-        [Test]
-        [ExpectedException(typeof(InvalidOperationException))]
-=======
-        [Fact]
->>>>>>> 3f8a403e
+        [Fact]
         public void GetItemSpecModifierOnBadPath()
         {
             Assert.Throws<InvalidOperationException>(() =>
@@ -130,12 +104,7 @@
         /// <summary>
         /// Exercises FileUtilities.ItemSpecModifiers.GetItemSpecModifier on a bad path.
         /// </summary>
-<<<<<<< HEAD
-        [Test]
-        [ExpectedException(typeof(InvalidOperationException))]
-=======
-        [Fact]
->>>>>>> 3f8a403e
+        [Fact]
         public void GetItemSpecModifierOnBadPath2()
         {
             Assert.Throws<InvalidOperationException>(() =>
@@ -159,11 +128,7 @@
             }
         }
 
-<<<<<<< HEAD
-        [Test]
-=======
-        [Fact]
->>>>>>> 3f8a403e
+        [Fact]
         public void GetFileInfoNoThrowBasic()
         {
             string file = null;
@@ -179,11 +144,7 @@
             }
         }
 
-<<<<<<< HEAD
-        [Test]
-=======
-        [Fact]
->>>>>>> 3f8a403e
+        [Fact]
         public void GetFileInfoNoThrowNonexistent()
         {
             FileInfo info = FileUtilities.GetFileInfoNoThrow("this_file_is_nonexistent");
@@ -193,11 +154,7 @@
         /// <summary>
         /// Exercises FileUtilities.EndsWithSlash
         /// </summary>
-<<<<<<< HEAD
-        [Test]
-=======
-        [Fact]
->>>>>>> 3f8a403e
+        [Fact]
         public void EndsWithSlash()
         {
             Assert.True(FileUtilities.EndsWithSlash(@"C:\foo\"));
@@ -219,53 +176,29 @@
         /// <summary>
         /// Exercises FileUtilities.GetDirectory
         /// </summary>
-<<<<<<< HEAD
-        [Test]
+        [Fact]
         public void GetDirectoryWithTrailingSlash()
         {
-            Assert.AreEqual(NativeMethodsShared.IsWindows ? @"c:\" : "/", FileUtilities.GetDirectory(NativeMethodsShared.IsWindows ? @"c:\" : "/"));
-            Assert.AreEqual(NativeMethodsShared.IsWindows ? @"c:\" : "/", FileUtilities.GetDirectory(NativeMethodsShared.IsWindows ? @"c:\foo" : "/foo"));
-            Assert.AreEqual(NativeMethodsShared.IsWindows ? @"c:" : "/", FileUtilities.GetDirectory(NativeMethodsShared.IsWindows ? @"c:" : "/"));
-            Assert.AreEqual(FileUtilities.FixFilePath(@"\"), FileUtilities.GetDirectory(@"\"));
-            Assert.AreEqual(FileUtilities.FixFilePath(@"\"), FileUtilities.GetDirectory(@"\foo"));
-            Assert.AreEqual(FileUtilities.FixFilePath(@"..\"), FileUtilities.GetDirectory(@"..\foo"));
-            Assert.AreEqual(FileUtilities.FixFilePath(@"\foo\"), FileUtilities.GetDirectory(@"\foo\"));
-            Assert.AreEqual(FileUtilities.FixFilePath(@"\\server\share"), FileUtilities.GetDirectory(@"\\server\share"));
-            Assert.AreEqual(FileUtilities.FixFilePath(@"\\server\share\"), FileUtilities.GetDirectory(@"\\server\share\"));
-            Assert.AreEqual(FileUtilities.FixFilePath(@"\\server\share\"), FileUtilities.GetDirectory(@"\\server\share\file"));
-            Assert.AreEqual(FileUtilities.FixFilePath(@"\\server\share\directory\"), FileUtilities.GetDirectory(@"\\server\share\directory\"));
-            Assert.AreEqual(FileUtilities.FixFilePath(@"foo\"), FileUtilities.GetDirectory(@"foo\bar"));
-            Assert.AreEqual(FileUtilities.FixFilePath(@"\foo\bar\"), FileUtilities.GetDirectory(@"\foo\bar\"));
-            Assert.AreEqual(String.Empty, FileUtilities.GetDirectory("foo"));
-=======
-        [Fact]
-        public void GetDirectoryWithTrailingSlash()
-        {
-            Assert.Equal(@"c:\", FileUtilities.GetDirectory(@"c:\"));
-            Assert.Equal(@"c:\", FileUtilities.GetDirectory(@"c:\foo"));
-            Assert.Equal(@"c:", FileUtilities.GetDirectory(@"c:"));
-            Assert.Equal(@"\", FileUtilities.GetDirectory(@"\"));
-            Assert.Equal(@"\", FileUtilities.GetDirectory(@"\foo"));
-            Assert.Equal(@"..\", FileUtilities.GetDirectory(@"..\foo"));
-            Assert.Equal(@"\foo\", FileUtilities.GetDirectory(@"\foo\"));
-            Assert.Equal(@"\\server\share", FileUtilities.GetDirectory(@"\\server\share"));
-            Assert.Equal(@"\\server\share\", FileUtilities.GetDirectory(@"\\server\share\"));
-            Assert.Equal(@"\\server\share\", FileUtilities.GetDirectory(@"\\server\share\file"));
-            Assert.Equal(@"\\server\share\directory\", FileUtilities.GetDirectory(@"\\server\share\directory\"));
-            Assert.Equal(@"foo\", FileUtilities.GetDirectory(@"foo\bar"));
-            Assert.Equal(@"\foo\bar\", FileUtilities.GetDirectory(@"\foo\bar\"));
+            Assert.Equal(NativeMethodsShared.IsWindows ? @"c:\" : "/", FileUtilities.GetDirectory(NativeMethodsShared.IsWindows ? @"c:\" : "/"));
+            Assert.Equal(NativeMethodsShared.IsWindows ? @"c:\" : "/", FileUtilities.GetDirectory(NativeMethodsShared.IsWindows ? @"c:\foo" : "/foo"));
+            Assert.Equal(NativeMethodsShared.IsWindows ? @"c:" : "/", FileUtilities.GetDirectory(NativeMethodsShared.IsWindows ? @"c:" : "/"));
+            Assert.Equal(FileUtilities.FixFilePath(@"\"), FileUtilities.GetDirectory(@"\"));
+            Assert.Equal(FileUtilities.FixFilePath(@"\"), FileUtilities.GetDirectory(@"\foo"));
+            Assert.Equal(FileUtilities.FixFilePath(@"..\"), FileUtilities.GetDirectory(@"..\foo"));
+            Assert.Equal(FileUtilities.FixFilePath(@"\foo\"), FileUtilities.GetDirectory(@"\foo\"));
+            Assert.Equal(FileUtilities.FixFilePath(@"\\server\share"), FileUtilities.GetDirectory(@"\\server\share"));
+            Assert.Equal(FileUtilities.FixFilePath(@"\\server\share\"), FileUtilities.GetDirectory(@"\\server\share\"));
+            Assert.Equal(FileUtilities.FixFilePath(@"\\server\share\"), FileUtilities.GetDirectory(@"\\server\share\file"));
+            Assert.Equal(FileUtilities.FixFilePath(@"\\server\share\directory\"), FileUtilities.GetDirectory(@"\\server\share\directory\"));
+            Assert.Equal(FileUtilities.FixFilePath(@"foo\"), FileUtilities.GetDirectory(@"foo\bar"));
+            Assert.Equal(FileUtilities.FixFilePath(@"\foo\bar\"), FileUtilities.GetDirectory(@"\foo\bar\"));
             Assert.Equal(String.Empty, FileUtilities.GetDirectory("foo"));
->>>>>>> 3f8a403e
         }
 
         /// <summary>
         /// Exercises FileUtilities.HasExtension
         /// </summary>
-<<<<<<< HEAD
-        [Test]
-=======
-        [Fact]
->>>>>>> 3f8a403e
+        [Fact]
         public void HasExtension()
         {
             Assert.True(FileUtilities.HasExtension("foo.txt", new string[] { ".EXE", ".TXT" })); // "test 1"
@@ -275,43 +208,24 @@
         /// <summary>
         /// Exercises FileUtilities.EnsureTrailingSlash
         /// </summary>
-<<<<<<< HEAD
-        [Test]
+        [Fact]
         public void EnsureTrailingSlash()
         {
             // Doesn't have a trailing slash to start with.
-            Assert.AreEqual(FileUtilities.FixFilePath(@"foo\bar\"), FileUtilities.EnsureTrailingSlash(@"foo\bar"), "test 1");
-            Assert.AreEqual(FileUtilities.FixFilePath(@"foo/bar\"), FileUtilities.EnsureTrailingSlash(@"foo/bar"), "test 2");
+            Assert.Equal(FileUtilities.FixFilePath(@"foo\bar\"), FileUtilities.EnsureTrailingSlash(@"foo\bar")); // "test 1"
+            Assert.Equal(FileUtilities.FixFilePath(@"foo/bar\"), FileUtilities.EnsureTrailingSlash(@"foo/bar")); // "test 2"
 
             // Already has a trailing slash to start with.
-            Assert.AreEqual(FileUtilities.FixFilePath(@"foo/bar/"), FileUtilities.EnsureTrailingSlash(@"foo/bar/"), "test 3");
-            Assert.AreEqual(FileUtilities.FixFilePath(@"foo\bar\"), FileUtilities.EnsureTrailingSlash(@"foo\bar\"), "test 4");
-            Assert.AreEqual(FileUtilities.FixFilePath(@"foo/bar\"), FileUtilities.EnsureTrailingSlash(@"foo/bar\"), "test 5");
-            Assert.AreEqual(FileUtilities.FixFilePath(@"foo\bar/"), FileUtilities.EnsureTrailingSlash(@"foo\bar/"), "test 5");
-=======
-        [Fact]
-        public void EnsureTrailingSlash()
-        {
-            // Doesn't have a trailing slash to start with.
-            Assert.Equal(@"foo\bar\", FileUtilities.EnsureTrailingSlash(@"foo\bar")); // "test 1"
-            Assert.Equal(@"foo/bar\", FileUtilities.EnsureTrailingSlash(@"foo/bar")); // "test 2"
-
-            // Already has a trailing slash to start with.
-            Assert.Equal(@"foo/bar/", FileUtilities.EnsureTrailingSlash(@"foo/bar/")); // "test 3"
-            Assert.Equal(@"foo\bar\", FileUtilities.EnsureTrailingSlash(@"foo\bar\")); // "test 4"
-            Assert.Equal(@"foo/bar\", FileUtilities.EnsureTrailingSlash(@"foo/bar\")); // "test 5"
-            Assert.Equal(@"foo\bar/", FileUtilities.EnsureTrailingSlash(@"foo\bar/")); // "test 5"
->>>>>>> 3f8a403e
+            Assert.Equal(FileUtilities.FixFilePath(@"foo/bar/"), FileUtilities.EnsureTrailingSlash(@"foo/bar/")); //test 3"
+            Assert.Equal(FileUtilities.FixFilePath(@"foo\bar\"), FileUtilities.EnsureTrailingSlash(@"foo\bar\")); //test 4"
+            Assert.Equal(FileUtilities.FixFilePath(@"foo/bar\"), FileUtilities.EnsureTrailingSlash(@"foo/bar\")); //test 5"
+            Assert.Equal(FileUtilities.FixFilePath(@"foo\bar/"), FileUtilities.EnsureTrailingSlash(@"foo\bar/")); //"test 5"
         }
 
         /// <summary>
         /// Exercises FileUtilities.ItemSpecModifiers.IsItemSpecModifier
         /// </summary>
-<<<<<<< HEAD
-        [Test]
-=======
-        [Fact]
->>>>>>> 3f8a403e
+        [Fact]
         public void IsItemSpecModifier()
         {
             // Positive matches using exact case.
@@ -342,44 +256,6 @@
 
             // Negative tests to get maximum code coverage inside the many many different branches
             // of FileUtilities.ItemSpecModifiers.IsItemSpecModifier.
-<<<<<<< HEAD
-            Assert.IsFalse(FileUtilities.ItemSpecModifiers.IsItemSpecModifier("rootxxx"), "test 41");
-            Assert.IsFalse(FileUtilities.ItemSpecModifiers.IsItemSpecModifier("Rootxxx"), "test 42");
-            Assert.IsFalse(FileUtilities.ItemSpecModifiers.IsItemSpecModifier("xxxxxxx"), "test 43");
-
-            Assert.IsFalse(FileUtilities.ItemSpecModifiers.IsItemSpecModifier("filexxxx"), "test 44");
-            Assert.IsFalse(FileUtilities.ItemSpecModifiers.IsItemSpecModifier("Filexxxx"), "test 45");
-            Assert.IsFalse(FileUtilities.ItemSpecModifiers.IsItemSpecModifier("idenxxxx"), "test 46");
-            Assert.IsFalse(FileUtilities.ItemSpecModifiers.IsItemSpecModifier("Idenxxxx"), "test 47");
-            Assert.IsFalse(FileUtilities.ItemSpecModifiers.IsItemSpecModifier("xxxxxxxx"), "test 48");
-
-            Assert.IsFalse(FileUtilities.ItemSpecModifiers.IsItemSpecModifier("extenxxxx"), "test 49");
-            Assert.IsFalse(FileUtilities.ItemSpecModifiers.IsItemSpecModifier("Extenxxxx"), "test 50");
-            Assert.IsFalse(FileUtilities.ItemSpecModifiers.IsItemSpecModifier("direcxxxx"), "test 51");
-            Assert.IsFalse(FileUtilities.ItemSpecModifiers.IsItemSpecModifier("Direcxxxx"), "test 52");
-            Assert.IsFalse(FileUtilities.ItemSpecModifiers.IsItemSpecModifier("xxxxxxxxx"), "test 53");
-
-            Assert.IsFalse(FileUtilities.ItemSpecModifiers.IsItemSpecModifier("xxxxxxxxxx"), "test 54");
-
-            Assert.IsFalse(FileUtilities.ItemSpecModifiers.IsItemSpecModifier("relativexxx"), "test 55");
-            Assert.IsFalse(FileUtilities.ItemSpecModifiers.IsItemSpecModifier("Relativexxx"), "test 56");
-            Assert.IsFalse(FileUtilities.ItemSpecModifiers.IsItemSpecModifier("createdxxxx"), "test 57");
-            Assert.IsFalse(FileUtilities.ItemSpecModifiers.IsItemSpecModifier("Createdxxxx"), "test 58");
-            Assert.IsFalse(FileUtilities.ItemSpecModifiers.IsItemSpecModifier("xxxxxxxxxxx"), "test 59");
-
-            Assert.IsFalse(FileUtilities.ItemSpecModifiers.IsItemSpecModifier("recursivexxx"), "test 60");
-            Assert.IsFalse(FileUtilities.ItemSpecModifiers.IsItemSpecModifier("Recursivexxx"), "test 61");
-            Assert.IsFalse(FileUtilities.ItemSpecModifiers.IsItemSpecModifier("accessedxxxx"), "test 62");
-            Assert.IsFalse(FileUtilities.ItemSpecModifiers.IsItemSpecModifier("Accessedxxxx"), "test 63");
-            Assert.IsFalse(FileUtilities.ItemSpecModifiers.IsItemSpecModifier("modifiedxxxx"), "test 64");
-            Assert.IsFalse(FileUtilities.ItemSpecModifiers.IsItemSpecModifier("Modifiedxxxx"), "test 65");
-            Assert.IsFalse(FileUtilities.ItemSpecModifiers.IsItemSpecModifier("xxxxxxxxxxxx"), "test 66");
-
-            Assert.IsFalse(FileUtilities.ItemSpecModifiers.IsItemSpecModifier(null), "test 67");
-        }
-
-        [Test]
-=======
             Assert.False(FileUtilities.ItemSpecModifiers.IsItemSpecModifier("rootxxx")); // "test 41"
             Assert.False(FileUtilities.ItemSpecModifiers.IsItemSpecModifier("Rootxxx")); // "test 42"
             Assert.False(FileUtilities.ItemSpecModifiers.IsItemSpecModifier("xxxxxxx")); // "test 43"
@@ -416,7 +292,6 @@
         }
 
         [Fact]
->>>>>>> 3f8a403e
         public void CheckDerivableItemSpecModifiers()
         {
             Assert.True(FileUtilities.ItemSpecModifiers.IsDerivableItemSpecModifier("Filename"));
@@ -424,11 +299,7 @@
             Assert.False(FileUtilities.ItemSpecModifiers.IsDerivableItemSpecModifier("recursivedir"));
         }
 
-<<<<<<< HEAD
-        [Test]
-=======
         [Fact(Skip = "Test fails in xunit when multiple tests are run")]
->>>>>>> 3f8a403e
         public void GetExecutablePath()
         {
             string path;
@@ -450,24 +321,15 @@
                 path = sb.ToString();
             }
 
-<<<<<<< HEAD
             string configPath = FileUtilities.CurrentExecutableConfigurationFilePath;
             string directoryName = FileUtilities.CurrentExecutableDirectory;
             string executablePath = FileUtilities.CurrentExecutablePath;
-            Assert.IsTrue(string.Compare(configPath, executablePath + ".config", StringComparison.OrdinalIgnoreCase) == 0);
-            Assert.IsTrue(string.Compare(path, executablePath, StringComparison.OrdinalIgnoreCase) == 0);
-            Assert.IsTrue(string.Compare(directoryName, Path.GetDirectoryName(path), StringComparison.OrdinalIgnoreCase) == 0);
-        }
-
-        [Test]
-=======
-            Assert.Equal(configPath, executablePath + ".config");
-            Assert.Equal(path, executablePath);
-            Assert.Equal(directoryName, Path.GetDirectoryName(path));
-        }
-
-        [Fact]
->>>>>>> 3f8a403e
+            Assert.True(string.Compare(configPath, executablePath + ".config", StringComparison.OrdinalIgnoreCase) == 0);
+            Assert.True(string.Compare(path, executablePath, StringComparison.OrdinalIgnoreCase) == 0);
+            Assert.True(string.Compare(directoryName, Path.GetDirectoryName(path), StringComparison.OrdinalIgnoreCase) == 0);
+        }
+
+        [Fact]
         public void NormalizePathThatFitsIntoMaxPath()
         {
             string currentDirectory = @"c:\aardvark\aardvark\1234567890\1234567890\1234567890\1234567890\1234567890\1234567890\1234567890\1234567890\1234567890\1234567890\1234567890\1234567890\1234567890\1234567890\1234567890\1234567890\1234567890\1234567890";
@@ -477,12 +339,7 @@
             Assert.Equal(fullPath, FileUtilities.NormalizePath(Path.Combine(currentDirectory, filePath)));
         }
 
-<<<<<<< HEAD
-        [Test]
-        [ExpectedException(typeof(PathTooLongException))]
-=======
-        [Fact]
->>>>>>> 3f8a403e
+        [Fact]
         public void NormalizePathThatDoesntFitIntoMaxPath()
         {
             Assert.Throws<PathTooLongException>(() =>
@@ -497,12 +354,8 @@
             }
            );
         }
-<<<<<<< HEAD
-
-        [Test]
-=======
-        [Fact]
->>>>>>> 3f8a403e
+
+        [Fact]
         public void GetItemSpecModifierRootDirThatFitsIntoMaxPath()
         {
             string currentDirectory = @"c:\aardvark\aardvark\1234567890\1234567890\1234567890\1234567890\1234567890\1234567890\1234567890\1234567890\1234567890\1234567890\1234567890\1234567890\1234567890\1234567890\1234567890\1234567890\1234567890\1234567890";
@@ -512,12 +365,7 @@
             Assert.Equal(@"c:\", FileUtilities.ItemSpecModifiers.GetItemSpecModifier(currentDirectory, fullPath, String.Empty, FileUtilities.ItemSpecModifiers.RootDir, ref cache));
         }
 
-<<<<<<< HEAD
-        [Test]
-        [ExpectedException(typeof(ArgumentNullException))]
-=======
-        [Fact]
->>>>>>> 3f8a403e
+        [Fact]
         public void NormalizePathNull()
         {
             Assert.Throws<ArgumentNullException>(() =>
@@ -526,13 +374,8 @@
             }
            );
         }
-<<<<<<< HEAD
-
-        [Test]
-        [ExpectedException(typeof(ArgumentException))]
-=======
-        [Fact]
->>>>>>> 3f8a403e
+
+        [Fact]
         public void NormalizePathEmpty()
         {
             Assert.Throws<ArgumentException>(() =>
@@ -541,13 +384,8 @@
             }
            );
         }
-<<<<<<< HEAD
-
-        [Test]
-        [ExpectedException(typeof(ArgumentException))]
-=======
-        [Fact]
->>>>>>> 3f8a403e
+
+        [Fact]
         public void NormalizePathBadUNC1()
         {
             Assert.Throws<ArgumentException>(() =>
@@ -556,13 +394,8 @@
             }
            );
         }
-<<<<<<< HEAD
-
-        [Test]
-        [ExpectedException(typeof(ArgumentException))]
-=======
-        [Fact]
->>>>>>> 3f8a403e
+
+        [Fact]
         public void NormalizePathBadUNC2()
         {
             Assert.Throws<ArgumentException>(() =>
@@ -571,13 +404,8 @@
             }
            );
         }
-<<<<<<< HEAD
-
-        [Test]
-        [ExpectedException(typeof(ArgumentException))]
-=======
-        [Fact]
->>>>>>> 3f8a403e
+
+        [Fact]
         public void NormalizePathBadUNC3()
         {
             Assert.Throws<ArgumentException>(() =>
@@ -586,34 +414,21 @@
             }
            );
         }
-<<<<<<< HEAD
-
-        [Test]
-=======
-        [Fact]
->>>>>>> 3f8a403e
+
+        [Fact]
         public void NormalizePathGoodUNC()
         {
             Assert.Equal(@"\\localhost\share", FileUtilities.NormalizePath(@"\\localhost\share"));
         }
 
-<<<<<<< HEAD
-        [Test]
-=======
-        [Fact]
->>>>>>> 3f8a403e
+        [Fact]
         public void NormalizePathTooLongWithDots()
         {
             string longPart = new string('x', 300);
             Assert.Equal(@"c:\abc\def", FileUtilities.NormalizePath(@"c:\abc\" + longPart + @"\..\def"));
         }
 
-<<<<<<< HEAD
-        [Test]
-        [ExpectedException(typeof(ArgumentException))]
-=======
-        [Fact]
->>>>>>> 3f8a403e
+        [Fact]
         public void NormalizePathBadGlobalroot()
         {
             Assert.Throws<ArgumentException>(() =>
@@ -630,13 +445,8 @@
             }
            );
         }
-<<<<<<< HEAD
-
-        [Test]
-        [ExpectedException(typeof(ArgumentException))]
-=======
-        [Fact]
->>>>>>> 3f8a403e
+
+        [Fact]
         public void NormalizePathInvalid()
         {
             Assert.Throws<ArgumentException>(() =>
@@ -646,12 +456,8 @@
             }
            );
         }
-<<<<<<< HEAD
-
-        [Test]
-=======
-        [Fact]
->>>>>>> 3f8a403e
+
+        [Fact]
         public void FileOrDirectoryExistsNoThrow()
         {
             Assert.Equal(false, FileUtilities.FileOrDirectoryExistsNoThrow("||"));
@@ -672,11 +478,7 @@
             }
         }
 
-<<<<<<< HEAD
-        [Test]
-=======
-        [Fact]
->>>>>>> 3f8a403e
+        [Fact]
         public void FileOrDirectoryExistsNoThrowTooLongWithDots()
         {
             int length = (Environment.SystemDirectory + @"\" + @"\..\..\..\" + Environment.SystemDirectory.Substring(3)).Length;
@@ -691,11 +493,7 @@
             Assert.Equal(false, FileUtilities.FileOrDirectoryExistsNoThrow(inputPath.Replace('\\', 'X')));
         }
 
-<<<<<<< HEAD
-        [Test]
-=======
-        [Fact]
->>>>>>> 3f8a403e
+        [Fact]
         public void FileOrDirectoryExistsNoThrowTooLongWithDotsRelative()
         {
             int length = (Environment.SystemDirectory + @"\" + @"\..\..\..\" + Environment.SystemDirectory.Substring(3)).Length;
@@ -723,11 +521,7 @@
             }
         }
 
-<<<<<<< HEAD
-        [Test]
-=======
-        [Fact]
->>>>>>> 3f8a403e
+        [Fact]
         public void DirectoryExistsNoThrowTooLongWithDots()
         {
             string path = Path.Combine(Environment.SystemDirectory, "..", "..", "..") + Path.DirectorySeparatorChar;
@@ -753,11 +547,7 @@
             Assert.Equal(true, FileUtilities.DirectoryExistsNoThrow(inputPath));
         }
 
-<<<<<<< HEAD
-        [Test]
-=======
-        [Fact]
->>>>>>> 3f8a403e
+        [Fact]
         public void DirectoryExistsNoThrowTooLongWithDotsRelative()
         {
             int length = (Environment.SystemDirectory + @"\" + @"\..\..\..\" + Environment.SystemDirectory.Substring(3)).Length;
@@ -785,11 +575,7 @@
             }
         }
 
-<<<<<<< HEAD
-        [Test]
-=======
-        [Fact]
->>>>>>> 3f8a403e
+        [Fact]
         public void FileExistsNoThrowTooLongWithDots()
         {
             int length = (Environment.SystemDirectory + @"\" + @"\..\..\..\" + Environment.SystemDirectory.Substring(3) + @"\..\explorer.exe").Length;
@@ -804,11 +590,7 @@
             Assert.Equal(true, FileUtilities.FileExistsNoThrow(inputPath));
         }
 
-<<<<<<< HEAD
-        [Test]
-=======
-        [Fact]
->>>>>>> 3f8a403e
+        [Fact]
         public void FileExistsNoThrowTooLongWithDotsRelative()
         {
             int length = (Environment.SystemDirectory + @"\" + @"\..\..\..\" + Environment.SystemDirectory.Substring(3) + @"\..\explorer.exe").Length;
@@ -836,11 +618,7 @@
             }
         }
 
-<<<<<<< HEAD
-        [Test]
-=======
-        [Fact]
->>>>>>> 3f8a403e
+        [Fact]
         public void GetFileInfoNoThrowTooLongWithDots()
         {
             int length = (Environment.SystemDirectory + @"\" + @"\..\..\..\" + Environment.SystemDirectory.Substring(3) + @"\..\explorer.exe").Length;
@@ -855,11 +633,7 @@
             Assert.Equal(false, FileUtilities.GetFileInfoNoThrow(inputPath.Replace('\\', 'X')) != null);
         }
 
-<<<<<<< HEAD
-        [Test]
-=======
-        [Fact]
->>>>>>> 3f8a403e
+        [Fact]
         public void GetFileInfoNoThrowTooLongWithDotsRelative()
         {
             int length = (Environment.SystemDirectory + @"\" + @"\..\..\..\" + Environment.SystemDirectory.Substring(3) + @"\..\explorer.exe").Length;
@@ -890,11 +664,7 @@
         /// <summary>
         /// Simple test, neither the base file nor retry files exist
         /// </summary>
-<<<<<<< HEAD
-        [Test]
-=======
-        [Fact]
->>>>>>> 3f8a403e
+        [Fact]
         public void GenerateTempFileNameSimple()
         {
             string path = null;
@@ -916,11 +686,7 @@
         /// <summary>
         /// Choose an extension
         /// </summary>
-<<<<<<< HEAD
-        [Test]
-=======
-        [Fact]
->>>>>>> 3f8a403e
+        [Fact]
         public void GenerateTempFileNameWithExtension()
         {
             string path = null;
@@ -942,11 +708,7 @@
         /// <summary>
         /// Choose a (missing) directory and extension
         /// </summary>
-<<<<<<< HEAD
-        [Test]
-=======
-        [Fact]
->>>>>>> 3f8a403e
+        [Fact]
         public void GenerateTempFileNameWithDirectoryAndExtension()
         {
             string path = null;
@@ -970,11 +732,7 @@
         /// <summary>
         /// Extension without a period
         /// </summary>
-<<<<<<< HEAD
-        [Test]
-=======
-        [Fact]
->>>>>>> 3f8a403e
+        [Fact]
         public void GenerateTempFileNameWithExtensionNoPeriod()
         {
             string path = null;
@@ -996,12 +754,7 @@
         /// <summary>
         /// Extension is invalid
         /// </summary>
-<<<<<<< HEAD
-        [Test]
-        [ExpectedException(typeof(IOException))]
-=======
-        [Fact]
->>>>>>> 3f8a403e
+        [Fact]
         public void GenerateTempBatchFileWithBadExtension()
         {
             Assert.Throws<IOException>(() =>
@@ -1013,12 +766,7 @@
         /// <summary>
         /// No extension is given
         /// </summary>
-<<<<<<< HEAD
-        [Test]
-        [ExpectedException(typeof(ArgumentException))]
-=======
-        [Fact]
->>>>>>> 3f8a403e
+        [Fact]
         public void GenerateTempBatchFileWithEmptyExtension()
         {
             Assert.Throws<ArgumentException>(() =>
@@ -1030,12 +778,7 @@
         /// <summary>
         /// Directory is invalid
         /// </summary>
-<<<<<<< HEAD
-        [Test]
-        [ExpectedException(typeof(IOException))]
-=======
-        [Fact]
->>>>>>> 3f8a403e
+        [Fact]
         public void GenerateTempBatchFileWithBadDirectory()
         {
             Assert.Throws<IOException>(() =>
