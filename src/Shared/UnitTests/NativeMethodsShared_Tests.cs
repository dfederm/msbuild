﻿// Copyright (c) Microsoft. All rights reserved.
// Licensed under the MIT license. See LICENSE file in the project root for full license information.

using System;
using System.Diagnostics;
using System.IO;
using System.Runtime.InteropServices;
<<<<<<< HEAD
=======
using System.Diagnostics;
using System.Text;
>>>>>>> 3f8a403e

using Microsoft.Build.Shared;
using Xunit;

using NUnit.Framework;

namespace Microsoft.Build.UnitTests
{
<<<<<<< HEAD
    [TestFixture]
=======
>>>>>>> 3f8a403e
    public sealed class NativeMethodsShared_Tests
    {
        #region Data

        // Create a delegate to test the GetProcessId method when using GetProcAddress
        private delegate uint GetProcessIdDelegate();

        #endregion

        #region Tests

        /// <summary>
        /// Confirms we can find a file on the system path.
        /// </summary>
<<<<<<< HEAD
        [Test]
=======
        [Fact]
>>>>>>> 3f8a403e
        public void FindFileOnPath()
        {
            string expectedCmdPath;
            string shellName;
            if (NativeMethodsShared.IsWindows)
            {
#if FEATURE_SPECIAL_FOLDERS
                expectedCmdPath = Path.Combine(Environment.GetFolderPath(Environment.SpecialFolder.System), "cmd.exe");
#else
                expectedCmdPath = Path.Combine(FileUtilities.GetFolderPath(FileUtilities.SpecialFolder.System), "cmd.exe");
#endif
                shellName = "cmd.exe";
            }
            else
            {
                expectedCmdPath = "/bin/sh";
                shellName = "sh";
            }

<<<<<<< HEAD
            string cmdPath = NativeMethodsShared.FindOnPath(shellName);
            Assert.IsNotNull(cmdPath);
=======
            Assert.NotNull(cmdPath);
>>>>>>> 3f8a403e

            // for the NUnit "Standard Out" tab
            Console.WriteLine("Expected location of \"" + shellName + "\": " + expectedCmdPath);
            Console.WriteLine("Found \"" + shellName + "\" here: " + cmdPath);

            Assert.Equal(0, String.Compare(cmdPath, expectedCmdPath, StringComparison.OrdinalIgnoreCase));
        }

        /// <summary>
        /// Confirms we can find a file on the system path even if the path
        /// to the file is very long.
        /// </summary>
<<<<<<< HEAD
        [Test]
=======
        [Fact]
>>>>>>> 3f8a403e
        public void FindFileOnPathAfterResizingBuffer()
        {
            int savedMaxPath = NativeMethodsShared.MAX_PATH;

            try
            {
                // make the default buffer size very small -- intentionally don't use
                // zero, otherwise StringBuilder will use some default larger capacity
                NativeMethodsShared.MAX_PATH = 1;

                FindFileOnPath();
            }
            finally
            {
                NativeMethodsShared.MAX_PATH = savedMaxPath;
            }
        }
        /// <summary>
        /// Confirms we cannot find a bogus file on the system path.
        /// </summary>
<<<<<<< HEAD
        [Test]
=======
        [Fact]
>>>>>>> 3f8a403e
        public void DoNotFindFileOnPath()
        {
            string bogusFile = Path.ChangeExtension(Guid.NewGuid().ToString(), ".txt");
            // for the NUnit "Standard Out" tab
            Console.WriteLine("The bogus file name is: " + bogusFile);

            string bogusFilePath = NativeMethodsShared.FindOnPath(bogusFile);

            Assert.Null(bogusFilePath);
        }

        /// <summary>
        /// Verify that getProcAddress works, bug previously was due to a bug in the attributes used to pinvoke the method
        /// when that bug was in play this test would fail.
        /// </summary>
<<<<<<< HEAD
        [Test]
=======
        [Fact]
>>>>>>> 3f8a403e
        public void TestGetProcAddress()
        {
            if (!NativeMethodsShared.IsWindows)
            {
                Assert.Ignore("No Kernel32.dll except on Windows");
            }

            IntPtr kernel32Dll = NativeMethodsShared.LoadLibrary("kernel32.dll");
            try
            {
                IntPtr processHandle = NativeMethodsShared.NullIntPtr;
                if (kernel32Dll != NativeMethodsShared.NullIntPtr)
                {
                    processHandle = NativeMethodsShared.GetProcAddress(kernel32Dll, "GetCurrentProcessId");
                }
                else
                {
                    Assert.True(false);
                }

                // Make sure the pointer passed back for the method is not null
                Assert.NotEqual(processHandle, NativeMethodsShared.NullIntPtr);

                //Actually call the method
                GetProcessIdDelegate processIdDelegate = (GetProcessIdDelegate)Marshal.GetDelegateForFunctionPointer(processHandle, typeof(GetProcessIdDelegate));
                uint processId = processIdDelegate();

                //Make sure the return value is the same as retrieved from the .net methods to make sure everything works
                Assert.Equal((uint)Process.GetCurrentProcess().Id, processId); // "Expected the .net processId to match the one from GetCurrentProcessId"
            }
            finally
            {
                if (kernel32Dll != NativeMethodsShared.NullIntPtr)
                {
                    NativeMethodsShared.FreeLibrary(kernel32Dll);
                }
            }
        }

        /// <summary>
        /// Verifies that when NativeMethodsShared.GetLastWriteFileUtcTime() is called on a
        /// missing time, DateTime.MinValue is returned.
        /// </summary>
<<<<<<< HEAD
        [Test]
=======
        [Fact]
>>>>>>> 3f8a403e
        public void GetLastWriteFileUtcTimeReturnsMinValueForMissingFile()
        {
            string nonexistentFile = FileUtilities.GetTemporaryFile();
            // Make sure that the file does not, in fact, exist.
            File.Delete(nonexistentFile);

            DateTime nonexistentFileTime = NativeMethodsShared.GetLastWriteFileUtcTime(nonexistentFile);
            Assert.Equal(nonexistentFileTime, DateTime.MinValue);
        }

        /// <summary>
        /// Verifies that NativeMethodsShared.SetCurrentDirectory(), when called on a nonexistent
        /// directory, will not set the current directory to that location. 
        /// </summary>
<<<<<<< HEAD
        [Test]
=======
        [Fact]
>>>>>>> 3f8a403e
        public void SetCurrentDirectoryDoesNotSetNonexistentFolder()
        {
            string currentDirectory = Directory.GetCurrentDirectory();
            string nonexistentDirectory = Path.Combine(currentDirectory, "foo", "bar", "baz");

            // Make really sure the nonexistent directory doesn't actually exist
            if (Directory.Exists(nonexistentDirectory))
            {
                for (int i = 0; i < 10; i++)
                {
                    nonexistentDirectory = Path.Combine(currentDirectory, "foo", "bar", "baz") + Guid.NewGuid();

                    if (!Directory.Exists(nonexistentDirectory))
                    {
                        break;
                    }
                }
            }

            Assert.False(Directory.Exists(nonexistentDirectory),
                "Tried 10 times to get a nonexistent directory name and failed -- please try again");

            bool exceptionCaught = false;
            try
            {
                NativeMethodsShared.SetCurrentDirectory(nonexistentDirectory);
            }
            catch (Exception e)
            {
                exceptionCaught = true;
                Console.WriteLine(e.Message);
            }
            finally
            {
                // verify that the current directory did not change
                Assert.False(exceptionCaught); // "SetCurrentDirectory should not throw!"
                Assert.Equal(currentDirectory, Directory.GetCurrentDirectory());
            }
        }

        #endregion
    }
}<|MERGE_RESOLUTION|>--- conflicted
+++ resolved
@@ -1,27 +1,20 @@
-﻿// Copyright (c) Microsoft. All rights reserved.
+// Copyright (c) Microsoft. All rights reserved.
 // Licensed under the MIT license. See LICENSE file in the project root for full license information.
 
 using System;
 using System.Diagnostics;
 using System.IO;
 using System.Runtime.InteropServices;
-<<<<<<< HEAD
-=======
 using System.Diagnostics;
 using System.Text;
->>>>>>> 3f8a403e
 
 using Microsoft.Build.Shared;
 using Xunit;
 
-using NUnit.Framework;
+
 
 namespace Microsoft.Build.UnitTests
 {
-<<<<<<< HEAD
-    [TestFixture]
-=======
->>>>>>> 3f8a403e
     public sealed class NativeMethodsShared_Tests
     {
         #region Data
@@ -36,11 +29,7 @@
         /// <summary>
         /// Confirms we can find a file on the system path.
         /// </summary>
-<<<<<<< HEAD
-        [Test]
-=======
-        [Fact]
->>>>>>> 3f8a403e
+        [Fact]
         public void FindFileOnPath()
         {
             string expectedCmdPath;
@@ -60,12 +49,8 @@
                 shellName = "sh";
             }
 
-<<<<<<< HEAD
             string cmdPath = NativeMethodsShared.FindOnPath(shellName);
-            Assert.IsNotNull(cmdPath);
-=======
             Assert.NotNull(cmdPath);
->>>>>>> 3f8a403e
 
             // for the NUnit "Standard Out" tab
             Console.WriteLine("Expected location of \"" + shellName + "\": " + expectedCmdPath);
@@ -78,11 +63,7 @@
         /// Confirms we can find a file on the system path even if the path
         /// to the file is very long.
         /// </summary>
-<<<<<<< HEAD
-        [Test]
-=======
-        [Fact]
->>>>>>> 3f8a403e
+        [Fact]
         public void FindFileOnPathAfterResizingBuffer()
         {
             int savedMaxPath = NativeMethodsShared.MAX_PATH;
@@ -103,11 +84,7 @@
         /// <summary>
         /// Confirms we cannot find a bogus file on the system path.
         /// </summary>
-<<<<<<< HEAD
-        [Test]
-=======
-        [Fact]
->>>>>>> 3f8a403e
+        [Fact]
         public void DoNotFindFileOnPath()
         {
             string bogusFile = Path.ChangeExtension(Guid.NewGuid().ToString(), ".txt");
@@ -123,16 +100,12 @@
         /// Verify that getProcAddress works, bug previously was due to a bug in the attributes used to pinvoke the method
         /// when that bug was in play this test would fail.
         /// </summary>
-<<<<<<< HEAD
-        [Test]
-=======
-        [Fact]
->>>>>>> 3f8a403e
+        [Fact]
         public void TestGetProcAddress()
         {
             if (!NativeMethodsShared.IsWindows)
             {
-                Assert.Ignore("No Kernel32.dll except on Windows");
+                return; // "No Kernel32.dll except on Windows"
             }
 
             IntPtr kernel32Dll = NativeMethodsShared.LoadLibrary("kernel32.dll");
@@ -171,11 +144,7 @@
         /// Verifies that when NativeMethodsShared.GetLastWriteFileUtcTime() is called on a
         /// missing time, DateTime.MinValue is returned.
         /// </summary>
-<<<<<<< HEAD
-        [Test]
-=======
-        [Fact]
->>>>>>> 3f8a403e
+        [Fact]
         public void GetLastWriteFileUtcTimeReturnsMinValueForMissingFile()
         {
             string nonexistentFile = FileUtilities.GetTemporaryFile();
@@ -190,11 +159,7 @@
         /// Verifies that NativeMethodsShared.SetCurrentDirectory(), when called on a nonexistent
         /// directory, will not set the current directory to that location. 
         /// </summary>
-<<<<<<< HEAD
-        [Test]
-=======
-        [Fact]
->>>>>>> 3f8a403e
+        [Fact]
         public void SetCurrentDirectoryDoesNotSetNonexistentFolder()
         {
             string currentDirectory = Directory.GetCurrentDirectory();
