--- conflicted
+++ resolved
@@ -63,27 +63,11 @@
         /// </summary>
         /// <param name="enableNodeReuse">Is reuse of build nodes allowed?</param>
         /// <param name="enableLowPriority">Is the build running at low priority?</param>
-<<<<<<< HEAD
         /// <param name="workerNode">/Indicates if node can accept standard MSBuild work</param>
-        internal static long GetHostHandshake(bool enableNodeReuse, bool enableLowPriority, bool workerNode)
+        internal static Handshake GetHandshake(bool enableNodeReuse, bool enableLowPriority, bool workerNode)
         {
             CommunicationsUtilities.Trace("MSBUILDNODEHANDSHAKESALT=\"{0}\", msbuildDirectory=\"{1}\", enableNodeReuse={2}, enableLowPriority={3}", Traits.MSBuildNodeHandshakeSalt, BuildEnvironmentHelper.Instance.MSBuildToolsDirectory32, enableNodeReuse, enableLowPriority);
-            return CommunicationsUtilities.GetHostHandshake(CommunicationsUtilities.GetHandshakeOptions(taskHost: false, nodeReuse: enableNodeReuse, lowPriority: enableLowPriority, workerNode: workerNode, is64Bit: EnvironmentUtilities.Is64BitProcess));
-        }
-
-        /// <summary>
-        /// Magic number sent by the client to the host during the handshake.
-        /// Munged version of the host handshake.
-        /// </summary>
-        internal static long GetClientHandshake(bool enableNodeReuse, bool enableLowPriority, bool workerNode)
-        {
-            return CommunicationsUtilities.GetClientHandshake(CommunicationsUtilities.GetHandshakeOptions(false, nodeReuse: enableNodeReuse, lowPriority: enableLowPriority, workerNode: workerNode, is64Bit: EnvironmentUtilities.Is64BitProcess));
-=======
-        internal static Handshake GetHandshake(bool enableNodeReuse, bool enableLowPriority)
-        {
-            CommunicationsUtilities.Trace("MSBUILDNODEHANDSHAKESALT=\"{0}\", msbuildDirectory=\"{1}\", enableNodeReuse={2}, enableLowPriority={3}", Traits.MSBuildNodeHandshakeSalt, BuildEnvironmentHelper.Instance.MSBuildToolsDirectory32, enableNodeReuse, enableLowPriority);
-            return new Handshake(CommunicationsUtilities.GetHandshakeOptions(taskHost: false, nodeReuse: enableNodeReuse, lowPriority: enableLowPriority, is64Bit: EnvironmentUtilities.Is64BitProcess));
->>>>>>> 116af13e
+            return new Handshake(CommunicationsUtilities.GetHandshakeOptions(taskHost: false, nodeReuse: enableNodeReuse, lowPriority: enableLowPriority, workerNode: workerNode, is64Bit: EnvironmentUtilities.Is64BitProcess));
         }
 
         /// <summary>
@@ -108,14 +92,8 @@
             // Make it here.
             CommunicationsUtilities.Trace("Starting to acquire a new or existing node to establish node ID {0}...", nodeId);
 
-<<<<<<< HEAD
-            // All OutOfProc nodes are worker nodes.
-            long hostHandShake = NodeProviderOutOfProc.GetHostHandshake(ComponentHost.BuildParameters.EnableNodeReuse, ComponentHost.BuildParameters.LowPriority, true);
-            NodeContext context = GetNode(null, commandLineArgs, nodeId, factory, hostHandShake, NodeProviderOutOfProc.GetClientHandshake(ComponentHost.BuildParameters.EnableNodeReuse, ComponentHost.BuildParameters.LowPriority, true), NodeContextTerminated);
-=======
             Handshake hostHandshake = new Handshake(CommunicationsUtilities.GetHandshakeOptions(taskHost: false, nodeReuse: ComponentHost.BuildParameters.EnableNodeReuse, lowPriority: ComponentHost.BuildParameters.LowPriority, is64Bit: EnvironmentUtilities.Is64BitProcess));
             NodeContext context = GetNode(null, commandLineArgs, nodeId, factory, hostHandshake, NodeContextTerminated);
->>>>>>> 116af13e
 
             if (null != context)
             {
