// Copyright (c) Microsoft. All rights reserved.
// Licensed under the MIT license. See LICENSE file in the project root for full license information.
//-----------------------------------------------------------------------
// </copyright>
// <summary>Tests for the ProjectItemDefinitionElement class.</summary>
//-----------------------------------------------------------------------

using System;
using System.Collections.Generic;
using System.IO;
using System.Reflection;
using System.Text;
using System.Xml;

using Microsoft.Build.Construction;
using Microsoft.Build.Shared;
<<<<<<< HEAD

using NUnit.Framework;
=======
using Xunit;
>>>>>>> 2e935d82

namespace Microsoft.Build.UnitTests.OM.Construction
{
    /// <summary>
    /// Tests for the ProjectItemDefinitionElement class
    /// </summary>
<<<<<<< HEAD
    [TestFixture]
=======
>>>>>>> 2e935d82
    public class ProjectItemDefinitionElement_Tests
    {
        /// <summary>
        /// Read item definition with no children
        /// </summary>
<<<<<<< HEAD
        [Test]
=======
        [Fact]
>>>>>>> 2e935d82
        public void ReadNoChildren()
        {
            string content = @"
                    <Project xmlns='http://schemas.microsoft.com/developer/msbuild/2003' >
                        <ItemDefinitionGroup>
                            <i/>
                        </ItemDefinitionGroup>
                    </Project>
                ";

            ProjectRootElement project = ProjectRootElement.Create(XmlReader.Create(new StringReader(content)));
            ProjectItemDefinitionGroupElement itemDefinitionGroup = (ProjectItemDefinitionGroupElement)Helpers.GetFirst(project.Children);
            ProjectItemDefinitionElement itemDefinition = Helpers.GetFirst(itemDefinitionGroup.ItemDefinitions);

            Assert.Equal(0, Helpers.Count(itemDefinition.Metadata));
        }

        /// <summary>
        /// Read an item definition with a child
        /// </summary>
<<<<<<< HEAD
        [Test]
=======
        [Fact]
>>>>>>> 2e935d82
        public void ReadBasic()
        {
            string content = @"
                    <Project xmlns='http://schemas.microsoft.com/developer/msbuild/2003' >
                        <ItemDefinitionGroup>
                            <i>
                                <m1>v1</m1>
                            </i>
                        </ItemDefinitionGroup>
                    </Project>
                ";

            ProjectRootElement project = ProjectRootElement.Create(XmlReader.Create(new StringReader(content)));
            ProjectItemDefinitionGroupElement itemDefinitionGroup = (ProjectItemDefinitionGroupElement)Helpers.GetFirst(project.Children);
            ProjectItemDefinitionElement definition = Helpers.GetFirst(itemDefinitionGroup.ItemDefinitions);

            Assert.Equal("i", definition.ItemType);
            Assert.Equal(1, Helpers.Count(definition.Metadata));
            Assert.Equal("m1", Helpers.GetFirst(definition.Metadata).Name);
            Assert.Equal("v1", Helpers.GetFirst(definition.Metadata).Value);
        }

        /// <summary>
        /// Read item with reserved element name
        /// </summary>
        /// <remarks>
        /// Orcas inadvertently did not check for reserved item types (like "Choose") in item definitions,
        /// as we do for item types in item groups. So we do not fail here.
        /// </remarks>
<<<<<<< HEAD
        [Test]
=======
        [Fact]
>>>>>>> 2e935d82
        public void ReadBuiltInElementName()
        {
            string content = @"
                    <Project xmlns='http://schemas.microsoft.com/developer/msbuild/2003' >
                        <ItemDefinitionGroup>
                            <PropertyGroup/>
                        </ItemDefinitionGroup>
                    </Project>
                ";

            ProjectRootElement.Create(XmlReader.Create(new StringReader(content)));
        }

        /// <summary>
        /// Read an item definition with several metadata
        /// </summary>
<<<<<<< HEAD
        [Test]
=======
        [Fact]
>>>>>>> 2e935d82
        public void ReadMetadata()
        {
            string content = @"
                    <Project xmlns='http://schemas.microsoft.com/developer/msbuild/2003' >
                        <ItemDefinitionGroup>
                            <i1>
                                <m1>v1</m1>
                                <m2 Condition='c'>v2</m2>
                                <m1>v3</m1>
                            </i1>
                        </ItemDefinitionGroup>
                    </Project>
                ";

            ProjectRootElement project = ProjectRootElement.Create(XmlReader.Create(new StringReader(content)));
            ProjectItemDefinitionGroupElement itemDefinitionGroup = (ProjectItemDefinitionGroupElement)Helpers.GetFirst(project.Children);
            ProjectItemDefinitionElement itemDefinition = Helpers.GetFirst(itemDefinitionGroup.ItemDefinitions);

            var metadata = Helpers.MakeList(itemDefinition.Metadata);

            Assert.Equal(3, metadata.Count);
            Assert.Equal("m1", metadata[0].Name);
            Assert.Equal("v1", metadata[0].Value);
            Assert.Equal("m2", metadata[1].Name);
            Assert.Equal("v2", metadata[1].Value);
            Assert.Equal("c", metadata[1].Condition);
            Assert.Equal("m1", metadata[2].Name);
            Assert.Equal("v3", metadata[2].Value);
        }

        /// <summary>
        /// Set the condition value
        /// </summary>
<<<<<<< HEAD
        [Test]
=======
        [Fact]
>>>>>>> 2e935d82
        public void SetCondition()
        {
            ProjectRootElement project = ProjectRootElement.Create();
            ProjectItemDefinitionElement itemDefinition = project.AddItemDefinitionGroup().AddItemDefinition("i");
            Helpers.ClearDirtyFlag(project);

            itemDefinition.Condition = "c";

            Assert.Equal("c", itemDefinition.Condition);
            Assert.Equal(true, project.HasUnsavedChanges);
        }
    }
}<|MERGE_RESOLUTION|>--- conflicted
+++ resolved
@@ -14,32 +14,19 @@
 
 using Microsoft.Build.Construction;
 using Microsoft.Build.Shared;
-<<<<<<< HEAD
-
-using NUnit.Framework;
-=======
 using Xunit;
->>>>>>> 2e935d82
 
 namespace Microsoft.Build.UnitTests.OM.Construction
 {
     /// <summary>
     /// Tests for the ProjectItemDefinitionElement class
     /// </summary>
-<<<<<<< HEAD
-    [TestFixture]
-=======
->>>>>>> 2e935d82
     public class ProjectItemDefinitionElement_Tests
     {
         /// <summary>
         /// Read item definition with no children
         /// </summary>
-<<<<<<< HEAD
-        [Test]
-=======
         [Fact]
->>>>>>> 2e935d82
         public void ReadNoChildren()
         {
             string content = @"
@@ -60,11 +47,7 @@
         /// <summary>
         /// Read an item definition with a child
         /// </summary>
-<<<<<<< HEAD
-        [Test]
-=======
         [Fact]
->>>>>>> 2e935d82
         public void ReadBasic()
         {
             string content = @"
@@ -94,11 +77,7 @@
         /// Orcas inadvertently did not check for reserved item types (like "Choose") in item definitions,
         /// as we do for item types in item groups. So we do not fail here.
         /// </remarks>
-<<<<<<< HEAD
-        [Test]
-=======
         [Fact]
->>>>>>> 2e935d82
         public void ReadBuiltInElementName()
         {
             string content = @"
@@ -115,11 +94,7 @@
         /// <summary>
         /// Read an item definition with several metadata
         /// </summary>
-<<<<<<< HEAD
-        [Test]
-=======
         [Fact]
->>>>>>> 2e935d82
         public void ReadMetadata()
         {
             string content = @"
@@ -153,11 +128,7 @@
         /// <summary>
         /// Set the condition value
         /// </summary>
-<<<<<<< HEAD
-        [Test]
-=======
         [Fact]
->>>>>>> 2e935d82
         public void SetCondition()
         {
             ProjectRootElement project = ProjectRootElement.Create();
