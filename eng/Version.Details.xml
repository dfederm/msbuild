--- conflicted
+++ resolved
@@ -71,16 +71,6 @@
     </Dependency>
   </ProductDependencies>
   <ToolsetDependencies>
-<<<<<<< HEAD
-    <Dependency Name="Microsoft.DotNet.Arcade.Sdk" Version="8.0.0-beta.24570.5">
-      <Uri>https://github.com/dotnet/arcade</Uri>
-      <Sha>3c7e11bf80279cde53a6251c4d0fa10e613fc739</Sha>
-    </Dependency>
-    <!-- Intermediate is necessary for source build. -->
-    <Dependency Name="Microsoft.SourceBuild.Intermediate.arcade" Version="8.0.0-beta.24570.5">
-      <Uri>https://github.com/dotnet/arcade</Uri>
-      <Sha>3c7e11bf80279cde53a6251c4d0fa10e613fc739</Sha>
-=======
     <Dependency Name="Microsoft.DotNet.Arcade.Sdk" Version="9.0.0-beta.24572.2">
       <Uri>https://github.com/dotnet/arcade</Uri>
       <Sha>b41381d5cd633471265e9cd72e933a7048e03062</Sha>
@@ -89,7 +79,6 @@
     <Dependency Name="Microsoft.SourceBuild.Intermediate.arcade" Version="9.0.0-beta.24572.2">
       <Uri>https://github.com/dotnet/arcade</Uri>
       <Sha>b41381d5cd633471265e9cd72e933a7048e03062</Sha>
->>>>>>> f7f4b086
       <SourceBuild RepoName="arcade" ManagedOnly="true" />
     </Dependency>
     <Dependency Name="Microsoft.DotNet.XliffTasks" Version="9.0.0-beta.24572.2">
@@ -109,15 +98,9 @@
       <Sha>df4ae6b81013ac45367372176b9c3135a35a7e3c</Sha>
       <SourceBuild RepoName="roslyn" ManagedOnly="true" />
     </Dependency>
-<<<<<<< HEAD
-    <Dependency Name="Microsoft.DotNet.XUnitExtensions" Version="8.0.0-beta.24570.5">
-      <Uri>https://github.com/dotnet/arcade</Uri>
-      <Sha>3c7e11bf80279cde53a6251c4d0fa10e613fc739</Sha>
-=======
     <Dependency Name="Microsoft.DotNet.XUnitExtensions" Version="9.0.0-beta.24572.2">
       <Uri>https://github.com/dotnet/arcade</Uri>
       <Sha>b41381d5cd633471265e9cd72e933a7048e03062</Sha>
->>>>>>> f7f4b086
     </Dependency>
   </ToolsetDependencies>
 </Dependencies>