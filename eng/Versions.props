<?xml version="1.0" encoding="utf-8"?>
<!-- Copyright (c) .NET Foundation and contributors. All rights reserved. Licensed under the MIT license. See License.txt in the project root for full license information. -->
<Project>
  <PropertyGroup>
<<<<<<< HEAD
    <VersionPrefix>17.6.5</VersionPrefix>
=======
    <VersionPrefix>17.6.7</VersionPrefix>
>>>>>>> 689ca02b
    <DotNetFinalVersionKind>release</DotNetFinalVersionKind>
    <PackageValidationBaselineVersion>17.5.0</PackageValidationBaselineVersion>
    <AssemblyVersion>15.1.0.0</AssemblyVersion>
    <PreReleaseVersionLabel>preview</PreReleaseVersionLabel>
    <DotNetUseShippingVersions>true</DotNetUseShippingVersions>
    <!-- Workaround for https://github.com/dotnet/roslyn/issues/35793 -->
    <SemanticVersioningV1>true</SemanticVersioningV1>
    <MicroBuildPluginsSwixBuildVersion>1.1.87</MicroBuildPluginsSwixBuildVersion>
    <MonoBuild Condition="'$(Configuration)' == 'Debug-MONO' or '$(Configuration)' == 'Release-MONO'">true</MonoBuild>
  </PropertyGroup>
  <!-- Repo Toolset Features -->
  <PropertyGroup Condition="'$(MonoBuild)' != 'true'">
    <UsingToolIbcOptimization>true</UsingToolIbcOptimization>
    <!-- Force a specific compiler version because record changes cause genapi output to flip-flop -->
    <UsingToolMicrosoftNetCompilers>true</UsingToolMicrosoftNetCompilers>
    <UsingToolVisualStudioIbcTraining>true</UsingToolVisualStudioIbcTraining>
    <UsingToolSymbolUploader>true</UsingToolSymbolUploader>
    <UsingToolVSSDK>true</UsingToolVSSDK>
    <!-- Override Arcade's default VSSDK version with one that supports client enablement.
         Can be removed after Arcade moves up. -->
    <MicrosoftVSSDKBuildToolsVersion>16.7.13</MicrosoftVSSDKBuildToolsVersion>
  </PropertyGroup>
  <!-- Production Dependencies -->
  <PropertyGroup>
    <SystemCollectionsImmutableVersion>7.0.0</SystemCollectionsImmutableVersion>
    <SystemConfigurationConfigurationManagerVersion>7.0.0</SystemConfigurationConfigurationManagerVersion>
    <!--
        Modifying the version of System.Memory is very high impact and causes downstream breaks in third-party tooling that uses the MSBuild API.
        When updating the version of System.Memory file a breaking change here: https://github.com/dotnet/docs/issues/new?assignees=gewarren&labels=breaking-change%2CPri1%2Cdoc-idea&template=breaking-change.yml&title=%5BBreaking+change%5D%3A+
        and follow the guidelines written here (internal-link): https://dev.azure.com/devdiv/DevDiv/_wiki/wikis/DevDiv.wiki/1796/How-to-add-a-Known-Issue
    -->
    <SystemMemoryVersion>4.5.5</SystemMemoryVersion>
    <SystemNetHttpVersion>4.3.4</SystemNetHttpVersion>
    <SystemReflectionMetadataLoadContextVersion>7.0.0</SystemReflectionMetadataLoadContextVersion>
    <SystemReflectionMetadataVersion>7.0.0</SystemReflectionMetadataVersion>
    <SystemResourcesExtensionsPackageVersion>7.0.0</SystemResourcesExtensionsPackageVersion>
    <SystemSecurityPermissionsVersion>7.0.0</SystemSecurityPermissionsVersion>
    <SystemSecurityPrincipalWindowsVersion>5.0.0</SystemSecurityPrincipalWindowsVersion>
    <SystemTextEncodingCodePagesVersion>7.0.0</SystemTextEncodingCodePagesVersion>
  </PropertyGroup>
  <!-- Toolset Dependencies -->
  <PropertyGroup>
    <!-- DotNetCliVersion MUST match the dotnet version in global.json.
         Otherwise, this version of dotnet will not be installed and the build will error out. -->
    <DotNetCliVersion>$([System.Text.RegularExpressions.Regex]::Match($([System.IO.File]::ReadAllText('$(MSBuildThisFileDirectory)..\global.json')), '"dotnet": "([^"]*)"').Groups.get_Item(1))</DotNetCliVersion>
    <MicrosoftCodeAnalysisCollectionsVersion>4.2.0-1.22102.8</MicrosoftCodeAnalysisCollectionsVersion>
    <MicrosoftDotNetXUnitExtensionsVersion>6.0.0-beta.23167.1</MicrosoftDotNetXUnitExtensionsVersion>
    <MicrosoftExtensionsDependencyModelVersion>7.0.0</MicrosoftExtensionsDependencyModelVersion>
    <MicrosoftIORedistVersion>6.0.0</MicrosoftIORedistVersion>
    <MicrosoftNetCompilersToolsetVersion>4.6.0-2.23166.9</MicrosoftNetCompilersToolsetVersion>
    <NuGetBuildTasksVersion>6.5.0-rc.149</NuGetBuildTasksVersion>
    <SystemRuntimeCompilerServicesUnsafeVersion>6.0.0</SystemRuntimeCompilerServicesUnsafeVersion>
    <SystemTextJsonVersion>7.0.0</SystemTextJsonVersion>
    <SystemThreadingTasksDataflowVersion>7.0.0</SystemThreadingTasksDataflowVersion>
  </PropertyGroup>
  <Target Name="OverrideArcadeFileVersion" AfterTargets="_InitializeAssemblyVersion">
    <!-- See https://github.com/dotnet/arcade/issues/3386

         Arcade doesn't support this directly; AutoGenerateAssemblyVersion
         set to false means that FileVersion=$(AssemblyVersion), but that's
         not ok for MSBuild because we have a fixed AssemblyVersion for
         compat (15.1.0.0), but varied FileVersion, which is user-visible
         via $(MSBuildVersion) and msbuild -version.

         So: we want this to match the NuGet package version and also the
         AssemblyInformationalVersion. Jump through hoops to do so.
         -->
    <PropertyGroup>
      <FileVersion>$(VersionPrefix).$(FileVersion.Split('.')[3])</FileVersion>
    </PropertyGroup>
  </Target>
</Project><|MERGE_RESOLUTION|>--- conflicted
+++ resolved
@@ -2,11 +2,7 @@
 <!-- Copyright (c) .NET Foundation and contributors. All rights reserved. Licensed under the MIT license. See License.txt in the project root for full license information. -->
 <Project>
   <PropertyGroup>
-<<<<<<< HEAD
-    <VersionPrefix>17.6.5</VersionPrefix>
-=======
     <VersionPrefix>17.6.7</VersionPrefix>
->>>>>>> 689ca02b
     <DotNetFinalVersionKind>release</DotNetFinalVersionKind>
     <PackageValidationBaselineVersion>17.5.0</PackageValidationBaselineVersion>
     <AssemblyVersion>15.1.0.0</AssemblyVersion>
