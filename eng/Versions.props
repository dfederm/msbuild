--- conflicted
+++ resolved
@@ -2,12 +2,8 @@
 <!-- Copyright (c) .NET Foundation and contributors. All rights reserved. Licensed under the MIT license. See License.txt in the project root for full license information. -->
 <Project>
   <PropertyGroup>
-<<<<<<< HEAD
-    <VersionPrefix>17.13.3</VersionPrefix><DotNetFinalVersionKind>release</DotNetFinalVersionKind>
-=======
     <VersionPrefix>17.13.3</VersionPrefix>
     <DotNetFinalVersionKind>release</DotNetFinalVersionKind>
->>>>>>> 583e46a9
     <PackageValidationBaselineVersion>17.12.6</PackageValidationBaselineVersion>
     <AssemblyVersion>15.1.0.0</AssemblyVersion>
     <PreReleaseVersionLabel>preview</PreReleaseVersionLabel>
