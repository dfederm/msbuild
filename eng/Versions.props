--- conflicted
+++ resolved
@@ -2,12 +2,7 @@
 <!-- Copyright (c) .NET Foundation and contributors. All rights reserved. Licensed under the MIT license. See License.txt in the project root for full license information. -->
 <Project>
   <PropertyGroup>
-<<<<<<< HEAD
-    <VersionPrefix>16.11.2</VersionPrefix>
-    <DotNetFinalVersionKind>release</DotNetFinalVersionKind>
-=======
-    <VersionPrefix>16.9.3</VersionPrefix><DotNetFinalVersionKind>release</DotNetFinalVersionKind>
->>>>>>> 026c2fe9
+    <VersionPrefix>16.11.3</VersionPrefix><DotNetFinalVersionKind>release</DotNetFinalVersionKind>
     <AssemblyVersion>15.1.0.0</AssemblyVersion>
     <PreReleaseVersionLabel>preview</PreReleaseVersionLabel>
     <DotNetUseShippingVersions>true</DotNetUseShippingVersions>
@@ -30,17 +25,11 @@
   </PropertyGroup>
   <!-- Toolset Dependencies -->
   <PropertyGroup>
-<<<<<<< HEAD
     <!-- DotNetCliVersion MUST match the dotnet version in global.json.
          Otherwise, this version of dotnet will not be installed and the build will error out. -->
     <DotNetCliVersion>5.0.408</DotNetCliVersion>
     <MicrosoftNetCompilersToolsetVersion>3.9.0-2.20574.26</MicrosoftNetCompilersToolsetVersion>
     <NuGetBuildTasksVersion>5.11.1-rc.5</NuGetBuildTasksVersion>
-=======
-    <DotNetCliVersion>3.1.120</DotNetCliVersion>
-    <MicrosoftNetCompilersToolsetVersion>3.3.1-beta3-final</MicrosoftNetCompilersToolsetVersion>
-    <NuGetBuildTasksVersion>5.9.0-preview.3.7016</NuGetBuildTasksVersion>
->>>>>>> 026c2fe9
   </PropertyGroup>
   <Target Name="OverrideArcadeFileVersion" AfterTargets="_InitializeAssemblyVersion">
     <!-- See https://github.com/dotnet/arcade/issues/3386
