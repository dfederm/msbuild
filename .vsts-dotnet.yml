--- conflicted
+++ resolved
@@ -22,7 +22,7 @@
   - name: OptProfDrop
     value: ''
   - name: SourceBranch
-    value: $(IbcBranchName)
+    value: $(IbcSourceBranchName)
   # If we're not on a vs* branch, use main as our optprof collection branch
   - ${{ if not(startsWith(variables['Build.SourceBranch'], 'refs/heads/vs')) }}:
     - name: SourceBranch
@@ -96,11 +96,6 @@
         timeoutInMinutes: 180
 
         variables:
-<<<<<<< HEAD
-=======
-        - group: DotNet-Blob-Feed
-        - group: DotNet-Symbol-Publish
->>>>>>> 261260c1
         - group: Publish-Build-Assets
         - name: TeamName
           value: MSBuild
@@ -152,15 +147,6 @@
                     /p:VisualStudioDropAccessToken=$(System.AccessToken)
                     /p:VisualStudioDropName=$(VisualStudio.DropName)
                     /p:DotNetSignType=$(SignType)
-<<<<<<< HEAD
-=======
-                    /p:DotNetPublishToBlobFeed=true
-                    /p:DotNetPublishBlobFeedKey=$(dotnetfeed-storage-access-key-1)
-                    /p:DotNetPublishBlobFeedUrl=https://dotnetfeed.blob.core.windows.net/dotnet-core/index.json
-                    /p:PublishToSymbolServer=true
-                    /p:DotNetSymbolServerTokenMsdl=$(microsoft-symbol-server-pat)
-                    /p:DotNetSymbolServerTokenSymWeb=$(symweb-symbol-server-pat)
->>>>>>> 261260c1
                     /p:TeamName=MSBuild
                     /p:DotNetPublishUsingPipelines=true
                     /p:VisualStudioIbcDrop=$(OptProfDrop)
